--- conflicted
+++ resolved
@@ -1,12 +1,7 @@
 import wu from 'wu'
 import _ from 'lodash'
 import {
-<<<<<<< HEAD
-  Type, Field, ObjectType, ElemID, Values, Element, PrimitiveValue, PrimitiveField, Value,
-  InstanceElement, PrimitiveType, Expression, ReferenceExpression, TemplateExpression,
-=======
   TypeElement, Field, ObjectType, Element, PrimitiveField, InstanceElement, PrimitiveType,
->>>>>>> 08c6f333
 } from './elements'
 import { Values, PrimitiveValue, Expression, ReferenceExpression, TemplateExpression, Value } from './values'
 import { ElemID } from './element_id'
