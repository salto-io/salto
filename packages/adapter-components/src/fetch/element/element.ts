/*
 * Copyright 2025 Salto Labs Ltd.
 * Licensed under the Salto Terms of Use (the "License");
 * You may not use this file except in compliance with the License.  You may obtain a copy of the License at https://www.salto.io/terms-of-use
 *
 * CERTAIN THIRD PARTY SOFTWARE MAY BE CONTAINED IN PORTIONS OF THE SOFTWARE. See NOTICE FILE AT https://github.com/salto-io/salto/blob/main/NOTICES
 */
import _ from 'lodash'
import { ElemIdGetter, Element, ObjectType, SaltoError, SeverityLevel, Values } from '@salto-io/adapter-api'
import { safeJsonStringify } from '@salto-io/adapter-utils'
import { logger } from '@salto-io/logging'
import { values as lowerdashValues } from '@salto-io/lowerdash'
import { FetchElements } from '../types'
import { generateInstancesWithInitialTypes } from './instance_element'
import {
  InvalidSingletonType,
  getReachableTypes,
  hideAndOmitFields,
  overrideFieldTypes,
  createRemainingTypes,
  addImportantValues,
} from './type_utils'
import { ElementAndResourceDefFinder } from '../../definitions/system/fetch/types'
import { FetchApiDefinitionsOptions } from '../../definitions/system/fetch'
import { ConfigChangeSuggestion, NameMappingFunctionMap, ResolveCustomNameMappingOptionsType } from '../../definitions'
import { omitAllInstancesValues } from './instance_utils'
import { AbortFetchOnFailure } from '../errors'
import { UnauthorizedError } from '../../client'

const log = logger(module)

export type ElementGenerator = {
  /*
   * send the element generator entries that will become an instance of the specified type
   * (if the type's definition contains standalone fields, then more than one instance).
   * the generator runs basic validations and adds the entries to the queue.
   */
  pushEntries: (args: { typeName: string; entries: unknown[] }) => void

  // handle an error that occurred while fetching a specific type using the 'resource.onError' definition
  handleError: (args: { typeName: string; error: Error }) => void

  // produce all types and instances based on all entries processed until now
  generate: () => FetchElements
}

export const getElementGenerator = <Options extends FetchApiDefinitionsOptions>({
  adapterName,
  defQuery,
  predefinedTypes = {},
  customNameMappingFunctions,
  getElemIdFunc,
}: {
  adapterName: string
  defQuery: ElementAndResourceDefFinder<Options>
  customNameMappingFunctions?: NameMappingFunctionMap<ResolveCustomNameMappingOptionsType<Options>>
  predefinedTypes?: Record<string, ObjectType>
  getElemIdFunc?: ElemIdGetter
}): ElementGenerator => {
  const valuesByType: Record<string, Values[]> = {}
  const customSaltoErrors: SaltoError[] = []
  const configSuggestions: ConfigChangeSuggestion[] = []

  const pushEntries: ElementGenerator['pushEntries'] = ({ typeName, entries }) => {
    const { element: elementDef } = defQuery.query(typeName) ?? {}
    const valueGuard = elementDef?.topLevel?.valueGuard ?? lowerdashValues.isPlainObject
    const [validEntries, invalidEntries] = _.partition(entries, valueGuard)
    if (invalidEntries.length > 0) {
      log.warn(
        '[%s] omitted %d entries of type %s that did not match the value guard, first item: %s',
        adapterName,
        invalidEntries.length,
        typeName,
        safeJsonStringify(invalidEntries[0]),
      )
    }

    // TODO make sure type + service ids are unique
    if (valuesByType[typeName] === undefined) {
      valuesByType[typeName] = []
    }
    validEntries.forEach(entry => valuesByType[typeName].push(entry))
  }

  const handleError: ElementGenerator['handleError'] = ({ typeName, error }) => {
    // AbortFetchOnFailure can happen if the error was thrown inside a sub-type that has failEntireFetch set to true.
    // In this case we should not call the parent's onError function.
    if (error instanceof AbortFetchOnFailure || error instanceof UnauthorizedError) {
      throw error
    }

    const { resource: resourceDef } = defQuery.query(typeName) ?? {}
    const onError = resourceDef?.onError

    const onErrorResult = onError?.custom?.(onError)({ error, typeName }) ?? onError
    switch (onErrorResult?.action) {
      case 'customSaltoError':
        log.warn('failed to fetch type %s:%s, generating custom Salto error', adapterName, typeName)
        customSaltoErrors.push(onErrorResult.value)
        break
      case 'configSuggestion':
        log.warn('failed to fetch type %s:%s, generating config suggestions', adapterName, typeName)
        configSuggestions.push(onErrorResult.value)
        break
      case 'ignoreError': {
        log.debug(
          'failed to fetch type %s:%s, suppressing error with no action: %s',
          adapterName,
          typeName,
          error.message,
        )
        break
      }
      case 'failEntireFetch': {
        if (onErrorResult.value) {
          throw new AbortFetchOnFailure({ adapterName, typeName, message: error.message })
        }
      }
      // eslint-disable-next-line no-fallthrough
      case undefined:
      default:
        log.error('unexpectedly failed to fetch type %s:%s: %s', adapterName, typeName, error.message, {
          adapterName,
          typeName,
        })
    }
  }

  const generate: ElementGenerator['generate'] = () => {
    const allResults = Object.entries(valuesByType).flatMap(([typeName, values]) => {
      try {
        return defQuery.query(typeName)?.element?.topLevel === undefined
          ? { instances: [], types: [] }
          : generateInstancesWithInitialTypes({
              adapterName,
              defQuery,
              entries: values,
              typeName,
              definedTypes: predefinedTypes,
              getElemIdFunc,
              customNameMappingFunctions,
            })
      } catch (e) {
        // TODO decide how to handle error based on args (SALTO-5842)
        if (e instanceof InvalidSingletonType) {
          return {
            instances: [],
            types: [],
            errors: [{ message: e.message, detailedMessage: e.message, severity: 'Warning' as SeverityLevel }],
          }
        }
        throw e
      }
    })
    const instances = allResults.flatMap(e => e.instances)
    const [finalTypeLists, typeListsToAdjust] = _.partition(allResults, t => t.typesAreFinal)
    const finalTypeNames = new Set(finalTypeLists.flatMap(t => t.types).map(t => t.elemID.name))
    const typesByTypeName = _.keyBy(
      // concatenating in this order so that the final types will take precedence
      typeListsToAdjust.concat(finalTypeLists).flatMap(t => t.types),
      t => t.elemID.name,
    )
    const remainingTypes = createRemainingTypes({ adapterName, definedTypes: typesByTypeName, defQuery })
    const definedTypes = _.defaults({}, typesByTypeName, predefinedTypes, remainingTypes)

    overrideFieldTypes({ definedTypes, defQuery, finalTypeNames })
    // omit fields based on the adjusted types
    omitAllInstancesValues({ instances, defQuery })
    hideAndOmitFields({ definedTypes, defQuery, finalTypeNames })
<<<<<<< HEAD
    addImportantValues({ definedTypes, defQuery, finalTypeNames })
=======
    addImportantValues({ definedTypes, defQuery })
>>>>>>> f6bd9b75

    // only return types that are reachable from instances or definitions
    const filteredTypes = getReachableTypes({ instances, types: Object.values(definedTypes), defQuery })
    return {
      elements: (instances as Element[]).concat(filteredTypes),
      errors: customSaltoErrors.concat(allResults.flatMap(t => t.errors ?? [])),
      configChanges: configSuggestions,
    }
  }
  return {
    pushEntries,
    handleError,
    generate,
  }
}<|MERGE_RESOLUTION|>--- conflicted
+++ resolved
@@ -167,11 +167,7 @@
     // omit fields based on the adjusted types
     omitAllInstancesValues({ instances, defQuery })
     hideAndOmitFields({ definedTypes, defQuery, finalTypeNames })
-<<<<<<< HEAD
-    addImportantValues({ definedTypes, defQuery, finalTypeNames })
-=======
     addImportantValues({ definedTypes, defQuery })
->>>>>>> f6bd9b75
 
     // only return types that are reachable from instances or definitions
     const filteredTypes = getReachableTypes({ instances, types: Object.values(definedTypes), defQuery })
