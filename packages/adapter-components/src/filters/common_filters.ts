--- conflicted
+++ resolved
@@ -21,15 +21,12 @@
 import { defaultDeployFilterCreator } from './default_deploy'
 import { fieldReferencesFilterCreator } from './field_references'
 import { queryFilterCreator } from './query'
-<<<<<<< HEAD
 import { sortListsFilterCreator } from './sort_lists'
-=======
 import {
   ResolveReferenceSerializationStrategyLookup,
   ResolveReferenceContextStrategiesType,
   ResolveReferenceIndexNames,
 } from '../definitions/system/api'
->>>>>>> 4775fcb2
 
 /**
  * Filter creators of all the common filters
