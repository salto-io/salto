--- conflicted
+++ resolved
@@ -13,11 +13,7 @@
 * See the License for the specific language governing permissions and
 * limitations under the License.
 */
-<<<<<<< HEAD
-import { ReadOnlyElementsSource, Element, ElemID, isElement } from '@salto-io/adapter-api'
-=======
 import { ReadOnlyElementsSource, Element, ElemID, Value, isElement } from '@salto-io/adapter-api'
->>>>>>> e8cc89ed
 import { logger } from '@salto-io/logging'
 import _ from 'lodash'
 import { collections, values } from '@salto-io/lowerdash'
@@ -84,21 +80,6 @@
 export const buildLazyShallowTypeResolverElementsSource = (
   elementsSource: ReadOnlyElementsSource
 ): ReadOnlyElementsSource => {
-<<<<<<< HEAD
-  const resolved: Set<ElemID> = new Set()
-  const getElementWithResolvedShallowType = async (id: ElemID): ReturnType<ReadOnlyElementsSource['get']> => {
-    const element = await elementsSource.get(id)
-    if (!isElement(element) || resolved.has(id)) {
-      return element
-    }
-    await resolveTypeShallow(element, elementsSource)
-    resolved.add(id)
-    return element
-  }
-  return {
-    get: async (id: ElemID) => getElementWithResolvedShallowType(id),
-    getAll: async () => awu(await elementsSource.list())
-=======
   const resolved: Record<string, Element> = {}
   const getElementWithResolvedShallowType = async (value: Value): ReturnType<ReadOnlyElementsSource['get']> => {
     if (!isElement(value)) {
@@ -116,7 +97,6 @@
   return {
     get: async (id: ElemID) => getElementWithResolvedShallowType(await elementsSource.get(id)),
     getAll: async () => awu(await elementsSource.getAll())
->>>>>>> e8cc89ed
       .map(getElementWithResolvedShallowType),
     list: async () => elementsSource.list(),
     has: async (id: ElemID) => elementsSource.has(id),
