--- conflicted
+++ resolved
@@ -14,21 +14,17 @@
 * limitations under the License.
 */
 import _ from 'lodash'
-<<<<<<< HEAD
-import { ElemID, ObjectType, ReadOnlyElementsSource, Element } from '@salto-io/adapter-api'
-=======
 import {
   ElemID,
   ObjectType,
   ReadOnlyElementsSource,
   TypeReference,
 } from '@salto-io/adapter-api'
->>>>>>> e8cc89ed
 import { collections } from '@salto-io/lowerdash'
 import { buildElementsSourceFromElements, buildLazyShallowTypeResolverElementsSource } from '../src/element_source'
 import * as utilsModule from '../src/utils'
 
-const { awu, toArrayAsync } = collections.asynciterable
+const { toArrayAsync } = collections.asynciterable
 
 describe('elementSource', () => {
   describe('buildElementsSourceFromElements', () => {
@@ -50,7 +46,6 @@
         it('should return element if exists', async () => {
           expect(await elementsSource.get(new ElemID('adapter', 'type1'))).toBe(elements[0])
         })
-<<<<<<< HEAD
 
         it('should return undefined if not exists', async () => {
           expect(await elementsSource.get(new ElemID('adapter', 'type3'))).toBeUndefined()
@@ -65,114 +60,6 @@
         })
       })
 
-      describe('has', () => {
-        it('should return true if element id exists', async () => {
-          expect(await elementsSource.has(new ElemID('adapter', 'type1'))).toBeTruthy()
-        })
-
-        it('should return false if element id does not exist', async () => {
-          expect(await elementsSource.has(new ElemID('adapter', 'type3'))).toBeFalsy()
-=======
-
-        it('should return undefined if not exists', async () => {
-          expect(await elementsSource.get(new ElemID('adapter', 'type3'))).toBeUndefined()
-        })
-      })
-
-      describe('list', () => {
-        it('should return all the elements ids', async () => {
-          const receivedElementsIds = await collections.asynciterable
-            .toArrayAsync(await elementsSource.list())
-          expect(receivedElementsIds).toEqual(elements.map(e => e.elemID))
->>>>>>> e8cc89ed
-        })
-      })
-
-<<<<<<< HEAD
-    describe('with fallback element source', () => {
-      let fallbackSource: ReadOnlyElementsSource
-      let elementSource: ReadOnlyElementsSource
-      beforeEach(() => {
-        fallbackSource = buildElementsSourceFromElements([
-          new ObjectType({
-            elemID: new ElemID('adapter', 'type1'),
-            annotations: { fallback: true },
-          }),
-          new ObjectType({
-            elemID: new ElemID('adapter', 'type3'),
-          }),
-        ])
-        elementSource = buildElementsSourceFromElements(
-          [
-            new ObjectType({
-              elemID: new ElemID('adapter', 'type1'),
-              annotations: { fallback: false },
-            }),
-            new ObjectType({
-              elemID: new ElemID('adapter', 'type2'),
-            }),
-          ],
-          fallbackSource,
-        )
-      })
-      it('should combine elements from both sources in list', async () => {
-        const allIds = await toArrayAsync(await elementSource.list())
-        expect(allIds).toContainEqual(new ElemID('adapter', 'type1'))
-        expect(allIds).toContainEqual(new ElemID('adapter', 'type2'))
-        expect(allIds).toContainEqual(new ElemID('adapter', 'type3'))
-        expect(allIds).toHaveLength(3)
-      })
-      it('should return element from element list over fallback source in get', async () => {
-        const elem = await elementSource.get(new ElemID('adapter', 'type1'))
-        expect(elem).toBeDefined()
-        expect(elem?.annotations.fallback).toEqual(false)
-      })
-      it('should return elements from element list over fallback source in getAll', async () => {
-        const elements = await toArrayAsync(await elementSource.getAll())
-        expect(elements).toHaveLength(3)
-        const elementsByName = _.keyBy(elements, elem => elem.elemID.typeName)
-        expect(elementsByName).toHaveProperty('type1')
-        expect(elementsByName.type1.annotations.fallback).toEqual(false)
-      })
-      it('should contain elements that exist only in elements list', async () => {
-        await expect(elementSource.has(new ElemID('adapter', 'type2'))).resolves.toEqual(true)
-      })
-      it('should contain elements that exist only in fallback source', async () => {
-        await expect(elementSource.has(new ElemID('adapter', 'type3'))).resolves.toEqual(true)
-      })
-      it('should not contain elements that do not exist', async () => {
-        await expect(elementSource.get(new ElemID('adapter', 'none'))).resolves.toBeUndefined()
-        await expect(elementSource.has(new ElemID('adapter', 'none'))).resolves.toEqual(false)
-      })
-    })
-  })
-  describe('buildLazyShallowTypeResolverElementsSource', () => {
-    let resolveTypeShallowSpy: jest.SpyInstance
-    let elements: Element[]
-    let elementsSource: ReadOnlyElementsSource
-    beforeEach(() => {
-      resolveTypeShallowSpy = jest.spyOn(utilsModule, 'resolveTypeShallow')
-      elements = [
-        new ObjectType({
-          elemID: new ElemID('adapter', 'type1'),
-          annotations: { fallback: true },
-        }),
-        new ObjectType({
-          elemID: new ElemID('adapter', 'type3'),
-        }),
-      ]
-      const originalElementsSource = buildElementsSourceFromElements(elements)
-      elementsSource = buildLazyShallowTypeResolverElementsSource(originalElementsSource)
-    })
-    it('should invoke resolveTypeShallow once per Element', async () => {
-      await awu(await elementsSource.getAll()).toArray()
-      await awu(await elementsSource.getAll()).toArray()
-      await awu(await elementsSource.getAll()).toArray()
-      expect(resolveTypeShallowSpy).toHaveBeenCalledTimes(elements.length)
-      elements.forEach(element => {
-        expect(resolveTypeShallowSpy).toHaveBeenCalledWith(element, expect.anything())
-      })
-=======
       describe('has', () => {
         it('should return true if element id exists', async () => {
           expect(await elementsSource.has(new ElemID('adapter', 'type1'))).toBeTruthy()
@@ -271,7 +158,6 @@
       const callsOnTheObjectType = resolveTypeShallowSpy.mock.calls
         .filter(args => args[0] === objectType)
       expect(callsOnTheObjectType).toHaveLength(1)
->>>>>>> e8cc89ed
     })
   })
 })