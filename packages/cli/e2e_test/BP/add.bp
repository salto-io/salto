--- conflicted
+++ resolved
@@ -9,11 +9,7 @@
   }
 }
 
-<<<<<<< HEAD
-salesforce_role new_instance_name {
-=======
-salesforce_Profile NewInstanceName {
->>>>>>> 5663609f
+salesforce_Role NewInstanceName {
   description = "To Be Modified"
   name = "New Role Instance"
 }