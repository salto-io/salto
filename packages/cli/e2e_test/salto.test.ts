import wu from 'wu'
import tmp from 'tmp-promise'
import { strings } from '@salto/lowerdash'
import { testHelpers as salesforceTestHelpers, SalesforceClient } from 'salesforce-adapter'
import { Plan, file, Workspace, SALTO_HOME_VAR } from 'salto'
import {
  API_NAME, CUSTOM_OBJECT, INSTANCE_FULL_NAME_FIELD, SALESFORCE,
  SALESFORCE_CUSTOM_SUFFIX, API_NAME_SEPERATOR,
} from 'salesforce-adapter/dist/src/constants'
import * as formatterImpl from '../src/formatter'
import * as callbacksImpl from '../src/callbacks'
import {
  editBlueprint, loadValidWorkspace, runDeploy,
  runFetch, verifyChanges, verifyInstance, verifyObject, runEmptyPreview, runSalesforceLogin,
} from './helpers/workspace'
import { instanceExists, objectExists } from './helpers/salesforce'

const { copyFile, rm, mkdirp, exists } = file

let lastPlan: Plan

const apiNameAnno = (
  obj: string,
  field: string
): Record<string, string> => ({ [API_NAME]: [obj, field].join(API_NAME_SEPERATOR) })

describe('commands e2e', () => {
  jest.setTimeout(15 * 60 * 1000)

  beforeAll(() => {
    jest.spyOn(formatterImpl, 'formatExecutionPlan').mockImplementation((p: Plan, _planErrors): string => {
      lastPlan = p
      return 'plan'
    })
    jest.spyOn(callbacksImpl, 'shouldDeploy').mockImplementation(
      () => async (p: Plan): Promise<boolean> => {
        lastPlan = p
        const { length } = [...wu(p.itemsByEvalOrder())]
        return length < 100 // Safety to avoid breaking the SF instance
      }
    )
  })

  const addModelBP = `${__dirname}/../../e2e_test/BP/add.bp`
  const configFile = `${__dirname}/../../e2e_test/BP/salto.config/config.bp`
  const NEW_INSTANCE_BASE_ELEM_NAME = 'new_instance_name'
  const NEW_OBJECT_BASE_ELEM_NAME = 'new_object_name'

  let homePath: string
  let fetchOutputDir: string
  let localStorageDir: string
  let statePath: string
  let randomString: string
  let tmpBP: string
  let newInstanceElemName: string
  let newInstanceFullName: string
  let newObjectElemName: string
  let newObjectApiName: string

  const PROFILE = 'Profile'
  let client: SalesforceClient

  beforeAll(async () => {
    homePath = tmp.dirSync().name
    fetchOutputDir = `${homePath}/BP/test_fetch`
    localStorageDir = `${homePath}/.salto/test_fetch`
    statePath = `${fetchOutputDir}/salto.config/state.bpc`
    randomString = strings.insecureRandomString({ alphabet: strings.LOWERCASE, length: 12 })
    newInstanceElemName = NEW_INSTANCE_BASE_ELEM_NAME + randomString
    newInstanceFullName = `NewInstanceName${randomString}`
    newObjectElemName = NEW_OBJECT_BASE_ELEM_NAME + randomString
    newObjectApiName = `NewObjectName${randomString}${SALESFORCE_CUSTOM_SUFFIX}`
    tmpBP = `${fetchOutputDir}/salesforce/objects/custom/${newObjectElemName}.bp`

    process.env[SALTO_HOME_VAR] = homePath
    client = new SalesforceClient({ credentials: salesforceTestHelpers().credentials })
    await mkdirp(`${fetchOutputDir}/salto.config`)
    await mkdirp(localStorageDir)
    await copyFile(configFile, `${fetchOutputDir}/salto.config/config.bp`)
    await rm(tmpBP)
    if (await objectExists(client, newObjectApiName)) {
      await client.delete(CUSTOM_OBJECT, newObjectApiName)
    }
    if (await instanceExists(client, PROFILE, newInstanceFullName)) {
      await client.delete(PROFILE, newInstanceFullName)
    }
    await runSalesforceLogin(fetchOutputDir)
    await runFetch(fetchOutputDir)
  })

  afterAll(async () => {
    if (await objectExists(client, newObjectApiName)) {
      await client.delete(CUSTOM_OBJECT, newObjectApiName)
    }
    if (await instanceExists(client, PROFILE, newInstanceFullName)) {
      await client.delete(PROFILE, newInstanceFullName)
    }
    await rm(homePath)
  })

  describe('initial fetch', () => {
    it('should create fetchOutputDir', async () => {
      expect(await exists(fetchOutputDir)).toBe(true)
    })
    it('should create statePath', async () => {
      expect(await exists(statePath)).toBe(true)
    })
    afterAll(async () => {
      await runEmptyPreview(lastPlan, fetchOutputDir)
    })
  })

  describe('deploy with a new object and instance', () => {
    let workspace: Workspace
    beforeAll(async () => {
      await copyFile(addModelBP, tmpBP)
      await editBlueprint(tmpBP, [
        [NEW_OBJECT_BASE_ELEM_NAME, newObjectElemName],
        [NEW_INSTANCE_BASE_ELEM_NAME, newInstanceElemName],
      ])
      await runDeploy(lastPlan, fetchOutputDir)
      workspace = await loadValidWorkspace(fetchOutputDir)
    })
    it('should have "add" changes', async () => {
      verifyChanges(lastPlan, [{ action: 'add', element: newObjectElemName },
        { action: 'add', element: newInstanceElemName }])
    })
    it('should create the object in salesforce', async () => {
      expect(await objectExists(client, newObjectApiName, ['Alpha__c', 'Beta__c'])).toBe(true)
    })
    it('should create the instance in salesforce', async () => {
      expect(await instanceExists(client, PROFILE, newInstanceFullName,
        { description: 'To Be Modified' })).toBe(true)
    })
    it('should update the object in the BP', async () => {
      verifyObject(
        workspace,
        SALESFORCE,
        newObjectElemName, { [API_NAME]: newObjectApiName },
        {
<<<<<<< HEAD
          alpha: { [API_NAME]: [newObjectApiName, 'Alpha__c'].join(API_NAME_SEPERATOR) },
          beta: { [API_NAME]: [newObjectApiName, 'Beta__c'].join(API_NAME_SEPERATOR) },
=======
          alpha: { [API_NAME]: apiNameAnno(newObjectApiName, 'Alpha__c') },
          beta: { [API_NAME]: apiNameAnno(newObjectApiName, 'Beta__c') },
>>>>>>> 5780c11b
        }
      )
    })
    it('should update the instance in the BP', async () => {
      verifyInstance(workspace, SALESFORCE, PROFILE.toLowerCase(), newInstanceElemName,
        { description: 'To Be Modified', [INSTANCE_FULL_NAME_FIELD]: newInstanceFullName })
    })
    afterAll(async () => {
      await runEmptyPreview(lastPlan, fetchOutputDir)
    })
  })

  describe('deploy after modifying the object and the instance', () => {
    beforeAll(async () => {
      await editBlueprint(tmpBP, [
        ['beta', 'modified'],
        ['Beta__c', 'Modified__c'],
        ['To Be Modified', 'I Am Modified'],
      ])
      await runDeploy(lastPlan, fetchOutputDir)
    })
    it('should have "modify" changes', async () => {
      verifyChanges(lastPlan, [{ action: 'modify', element: newObjectElemName },
        { action: 'modify', element: newInstanceElemName }])
    })
    it('should update the object in salesforce', async () => {
      expect(await objectExists(client, newObjectApiName, ['Alpha__c', 'Modified__c']))
        .toBe(true)
    })
    it('should update the instance in salesforce', async () => {
      expect(await instanceExists(client, PROFILE, newInstanceFullName,
        { description: 'I Am Modified' })).toBe(true)
    })
    afterAll(async () => {
      await runEmptyPreview(lastPlan, fetchOutputDir)
    })
  })

  describe('fetch expecting no changes', () => {
    let workspace: Workspace
    beforeAll(async () => {
      await runFetch(fetchOutputDir)
      workspace = await loadValidWorkspace(fetchOutputDir)
    })
    it('should have no change in the object', async () => {
      verifyObject(
        workspace,
        SALESFORCE,
        newObjectElemName, { [API_NAME]: newObjectApiName },
        {
<<<<<<< HEAD
          alpha: { [API_NAME]: [newObjectApiName, 'Alpha__c'].join(API_NAME_SEPERATOR) },
          modified: { [API_NAME]: [newObjectApiName, 'Modified__c'].join(API_NAME_SEPERATOR) },
=======
          alpha: { [API_NAME]: apiNameAnno(newObjectApiName, 'Alpha__c') },
          modified: { [API_NAME]: apiNameAnno(newObjectApiName, 'Modified__c') },
>>>>>>> 5780c11b
        }
      )
    })
    it('should have no change in the instance', async () => {
      verifyInstance(workspace, SALESFORCE, PROFILE.toLowerCase(), newInstanceElemName,
        { description: 'I Am Modified', [INSTANCE_FULL_NAME_FIELD]: newInstanceFullName })
    })
    afterAll(async () => {
      await runEmptyPreview(lastPlan, fetchOutputDir)
    })
  })
  describe('deploy after deleting the object and the instance', () => {
    beforeAll(async () => {
      await rm(tmpBP)
      await runDeploy(lastPlan, fetchOutputDir)
    })
    it('should have "remove" changes', async () => {
      verifyChanges(lastPlan, [{ action: 'remove', element: newObjectElemName },
        { action: 'remove', element: newInstanceElemName }])
    })
    it('should remove the object in salesforce', async () => {
      expect(await objectExists(client, newObjectApiName)).toBe(false)
    })
    it('should remove the instance in salesforce', async () => {
      expect(await instanceExists(client, PROFILE, newInstanceFullName)).toBe(false)
    })
    afterAll(async () => {
      await runEmptyPreview(lastPlan, fetchOutputDir)
    })
  })
})<|MERGE_RESOLUTION|>--- conflicted
+++ resolved
@@ -138,13 +138,8 @@
         SALESFORCE,
         newObjectElemName, { [API_NAME]: newObjectApiName },
         {
-<<<<<<< HEAD
-          alpha: { [API_NAME]: [newObjectApiName, 'Alpha__c'].join(API_NAME_SEPERATOR) },
-          beta: { [API_NAME]: [newObjectApiName, 'Beta__c'].join(API_NAME_SEPERATOR) },
-=======
           alpha: { [API_NAME]: apiNameAnno(newObjectApiName, 'Alpha__c') },
           beta: { [API_NAME]: apiNameAnno(newObjectApiName, 'Beta__c') },
->>>>>>> 5780c11b
         }
       )
     })
@@ -195,13 +190,8 @@
         SALESFORCE,
         newObjectElemName, { [API_NAME]: newObjectApiName },
         {
-<<<<<<< HEAD
-          alpha: { [API_NAME]: [newObjectApiName, 'Alpha__c'].join(API_NAME_SEPERATOR) },
-          modified: { [API_NAME]: [newObjectApiName, 'Modified__c'].join(API_NAME_SEPERATOR) },
-=======
           alpha: { [API_NAME]: apiNameAnno(newObjectApiName, 'Alpha__c') },
           modified: { [API_NAME]: apiNameAnno(newObjectApiName, 'Modified__c') },
->>>>>>> 5780c11b
         }
       )
     })
