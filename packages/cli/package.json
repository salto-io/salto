{
  "name": "@salto/cli",
  "version": "0.1.0",
  "description": "cli on top of salto core",
  "repository": {
    "type": "git",
    "url": "https://github.com/salto-io/salto"
  },
  "private": true,
  "bin": {
    "salto": "./bin/salto"
  },
  "files": [
    "dist/**/*"
  ],
  "main": "./bin/salto",
  "types": "dist/index.d.ts",
  "pkg": {
    "scripts": "./dist/src/**/*.js",
    "assets": [
      "../salto/dist/hcl.wasm",
      "../../node_modules/figlet/fonts/Standard.*"
    ]
  },
  "scripts": {
    "prepare": "yarn run build",
    "prepublishOnly": "yarn test",
    "build": "yarn run lint && yarn run build-ts",
    "test": "jest --forceExit --detectOpenHandles",
    "e2e-test": "RUN_E2E_TESTS=1 jest --forceExit --detectOpenHandles",
    "clean-ts": "node ./node_modules/.bin/ts-cleaner -d dist -s . -v",
    "clean-ts-test": "yarn run clean-ts && yarn run test",
    "watch-test": "yarn run tsc-watch --onSuccess 'yarn run clean-ts-test'",
    "build-ts": "tsc",
    "watch-ts": "tsc -w",
    "lint": "eslint --max-warnings 0 --ext .js,.jsx,.ts,.tsx ./",
    "lint-fix": "yarn run lint -- --fix",
    "package": "yarn run pkg -t node10 -o ./pkg/salto ."
  },
  "dependencies": {
    "@salto/dag": "0.1.0",
    "@salto/lowerdash": "0.1.0",
    "adapter-api": "0.1.0",
    "async-file": "^2.0.2",
<<<<<<< HEAD
=======
    "chalk": "^2.4.2",
>>>>>>> 21e98b66
    "inquirer": "^3.3.0",
    "lodash": "^4.17.15",
    "require-directory": "^2.1.1",
    "salesforce-adapter": "0.1.0",
    "salto": "0.1.0",
    "source-map-support": "^0.5.13",
    "wu": "^2.1.0",
    "yargonaut": "^1.1.4",
    "yargs": "^13.3.0"
  },
  "devDependencies": {
    "@types/inquirer": "0.0.35",
    "@types/require-directory": "^2.1.1",
    "@types/source-map-support": "^0.5.0",
    "@types/yargs": "^13.0.0",
    "eslint": "^6.2.2",
    "eslint-config-airbnb": "18.0.1",
    "eslint-plugin-import": "^2.18.2",
    "eslint-plugin-jest": "^22.6.4",
    "eslint-plugin-jsx-a11y": "^6.2.1",
    "eslint-plugin-react": "^7.14.3",
    "eslint-plugin-react-hooks": "^1.7.0",
    "jest": "^24.0.0",
    "jest-junit": "^6.4.0",
    "pkg": "^4.4.0",
    "typescript": "^3.5.3"
  }
}<|MERGE_RESOLUTION|>--- conflicted
+++ resolved
@@ -42,10 +42,7 @@
     "@salto/lowerdash": "0.1.0",
     "adapter-api": "0.1.0",
     "async-file": "^2.0.2",
-<<<<<<< HEAD
-=======
     "chalk": "^2.4.2",
->>>>>>> 21e98b66
     "inquirer": "^3.3.0",
     "lodash": "^4.17.15",
     "require-directory": "^2.1.1",
