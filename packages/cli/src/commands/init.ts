--- conflicted
+++ resolved
@@ -22,24 +22,15 @@
 
 export const command = (
   workspaceName: string | undefined,
-<<<<<<< HEAD
   telemetry: Telemetry,
-  { stdout, stderr }: CliOutput
-): CliCommand => ({
-  async execute(): Promise<CliExitCode> {
-    try {
-      const workspace = await init(workspaceName)
-      telemetry.sendCountEvent('workspace.init', 1, { workspaceID: workspace.config.uid })
-=======
-  config: AppConfig,
   { stdout, stderr }: CliOutput,
   getEnvNameCallback: (currentEnvName?: string) => Promise<string>
 ): CliCommand => ({
   async execute(): Promise<CliExitCode> {
     try {
       const defaultEnvName = await getEnvNameCallback()
-      const workspace = await init(config, defaultEnvName, workspaceName)
->>>>>>> 8364339c
+      const workspace = await init(defaultEnvName, workspaceName)
+      telemetry.sendCountEvent('workspace.init', 1, { workspaceID: workspace.config.uid })
       stdout.write(
         Prompts.initCompleted(workspace.config.name, path.resolve(workspace.config.baseDir))
       )
@@ -72,11 +63,7 @@
   },
 
   async build(input: InitParsedCliInput, output: CliOutput) {
-<<<<<<< HEAD
-    return command(input.args['workspace-name'], input.telemetry, output)
-=======
-    return command(input.args['workspace-name'], input.config, output, getEnvName)
->>>>>>> 8364339c
+    return command(input.args['workspace-name'], input.telemetry, output, getEnvName)
   },
 })
 
