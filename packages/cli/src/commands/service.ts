--- conflicted
+++ resolved
@@ -89,12 +89,8 @@
   if (match === null) {
     throw new Error(`Parameter: "${rawLoginParameter}" is in a wrong format. Expected format is parameter=value`)
   }
-<<<<<<< HEAD
-  return [splitValues[0].trim(), splitValues[1]]
-=======
   const [key, value] = match.slice(1)
   return [key, convertValueType(value)]
->>>>>>> a3e17e86
 }
 
 const getOauthConfig = async (
