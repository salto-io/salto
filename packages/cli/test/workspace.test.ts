/*
*                      Copyright 2020 Salto Labs Ltd.
*
* Licensed under the Apache License, Version 2.0 (the "License");
* you may not use this file except in compliance with
* the License.  You may obtain a copy of the License at
*
*     http://www.apache.org/licenses/LICENSE-2.0
*
* Unless required by applicable law or agreed to in writing, software
* distributed under the License is distributed on an "AS IS" BASIS,
* WITHOUT WARRANTIES OR CONDITIONS OF ANY KIND, either express or implied.
* See the License for the specific language governing permissions and
* limitations under the License.
*/
import { Workspace, FetchChange, DetailedChange } from '@salto-io/core'
import { Spinner } from '../src/types'
import { validateWorkspace, loadWorkspace, updateWorkspace } from '../src/workspace'
import { MockWriteStream, dummyChanges } from './mocks'

const mockWs = {
  hasErrors: jest.fn().mockResolvedValue(false),
  getWorkspaceErrors: jest.fn(),
  updateBlueprints: jest.fn(),
  isEmpty: jest.fn(),
  flush: jest.fn(),
  config: {
    baseDir: '',
    additionalBlueprints: [],
    services: ['salesforce'],
    cacheLocation: '',
    envs: [
      { name: 'default', baseDir: 'default' },
    ],
    currentEnv: 'default',
  },
} as unknown as Workspace
jest.mock('@salto-io/core', () => ({
  ...jest.requireActual('@salto-io/core'),
  Workspace: jest.fn().mockImplementation(() => mockWs),
  loadConfig: jest.fn().mockImplementation(
    workspaceDir => ({
      baseDir: workspaceDir,
      additionalBlueprints: [],
      services: ['salesforce'],
      cacheLocation: '',
      envs: [
        { name: 'default', baseDir: 'default' },
      ],
      currentEnv: 'default',
    })
  ),
}))
jest.mock('inquirer', () => ({
  prompt: jest.fn().mockImplementation(() => Promise.resolve({ userInput: false })),
}))
describe('workspace', () => {
  let cliOutput: { stderr: MockWriteStream; stdout: MockWriteStream }

  beforeEach(() => {
    cliOutput = { stderr: new MockWriteStream(), stdout: new MockWriteStream() }
  })

  describe('error validation', () => {
    describe('when there are no errors', () => {
      it('returns true', async () => {
        mockWs.hasErrors = jest.fn().mockResolvedValue(false)
        const wsValid = await validateWorkspace(mockWs, cliOutput)
        expect(mockWs.hasErrors).toHaveBeenCalled()
        expect(wsValid).toBe('Valid')
      })
    })
    describe('when there are errors', () => {
      it('returns true if there are only warnings', async () => {
        mockWs.hasErrors = jest.fn().mockResolvedValue(true)
        mockWs.getWorkspaceErrors = jest.fn().mockImplementation(() => (
          [{
            sourceFragments: [],
            message: 'Error',
            severity: 'Warning',
          },
          {
            sourceFragments: [],
            message: 'Error2',
            severity: 'Warning',
          }]
        ))

        const wsValid = await validateWorkspace(mockWs, cliOutput)
        expect(mockWs.hasErrors).toHaveBeenCalled()
        expect(mockWs.getWorkspaceErrors).toHaveBeenCalled()
        expect(wsValid).toBe('Warning')
      })

      it('returns false if there is at least one sever error', async () => {
        mockWs.hasErrors = jest.fn().mockResolvedValue(true)
        mockWs.getWorkspaceErrors = jest.fn().mockImplementation(() => (
          [{
            sourceFragments: [],
            error: 'Error',
            severity: 'Warning',
          },
          {
            sourceFragments: [],
            error: 'Error2',
            severity: 'Error',
          }]
        ))

        const wsValid = await validateWorkspace(mockWs, cliOutput)
        expect(mockWs.hasErrors).toHaveBeenCalled()
        expect(mockWs.getWorkspaceErrors).toHaveBeenCalled()
        expect(wsValid).toBe('Error')
      })
    })
  })

  describe('loadWorkspace', () => {
    let spinner: Spinner
    beforeEach(() => {
      spinner = {
        fail: jest.fn().mockImplementation(() => undefined),
        succeed: jest.fn().mockImplementation(() => undefined),
      }
    })
    it('mark spinner as success in case there are no errors', async () => {
      mockWs.hasErrors = jest.fn().mockResolvedValue(false)
      mockWs.getWorkspaceErrors = jest.fn().mockImplementation(() => ([]))
      await loadWorkspace('', cliOutput, () => spinner)

      expect(cliOutput.stdout.content).toBe('')
      expect(cliOutput.stderr.content).toBe('')
      expect(spinner.succeed).toHaveBeenCalled()
    })

    it('mark spinner as success in case of warning', async () => {
      mockWs.hasErrors = jest.fn().mockResolvedValue(true)
      mockWs.getWorkspaceErrors = jest.fn().mockImplementation(() => ([{
        sourceFragments: [],
        message: 'Error BLA',
        severity: 'Warning',
      }]))
      await loadWorkspace('', cliOutput, () => spinner)

      expect(cliOutput.stdout.content).toContain('Error BLA')
      expect(spinner.succeed).toHaveBeenCalled()
    })

    it('mark spinner as failed in case of error', async () => {
      mockWs.hasErrors = jest.fn().mockResolvedValue(true)
      mockWs.getWorkspaceErrors = jest.fn().mockImplementation(() => ([{
        sourceFragments: [],
        message: 'Error BLA',
        severity: 'Error',
      }]))
      await loadWorkspace('', cliOutput, () => spinner)

      expect(cliOutput.stderr.content).toContain('Error BLA')
      expect(spinner.fail).toHaveBeenCalled()
    })
  })

  describe('updateWorkspace', () => {
    beforeEach(() => {
      mockWs.flush = jest.fn()
    })

    it('no changes', async () => {
<<<<<<< HEAD
      const result = await updateWorkspace(mockWs, cliOutput, [])
=======
      const result = await updateWorkspace(mockWs, cliOutput)
      expect(mockWs.flush).toHaveBeenCalledTimes(1)
>>>>>>> 7489e483
      expect(result).toBeTruthy()
    })

    it('with changes', async () => {
      mockWs.hasErrors = jest.fn().mockResolvedValue(false)
      const result = await updateWorkspace(mockWs, cliOutput,
        dummyChanges.map((change: DetailedChange): FetchChange =>
          ({ change, serviceChange: change })))
      expect(result).toBeTruthy()
      expect(mockWs.updateBlueprints).toHaveBeenCalledWith(dummyChanges, undefined)
      expect(mockWs.flush).toHaveBeenCalledTimes(1)
      expect(mockWs.hasErrors).toHaveBeenCalled()
    })

    it('with validation errors', async () => {
      mockWs.hasErrors = jest.fn().mockResolvedValue(true)
      mockWs.getWorkspaceErrors = jest.fn().mockImplementation(() => ([{
        sourceFragments: [],
        message: 'Error BLA',
        severity: 'Error',
      }]))
      const result = await updateWorkspace(mockWs, cliOutput,
        ...dummyChanges.map((change: DetailedChange): FetchChange =>
          ({ change, serviceChange: change })))
      expect(result).toBe(false)
      expect(mockWs.updateBlueprints).toHaveBeenCalledWith(...dummyChanges)
      expect(mockWs.flush).toHaveBeenCalledTimes(1)
      expect(mockWs.hasErrors).toHaveBeenCalled()
    })
  })
})<|MERGE_RESOLUTION|>--- conflicted
+++ resolved
@@ -166,12 +166,7 @@
     })
 
     it('no changes', async () => {
-<<<<<<< HEAD
       const result = await updateWorkspace(mockWs, cliOutput, [])
-=======
-      const result = await updateWorkspace(mockWs, cliOutput)
-      expect(mockWs.flush).toHaveBeenCalledTimes(1)
->>>>>>> 7489e483
       expect(result).toBeTruthy()
     })
 
@@ -194,7 +189,7 @@
         severity: 'Error',
       }]))
       const result = await updateWorkspace(mockWs, cliOutput,
-        ...dummyChanges.map((change: DetailedChange): FetchChange =>
+        dummyChanges.map((change: DetailedChange): FetchChange =>
           ({ change, serviceChange: change })))
       expect(result).toBe(false)
       expect(mockWs.updateBlueprints).toHaveBeenCalledWith(...dummyChanges)
