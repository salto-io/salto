{
  "extends": "../../tsconfig.base.json",
  "compilerOptions": {
    "outDir": "dist",
    "baseUrl": "."
  },
<<<<<<< HEAD
  "include": [
    "src/**/*",
    "src/**/*.json",
    "test/**/*",
    "test/**/*.json",
    "e2e_test/**/*",
    "index.ts",
    "../adapter-components/src/definitions/system/helpers/utils.ts"
  ],
=======
  "include": ["src/**/*", "src/**/*.json", "index.ts"],
>>>>>>> c5bb492c
  "references": [
    { "path": "../adapter-api" },
    { "path": "../adapter-components" },
    { "path": "../adapter-utils" },
    { "path": "../e2e-credentials-store" },
    { "path": "../logging" },
    { "path": "../lowerdash" },
    { "path": "../test-utils" }
  ]
}<|MERGE_RESOLUTION|>--- conflicted
+++ resolved
@@ -4,7 +4,6 @@
     "outDir": "dist",
     "baseUrl": "."
   },
-<<<<<<< HEAD
   "include": [
     "src/**/*",
     "src/**/*.json",
@@ -14,9 +13,6 @@
     "index.ts",
     "../adapter-components/src/definitions/system/helpers/utils.ts"
   ],
-=======
-  "include": ["src/**/*", "src/**/*.json", "index.ts"],
->>>>>>> c5bb492c
   "references": [
     { "path": "../adapter-api" },
     { "path": "../adapter-components" },
