/*
*                      Copyright 2023 Salto Labs Ltd.
*
* Licensed under the Apache License, Version 2.0 (the "License");
* you may not use this file except in compliance with
* the License.  You may obtain a copy of the License at
*
*     http://www.apache.org/licenses/LICENSE-2.0
*
* Unless required by applicable law or agreed to in writing, software
* distributed under the License is distributed on an "AS IS" BASIS,
* WITHOUT WARRANTIES OR CONDITIONS OF ANY KIND, either express or implied.
* See the License for the specific language governing permissions and
* limitations under the License.
*/
import {
<<<<<<< HEAD
  Adapter,
  InstanceElement,
  ObjectType,
  ElemID,
  AccountId,
  getChangeData,
  isField,
  Change,
  ChangeDataType,
  AdapterFailureInstallResult,
  isAdapterSuccessInstallResult,
  AdapterSuccessInstallResult,
  AdapterAuthentication,
  SaltoError,
  Element,
  DetailedChange,
  isCredentialError,
  DeployExtraProperties,
  ReferenceMapping,
  isAdditionOrModificationChange, isFieldChange,
=======
  Adapter, InstanceElement, ObjectType, ElemID, getChangeData, isField,
  Change, ChangeDataType, isFieldChange, AdapterFailureInstallResult,
  isAdapterSuccessInstallResult, AdapterSuccessInstallResult, AdapterAuthentication,
  SaltoError, Element, DetailedChange, isCredentialError, DeployExtraProperties, ReferenceMapping,
  AccountInfo,
>>>>>>> df10a479
} from '@salto-io/adapter-api'
import { EventEmitter } from 'pietile-eventemitter'
import { logger } from '@salto-io/logging'
import _ from 'lodash'
import { promises, collections, values } from '@salto-io/lowerdash'
import { Workspace, ElementSelector, elementSource, expressions, merger } from '@salto-io/workspace'
import { EOL } from 'os'
import {
  buildElementsSourceFromElements,
  getDetailedChanges as getDetailedChangesFromChange,
} from '@salto-io/adapter-utils'
import { deployActions, DeployError, ItemStatus } from './core/deploy'
import {
  adapterCreators, getAdaptersCredentialsTypes, getAdapters, getAdapterDependencyChangers,
  initAdapters, getDefaultAdapterConfig,
} from './core/adapters'
import { getPlan, Plan, PlanItem } from './core/plan'
import {
  FetchChange,
  fetchChanges,
  FetchProgressEvents,
  getDetailedChanges,
  MergeErrorWithElements,
  fetchChangesFromWorkspace,
  getFetchAdapterAndServicesSetup,
  calcFetchChanges,
} from './core/fetch'
import { defaultDependencyChangers } from './core/plan/plan'
import { createRestoreChanges } from './core/restore'
import { getAdapterChangeGroupIdFunctions } from './core/adapters/custom_group_key'
import { createDiffChanges } from './core/diff'
import getChangeValidators from './core/plan/change_validators'
import { renameChecks, renameElement } from './core/rename'
import { ChangeWithDetails } from './core/plan/plan_item'

export { cleanWorkspace } from './core/clean'

const { awu } = collections.asynciterable
const log = logger(module)

const { mapValuesAsync } = promises.object

const getAdapterFromLoginConfig = (loginConfig: Readonly<InstanceElement>): Adapter =>
  adapterCreators[loginConfig.elemID.adapter]

type VerifyCredentialsResult = (
  { success: true } & AccountInfo
  ) | {
  success: false
  error: Error
}

export const verifyCredentials = async (
  loginConfig: Readonly<InstanceElement>,
): Promise<VerifyCredentialsResult> => {
  const adapterCreator = getAdapterFromLoginConfig(loginConfig)
  if (adapterCreator) {
    try {
      const account = await adapterCreator.validateCredentials(loginConfig)
      return { success: true, ...account }
    } catch (error) {
      if (isCredentialError(error)) {
        return {
          success: false,
          error,
        }
      }
      throw error
    }
  }
  throw new Error(`unknown adapter: ${loginConfig.elemID.adapter}`)
}

export const updateCredentials = async (
  workspace: Workspace,
  newConfig: Readonly<InstanceElement>,
  account?: string
): Promise<void> => {
  await workspace.updateAccountCredentials(account ?? newConfig.elemID.adapter, newConfig)
  log.debug(`persisted new configs for adapter: ${newConfig.elemID.adapter}`)
}

const shouldElementBeIncluded = (accounts: ReadonlyArray<string>) =>
  (id: ElemID): boolean => (
    accounts.includes(id.adapter)
    // Variables belong to all of the accounts
    || id.adapter === ElemID.VARIABLES_NAMESPACE
  )

const getAccountToServiceNameMap = (workspace: Workspace,
  accounts: string[]): Record<string, string> =>
  Object.fromEntries(accounts.map(account =>
    [account, workspace.getServiceFromAccountName(account)]))

export const preview = async (
  workspace: Workspace,
  accounts = workspace.accounts(),
  checkOnly = false,
): Promise<Plan> => {
  const stateElements = workspace.state()
  const adapters = await getAdapters(
    accounts,
    await workspace.accountCredentials(accounts),
    workspace.accountConfig.bind(workspace),
    await workspace.elements(),
    getAccountToServiceNameMap(workspace, accounts),
  )
  return getPlan({
    before: stateElements,
    after: await workspace.elements(),
    changeValidators: getChangeValidators(adapters, checkOnly, await workspace.errors()),
    dependencyChangers: defaultDependencyChangers.concat(getAdapterDependencyChangers(adapters)),
    customGroupIdFunctions: getAdapterChangeGroupIdFunctions(adapters),
    topLevelFilters: [shouldElementBeIncluded(accounts)],
    compareOptions: { compareByValue: true },
  })
}

export interface DeployResult {
  success: boolean
  errors: DeployError[]
  changes?: Iterable<FetchChange>
  appliedChanges?: Change[]
  extraProperties?: DeployExtraProperties
}

export const deploy = async (
  workspace: Workspace,
  actionPlan: Plan,
  reportProgress: (item: PlanItem, status: ItemStatus, details?: string) => void,
  accounts = workspace.accounts(),
  checkOnly = false,
): Promise<DeployResult> => {
  const changedElements = elementSource.createInMemoryElementSource()
  const adaptersElementSource = buildElementsSourceFromElements([], [changedElements, await workspace.elements()])
  const adapters = await getAdapters(
    accounts,
    await workspace.accountCredentials(accounts),
    workspace.accountConfig.bind(workspace),
    adaptersElementSource,
    getAccountToServiceNameMap(workspace, accounts)
  )

  const postDeployAction = async (appliedChanges: ReadonlyArray<Change>): Promise<void> => log.time(async () => {
    // This function is inside 'postDeployAction' because it assumes the state is already updated
    const getUpdatedElement = async (change: Change): Promise<ChangeDataType> => {
      const changeElem = getChangeData(change)
      // Because this function is called after we updated the state, the top level is already update with the field
      return isField(changeElem)
        ? workspace.state().get(changeElem.parent.elemID)
        : changeElem
    }

    const detailedChanges = appliedChanges.flatMap(change => getDetailedChangesFromChange(change))
    await workspace.state().updateStateFromChanges({ changes: detailedChanges })

    const updatedElements = await awu(appliedChanges)
      .filter(change => (isAdditionOrModificationChange(change) || isFieldChange(change)))
      .map(getUpdatedElement)
      .toArray()
    await changedElements.setAll(updatedElements)
  }, 'postDeployAction')

  const { errors, appliedChanges, extraProperties } = await deployActions(
    actionPlan, adapters, reportProgress, postDeployAction, checkOnly
  )

  // Add workspace elements as an additional context for resolve so that we can resolve
  // variable expressions. Adding only variables is not enough for the case of a variable
  // with the value of a reference.
  const changes = await awu(await getDetailedChanges(
    await workspace.elements(),
    changedElements,
    [id => changedElements.has(id)]
  )).map(change => ({ change, serviceChanges: [change] }))
    .toArray()
  const errored = errors.length > 0
  return {
    success: !errored,
    changes,
    appliedChanges,
    errors: errored ? errors : [],
    extraProperties,
  }
}

export type FillConfigFunc = (configType: ObjectType) => Promise<InstanceElement>

export type FetchResult = {
  changes: FetchChange[]
  mergeErrors: MergeErrorWithElements[]
  fetchErrors: SaltoError[]
  success: boolean
  configChanges?: Plan
  updatedConfig : Record<string, InstanceElement[]>
  accountNameToConfigMessage?: Record<string, string>
}
export type FetchFunc = (
  workspace: Workspace,
  progressEmitter?: EventEmitter<FetchProgressEvents>,
  accounts?: string[],
  ignoreStateElemIdMapping?: boolean,
  withChangesDetection?: boolean
) => Promise<FetchResult>

export type FetchFromWorkspaceFuncParams = {
  workspace: Workspace
  otherWorkspace: Workspace
  progressEmitter?: EventEmitter<FetchProgressEvents>
  accounts?: string[]
  services?: string[]
  fromState?: boolean
  env: string
}
export type FetchFromWorkspaceFunc = (args: FetchFromWorkspaceFuncParams) => Promise<FetchResult>

export const fetch: FetchFunc = async (
  workspace,
  progressEmitter?,
  accounts?,
  ignoreStateElemIdMapping?,
  withChangesDetection?,
) => {
  log.debug('fetch starting..')
  const fetchAccounts = accounts ?? workspace.accounts()
  const accountToServiceNameMap = getAccountToServiceNameMap(workspace, workspace.accounts())
  const {
    currentConfigs,
    adaptersCreatorConfigs,
  } = await getFetchAdapterAndServicesSetup(
    workspace,
    fetchAccounts,
    accountToServiceNameMap,
    await workspace.elements(),
    ignoreStateElemIdMapping,
  )
  const accountToAdapter = initAdapters(adaptersCreatorConfigs, accountToServiceNameMap)

  if (progressEmitter) {
    progressEmitter.emit('adaptersDidInitialize')
  }
  try {
    const {
      changes, serviceToStateChanges, elements, mergeErrors, errors, updatedConfig,
      configChanges, accountNameToConfigMessage, unmergedElements,
    } = await fetchChanges(
      accountToAdapter,
      await workspace.elements(),
      workspace.state(),
      accountToServiceNameMap,
      currentConfigs,
      progressEmitter,
      withChangesDetection,
    )
    log.debug(`${elements.length} elements were fetched [mergedErrors=${mergeErrors.length}]`)
    await workspace.state().updateStateFromChanges({
      changes: serviceToStateChanges,
      unmergedElements,
      fetchAccounts,
    })

    return {
      changes,
      fetchErrors: errors,
      mergeErrors,
      success: true,
      configChanges,
      updatedConfig,
      accountNameToConfigMessage,
    }
  } catch (error) {
    if (isCredentialError(error)) {
      return {
        changes: [],
        fetchErrors: [{ message: error.message, severity: 'Error' }],
        mergeErrors: [],
        success: false,
        updatedConfig: {},
      }
    }
    throw error
  }
}

export const fetchFromWorkspace: FetchFromWorkspaceFunc = async ({
  workspace,
  otherWorkspace,
  progressEmitter,
  accounts,
  services,
  fromState = false,
  env,
}: FetchFromWorkspaceFuncParams) => {
  log.debug('fetch starting from workspace..')
  const fetchAccounts = services ?? accounts ?? workspace.accounts()

  const { currentConfigs } = await getFetchAdapterAndServicesSetup(
    workspace,
    fetchAccounts,
    getAccountToServiceNameMap(workspace, fetchAccounts),
    await workspace.elements()
  )

  const {
    changes, serviceToStateChanges, elements, mergeErrors, errors,
    configChanges, accountNameToConfigMessage, unmergedElements,
  } = await fetchChangesFromWorkspace(
    otherWorkspace,
    fetchAccounts,
    await workspace.elements(),
    workspace.state(),
    currentConfigs,
    env,
    fromState,
    progressEmitter,
  )

  log.debug(`${elements.length} elements were fetched from a remote workspace [mergedErrors=${mergeErrors.length}]`)
  await workspace.state().updateStateFromChanges({
    changes: serviceToStateChanges,
    unmergedElements,
    fetchAccounts,
  })
  return {
    changes,
    fetchErrors: errors,
    mergeErrors,
    success: true,
    updatedConfig: {},
    configChanges,
    accountNameToConfigMessage,
    progressEmitter,
  }
}

type CalculatePatchArgs = {
  workspace: Workspace
  fromDir: string
  toDir: string
  accountName: string
  ignoreStateElemIdMapping?: boolean
}

export const calculatePatch = async (
  {
    workspace,
    fromDir,
    toDir,
    accountName,
    ignoreStateElemIdMapping,
  }: CalculatePatchArgs,
): Promise<FetchResult> => {
  const accountToServiceNameMap = getAccountToServiceNameMap(workspace, workspace.accounts())
  const adapterName = accountToServiceNameMap[accountName]
  if (adapterName !== accountName) {
    throw new Error('Account name that is different from the adapter name is not supported')
  }
  const { loadElementsFromFolder } = adapterCreators[adapterName]
  if (loadElementsFromFolder === undefined) {
    throw new Error(`Account ${accountName}'s adapter ${adapterName} does not support calculate patch`)
  }
  const wsElements = await workspace.elements()
  const resolvedWSElements = await expressions.resolve(
    await awu(await wsElements.getAll()).toArray(),
    wsElements,
  )
  const { adaptersCreatorConfigs } = await getFetchAdapterAndServicesSetup(
    workspace,
    [accountName],
    accountToServiceNameMap,
    elementSource.createInMemoryElementSource(resolvedWSElements),
    ignoreStateElemIdMapping
  )
  const adapterContext = adaptersCreatorConfigs[accountName]

  const loadElementsAndMerge = async (
    dir: string,
  ): Promise<{
    elements: Element[]
    loadErrors?: SaltoError[]
    mergeErrors: MergeErrorWithElements[]
    mergedElements: Element[]
  }> => {
    const { elements, errors } = await loadElementsFromFolder({ baseDir: dir, ...adapterContext })
    const mergeResult = await merger.mergeElements(awu(elements))
    return {
      elements,
      loadErrors: errors,
      mergeErrors: await awu(mergeResult.errors.values()).flat().toArray(),
      mergedElements: await awu(mergeResult.merged.values()).toArray(),
    }
  }
  const {
    loadErrors: beforeLoadErrors,
    mergeErrors: beforeMergeErrors,
    mergedElements: mergedBeforeElements,
  } = await loadElementsAndMerge(fromDir)
  if (beforeMergeErrors.length > 0) {
    return {
      changes: [],
      mergeErrors: beforeMergeErrors,
      fetchErrors: [],
      success: false,
      updatedConfig: {},
    }
  }
  const {
    elements: afterElements,
    loadErrors: afterLoadErrors,
    mergeErrors: afterMergeErrors,
    mergedElements: mergedAfterElements,
  } = await loadElementsAndMerge(toDir)
  if (afterMergeErrors.length > 0) {
    return {
      changes: [],
      mergeErrors: afterMergeErrors,
      fetchErrors: [],
      success: false,
      updatedConfig: {},
    }
  }
  const { changes } = await calcFetchChanges(
    afterElements,
    mergedAfterElements,
    elementSource.createInMemoryElementSource(mergedBeforeElements),
    adapterContext.elementsSource,
    new Set([accountName]),
    new Set([accountName]),
  )
  return {
    changes,
    mergeErrors: [],
    fetchErrors: [
      ...(beforeLoadErrors ?? []),
      ...(afterLoadErrors ?? []),
    ],
    success: true,
    updatedConfig: {},
  }
}

export type LocalChange = Omit<FetchChange, 'pendingChanges'>

export function restore(
  workspace: Workspace,
  accountFilters: string[] | undefined,
  elementSelectors: ElementSelector[] | undefined,
  resultType: 'changes'
): Promise<ChangeWithDetails[]>
export function restore(
  workspace: Workspace,
  accountFilters?: string[],
  elementSelectors?: ElementSelector[],
  resultType?: 'detailedChanges'
): Promise<LocalChange[]>
export async function restore(
  workspace: Workspace,
  accountFilters?: string[],
  elementSelectors: ElementSelector[] = [],
  resultType: 'changes' | 'detailedChanges' = 'detailedChanges'
): Promise<LocalChange[] | ChangeWithDetails[]> {
  log.debug('restore starting..')
  const fetchAccounts = accountFilters ?? workspace.accounts()
  if (resultType === 'changes') {
    return createRestoreChanges(
      await workspace.elements(),
      workspace.state(),
      await workspace.state().getPathIndex(),
      await workspace.getReferenceSourcesIndex(),
      elementSelectors,
      fetchAccounts,
      'changes'
    )
  }
  const detailedChanges = await createRestoreChanges(
    await workspace.elements(),
    workspace.state(),
    await workspace.state().getPathIndex(),
    await workspace.getReferenceSourcesIndex(),
    elementSelectors,
    fetchAccounts,
    'detailedChanges'
  )
  return detailedChanges.map(change => ({ change, serviceChanges: [change] }))
}

export function diff(
  workspace: Workspace,
  fromEnv: string,
  toEnv: string,
  includeHidden: boolean | undefined,
  useState: boolean | undefined,
  accountFilters: string[] | undefined,
  elementSelectors: ElementSelector[] | undefined,
  resultType: 'changes'
): Promise<ChangeWithDetails[]>
export function diff(
  workspace: Workspace,
  fromEnv: string,
  toEnv: string,
  includeHidden?: boolean,
  useState?: boolean,
  accountFilters?: string[],
  elementSelectors?: ElementSelector[],
  resultType?: 'detailedChanges'
): Promise<LocalChange[]>
export async function diff(
  workspace: Workspace,
  fromEnv: string,
  toEnv: string,
  includeHidden = false,
  useState = false,
  accountFilters?: string[],
  elementSelectors: ElementSelector[] = [],
  resultType: 'changes' | 'detailedChanges' = 'detailedChanges'
): Promise<LocalChange[] | ChangeWithDetails[]> {
  const diffAccounts = accountFilters ?? workspace.accounts()
  const fromElements = useState
    ? workspace.state(fromEnv)
    : await workspace.elements(includeHidden, fromEnv)
  const toElements = useState
    ? workspace.state(toEnv)
    : await workspace.elements(includeHidden, toEnv)

  if (resultType === 'changes') {
    return createDiffChanges(
      toElements,
      fromElements,
      await workspace.getReferenceSourcesIndex(),
      elementSelectors,
      [shouldElementBeIncluded(diffAccounts)],
      'changes'
    )
  }

  const diffChanges = await createDiffChanges(
    toElements,
    fromElements,
    await workspace.getReferenceSourcesIndex(),
    elementSelectors,
    [shouldElementBeIncluded(diffAccounts)],
    'detailedChanges'
  )
  return diffChanges.map(change => ({ change, serviceChanges: [change] }))
}

class AdapterInstallError extends Error {
  constructor(name: string, failureInstallResults: AdapterFailureInstallResult) {
    const header = `Failed to add the ${name} adapter.`
    super([header, ...failureInstallResults.errors].join(EOL))
  }
}

const getAdapterCreator = (adapterName: string): Adapter => {
  const adapter = adapterCreators[adapterName]
  if (adapter) {
    return adapter
  }
  throw new Error(`No adapter available for ${adapterName}`)
}

export const installAdapter = async (adapterName: string):
  Promise<AdapterSuccessInstallResult|undefined> => {
  const adapter = getAdapterCreator(adapterName)
  if (adapter.install === undefined) {
    return undefined
  }
  const installResult = await adapter.install()
  if (isAdapterSuccessInstallResult(installResult)) {
    return installResult
  }
  throw new AdapterInstallError(adapterName, installResult)
}

export const addAdapter = async (
  workspace: Workspace,
  adapterName: string,
  accountName?: string,
): Promise<AdapterAuthentication> => {
  const adapter = getAdapterCreator(adapterName)
  await workspace.addAccount(adapterName, accountName)
  const adapterAccountName = accountName ?? adapterName
  if (_.isUndefined((await workspace.accountConfig(adapterAccountName)))) {
    const defaultConfig = await getDefaultAdapterConfig(adapterName, adapterAccountName)
    if (!_.isUndefined(defaultConfig)) {
      await workspace.updateAccountConfig(adapterName, defaultConfig, adapterAccountName)
    }
  }
  return adapter.authenticationMethods
}

export type LoginStatus = { configTypeOptions: AdapterAuthentication; isLoggedIn: boolean }
export const getLoginStatuses = async (
  workspace: Workspace,
  accounts = workspace.accounts(),
): Promise<Record<string, LoginStatus>> => {
  const creds = await workspace.accountCredentials(accounts)
  const accountToServiceMap = Object.fromEntries(accounts.map(account => [
    account, workspace.getServiceFromAccountName(account),
  ]))
  const relevantServices = _.uniq(Object.values(accountToServiceMap))
  const logins = await mapValuesAsync(
    getAdaptersCredentialsTypes(relevantServices),
    async (configTypeOptions, adapter) =>
      ({
        configTypeOptions,
        isLoggedIn: !!creds[adapter],
      })
  )
  return Object.fromEntries(accounts.map(
    account => [account, logins[accountToServiceMap[account]]]
  ))
}

export const getSupportedServiceAdapterNames = (): string[] => Object.keys(adapterCreators)

export const rename = async (
  workspace: Workspace,
  sourceElemId: ElemID,
  targetElemId: ElemID
): Promise<DetailedChange[]> => {
  await renameChecks(workspace, sourceElemId, targetElemId)

  const renameElementChanges = await renameElement(
    await workspace.elements(),
    sourceElemId,
    targetElemId,
    await workspace.state().getPathIndex()
  )

  if (await workspace.state().get(sourceElemId) !== undefined) {
    const changes = await renameElement(
      workspace.state(),
      sourceElemId,
      targetElemId,
    )
    await workspace.state().updateStateFromChanges({ changes })
  }

  return renameElementChanges
}

export const getAdapterConfigOptionsType = (adapterName: string): ObjectType | undefined =>
  adapterCreators[adapterName].configCreator?.optionsType


export const getAdditionalReferences = async (
  workspace: Workspace,
  changes: Change[],
): Promise<ReferenceMapping[]> => {
  const accountToService = getAccountToServiceNameMap(workspace, workspace.accounts())

  const changeGroups = _.groupBy(changes, change => getChangeData(change).elemID.adapter)

  const referenceGroups = await Promise.all(
    Object.entries(changeGroups).map(([account, changeGroup]) =>
      adapterCreators[accountToService[account]]
        .getAdditionalReferences?.(changeGroup))
  )
  return referenceGroups
    .flat()
    .filter(values.isDefined)
}<|MERGE_RESOLUTION|>--- conflicted
+++ resolved
@@ -14,16 +14,15 @@
 * limitations under the License.
 */
 import {
-<<<<<<< HEAD
   Adapter,
   InstanceElement,
   ObjectType,
   ElemID,
-  AccountId,
   getChangeData,
   isField,
   Change,
   ChangeDataType,
+  isFieldChange,
   AdapterFailureInstallResult,
   isAdapterSuccessInstallResult,
   AdapterSuccessInstallResult,
@@ -34,14 +33,7 @@
   isCredentialError,
   DeployExtraProperties,
   ReferenceMapping,
-  isAdditionOrModificationChange, isFieldChange,
-=======
-  Adapter, InstanceElement, ObjectType, ElemID, getChangeData, isField,
-  Change, ChangeDataType, isFieldChange, AdapterFailureInstallResult,
-  isAdapterSuccessInstallResult, AdapterSuccessInstallResult, AdapterAuthentication,
-  SaltoError, Element, DetailedChange, isCredentialError, DeployExtraProperties, ReferenceMapping,
-  AccountInfo,
->>>>>>> df10a479
+  isAdditionOrModificationChange,
 } from '@salto-io/adapter-api'
 import { EventEmitter } from 'pietile-eventemitter'
 import { logger } from '@salto-io/logging'
