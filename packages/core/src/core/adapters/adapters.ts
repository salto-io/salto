/*
*                      Copyright 2023 Salto Labs Ltd.
*
* Licensed under the Apache License, Version 2.0 (the "License");
* you may not use this file except in compliance with
* the License.  You may obtain a copy of the License at
*
*     http://www.apache.org/licenses/LICENSE-2.0
*
* Unless required by applicable law or agreed to in writing, software
* distributed under the License is distributed on an "AS IS" BASIS,
* WITHOUT WARRANTIES OR CONDITIONS OF ANY KIND, either express or implied.
* See the License for the specific language governing permissions and
* limitations under the License.
*/
import _ from 'lodash'
import {
  AdapterOperations,
  ElemIdGetter,
  AdapterOperationsContext,
  ElemID,
  InstanceElement,
  Adapter,
  AdapterAuthentication,
  Element,
  ReadOnlyElementsSource,
  GLOBAL_ADAPTER,
  ObjectType,
  isElement,
<<<<<<< HEAD
  isInstanceElement, isObjectType, isType, TypeElement,
=======
  isInstanceElement,
  isType,
  TypeElement, isField,
>>>>>>> fb8180a0
} from '@salto-io/adapter-api'
import { createDefaultInstanceFromType, getSubtypes, safeJsonStringify } from '@salto-io/adapter-utils'
import { logger } from '@salto-io/logging'
import { createAdapterReplacedID, expressions, merger, updateElementsWithAlternativeAccount } from '@salto-io/workspace'
import { collections, promises } from '@salto-io/lowerdash'
import adapterCreators from './creators'

const { awu } = collections.asynciterable
const { mapValuesAsync } = promises.object
const log = logger(module)

export const getAdaptersCredentialsTypes = (
  names?: ReadonlyArray<string>
): Record<string, AdapterAuthentication> => {
  let relevantAdapterCreators: Record<string, Adapter>
  if (names === undefined) {
    relevantAdapterCreators = adapterCreators
  } else {
    const nonExistingAdapters = names.filter(name => !Object.keys(adapterCreators).includes(name))
    if (!_.isEmpty(nonExistingAdapters)) {
      throw new Error(`No adapter available for ${nonExistingAdapters}`)
    }
    relevantAdapterCreators = _.pick(adapterCreators, names)
  }
  return _.mapValues(relevantAdapterCreators, creator => creator.authenticationMethods)
}

export const initAdapters = (
  config: Record<string, AdapterOperationsContext>,
  accountToServiceNameMap: Record<string, string> = {},
): Record<string, AdapterOperations> =>
  _.mapValues(
    config, (context, account) => {
      if (!context.credentials) {
        throw new Error(`${account} is not logged in.\n\nPlease login and try again.`)
      }
      if (!accountToServiceNameMap[account]) {
        throw new Error(`${account} account does not exist in environment.`)
      }
      const creator = adapterCreators[accountToServiceNameMap[account]]
      if (!creator) {
        throw new Error(`${accountToServiceNameMap[account]} adapter is not registered.`)
      }
      log.debug('Using the following config for %s account: %s', account, safeJsonStringify(context.config?.value, undefined, 2))
      return creator.operations(context)
    }
  )

const getAdapterConfigFromType = async (
  adapterName: string
): Promise<InstanceElement | undefined> => {
  const { configType } = adapterCreators[adapterName]
  return configType ? createDefaultInstanceFromType(ElemID.CONFIG_NAME, configType) : undefined
}

export const getAdaptersConfigTypesMap = async (): Promise<Record<string, ObjectType[]>> =>
  Object.fromEntries(
    Object.entries(await mapValuesAsync(
      adapterCreators,
      async adapterCreator =>
        (adapterCreator.configType ? [
          adapterCreator.configType,
          ...await getSubtypes([adapterCreator.configType], true),
        ] : [])
    )).filter(entry => entry[1].length > 0)
  )

export const getAdaptersConfigTypes = async (): Promise<ObjectType[]> =>
  Object.values(await getAdaptersConfigTypesMap()).flat()

export const getDefaultAdapterConfig = async (
  adapterName: string,
  accountName?: string,
  options?: InstanceElement
): Promise<InstanceElement[] | undefined> => {
  const { getConfig } = adapterCreators[adapterName]?.configCreator ?? {}
  const defaultConf = [(getConfig !== undefined)
    ? await getConfig(options)
    : (await getAdapterConfigFromType(adapterName) ?? [])].flat()
  if (defaultConf.length === 0) {
    return undefined
  }
  if (accountName && adapterName !== accountName) {
    return awu(defaultConf).map(async conf => {
      const confClone = conf.clone()
      await updateElementsWithAlternativeAccount([confClone], accountName, adapterName)
      return confClone
    }).toArray()
  }
  return defaultConf
}

const getMergedDefaultAdapterConfig = async (
  adapter: string,
  accountName: string,
): Promise<InstanceElement | undefined> => {
  const defaultConfig = await getDefaultAdapterConfig(adapter, accountName)
  return defaultConfig && merger.mergeSingleElement(defaultConfig)
}

export const createElemIDReplacedElementsSource = (
  elementsSource: ReadOnlyElementsSource,
  account: string,
  adapter: string,
): ReadOnlyElementsSource => (
  account === adapter
    ? elementsSource : ({
      getAll: async () =>
        awu(await elementsSource.getAll()).map(async element => {
          const ret = element.clone()
          await updateElementsWithAlternativeAccount(
            [ret], adapter, account, elementsSource
          )
          return ret
        }),
      get: async id => {
        const element = (await elementsSource.get(createAdapterReplacedID(id, account)))?.clone()
        if (element) {
          await updateElementsWithAlternativeAccount(
            [element], adapter, account, elementsSource
          )
        }
        return element
      },
      list: async () =>
        awu(await elementsSource.list()).map(id => createAdapterReplacedID(id, adapter)),
      has: async id => {
        const transformedId = createAdapterReplacedID(id, account)
        return elementsSource.has(transformedId)
      },
    }))

const filterElementsSource = (
  elementsSource: ReadOnlyElementsSource,
  adapterName: string,
): ReadOnlyElementsSource => {
  const isRelevantID = (elemID: ElemID): boolean =>
    (elemID.adapter === adapterName || elemID.adapter === GLOBAL_ADAPTER)
  return {
    getAll: async () => {
      async function *getElements(): AsyncIterable<Element> {
        for await (const element of await elementsSource.getAll()) {
          if (isRelevantID(element.elemID)) {
            yield element
          }
        }
      }
      return getElements()
    },
    get: async id => (isRelevantID(id) ? elementsSource.get(id) : undefined),
    list: async () => {
      async function *getIds(): AsyncIterable<ElemID> {
        for await (const element of await elementsSource.getAll()) {
          if (isRelevantID(element.elemID)) {
            yield element.elemID
          }
        }
      }
      return getIds()
    },
    has: async id => (isRelevantID(id) ? elementsSource.has(id) : false),
  }
}

export const createResolvedTypesElementsSource = (
  elementsSource: ReadOnlyElementsSource
): ReadOnlyElementsSource => {
  const resolvedTypes: Map<string, TypeElement> = new Map()
<<<<<<< HEAD
  const getResolved = async (id: ElemID): Promise<Element> => {
=======
  const getResolvedElements = async (elements: Element[]): Promise<Element[]> => {
    // Resolve all the elements together for better performance
    const resolved = await expressions.resolve(
      elements.map(element => element.clone()),
      elementsSource,
      {
        shouldResolveReferences: false,
      }
    )
    resolved.filter(isType)
      .forEach(typeElement => {
        resolvedTypes.set(typeElement.elemID.getFullName(), typeElement)
      })
    return resolved
  }

  const getResolved = async (id: ElemID): Promise<Element> => {
    if (resolvedTypes.size === 0) {
      // Resolve all the types
      await getResolvedElements(await awu(await elementsSource.getAll())
        .filter(isType)
        .toArray())
    }
    // TypeElements
>>>>>>> fb8180a0
    const alreadyResolvedType = resolvedTypes.get(id.getFullName())
    if (alreadyResolvedType !== undefined) {
      return alreadyResolvedType
    }
    const value = await elementsSource.get(id)
<<<<<<< HEAD
    if (!isObjectType(value) && !isInstanceElement(value)) {
      return value
    }
    const element = value.clone()
    // If the type of the instance is resolved, simply set the type on the instance
    if (isInstanceElement(element)) {
      const instanceResolvedType = resolvedTypes.get(element.refType.elemID.getFullName())
      if (instanceResolvedType !== undefined) {
        element.refType.type = instanceResolvedType
        return element
      }
    }
    // Resolve the instance / type alongside the already resolved types
    (await expressions.resolve(
      ([] as Element[]).concat(element, Object.values(resolvedTypes)),
      elementsSource,
      {
        shouldCloneElements: false,
        shouldResolveReferences: false,
      }
    )).filter(isType)
      .forEach(typeElement => {
        resolvedTypes.set(typeElement.elemID.getFullName(), typeElement)
      })
    return element
=======
    // Instances & Fields
    if (isInstanceElement(value) || isField(value)) {
      const element = isField(value) ? value : value.clone()
      const instanceResolvedType = resolvedTypes.get(element.refType.elemID.getFullName())
      // The type of the Element must be resolved here, otherwise we have a bug
      if (instanceResolvedType === undefined) {
        log.warn('Expected type of Element %s to be resolved. Type elemID: %s. Returning Element with non fully resolved type.', element.elemID.getFullName(), element.refType.elemID.getFullName())
        return element
      }
      // If the type of the Element is resolved, simply set the type on the instance
      element.refType.type = instanceResolvedType
      return element
    }
    return value
>>>>>>> fb8180a0
  }
  return {
    get: getResolved,
    getAll: async () => {
<<<<<<< HEAD
      const [typeElements, rest] = _.partition(
        await awu(await elementsSource.getAll())
          .filter(isElement)
          .toArray(),
        isType,
      );
      // Resolve all the types together for better performance
      (await expressions.resolve(
        typeElements,
        elementsSource,
        {
          shouldResolveReferences: false,
        }
      )).filter(isType)
        .forEach(typeElement => {
          resolvedTypes.set(typeElement.elemID.getFullName(), typeElement)
        })
      return awu(([] as Element[])
        .concat(
          await awu(rest).map(element => getResolved(element.elemID)).toArray(),
          Array.from(resolvedTypes.values()),
        ))
=======
      const elements = await awu(await elementsSource.getAll()).filter(isElement).toArray()
      return awu(await getResolvedElements(elements))
>>>>>>> fb8180a0
    },
    list: elementsSource.list,
    has: elementsSource.has,
  }
}

type AdapterConfigGetter = (
  adapter: string, defaultValue?: InstanceElement
) => Promise<InstanceElement | undefined>

export const getAdaptersCreatorConfigs = async (
  accounts: ReadonlyArray<string>,
  credentials: Readonly<Record<string, InstanceElement>>,
  getConfig: AdapterConfigGetter,
  elementsSource: ReadOnlyElementsSource,
  accountToServiceName: Record<string, string>,
  elemIdGetters: Record<string, ElemIdGetter> = {},
): Promise<Record<string, AdapterOperationsContext>> => (
  Object.fromEntries(await Promise.all(accounts.map(
    async account => {
      const defaultConfig = await getMergedDefaultAdapterConfig(accountToServiceName[account],
        account)
      return [
        account,
        {
          credentials: credentials[account],
          config: await getConfig(account, defaultConfig),
          elementsSource: createResolvedTypesElementsSource(createElemIDReplacedElementsSource(filterElementsSource(
            elementsSource, account
          ), account, accountToServiceName[account])),
          getElemIdFunc: elemIdGetters[account],
        },
      ]
    }
  )))
)

export const getAdapters = async (
  adapters: ReadonlyArray<string>,
  credentials: Readonly<Record<string, InstanceElement>>,
  getConfig: AdapterConfigGetter,
  workspaceElementsSource: ReadOnlyElementsSource,
  accountToServiceName: Record<string, string>,
  elemIdGetters: Record<string, ElemIdGetter> = {},
): Promise<Record<string, AdapterOperations>> =>
  initAdapters(
    await getAdaptersCreatorConfigs(
      adapters,
      credentials,
      getConfig,
      workspaceElementsSource,
      accountToServiceName,
      elemIdGetters
    ),
    accountToServiceName,
  )<|MERGE_RESOLUTION|>--- conflicted
+++ resolved
@@ -27,13 +27,9 @@
   GLOBAL_ADAPTER,
   ObjectType,
   isElement,
-<<<<<<< HEAD
-  isInstanceElement, isObjectType, isType, TypeElement,
-=======
   isInstanceElement,
   isType,
   TypeElement, isField,
->>>>>>> fb8180a0
 } from '@salto-io/adapter-api'
 import { createDefaultInstanceFromType, getSubtypes, safeJsonStringify } from '@salto-io/adapter-utils'
 import { logger } from '@salto-io/logging'
@@ -202,9 +198,6 @@
   elementsSource: ReadOnlyElementsSource
 ): ReadOnlyElementsSource => {
   const resolvedTypes: Map<string, TypeElement> = new Map()
-<<<<<<< HEAD
-  const getResolved = async (id: ElemID): Promise<Element> => {
-=======
   const getResolvedElements = async (elements: Element[]): Promise<Element[]> => {
     // Resolve all the elements together for better performance
     const resolved = await expressions.resolve(
@@ -229,39 +222,11 @@
         .toArray())
     }
     // TypeElements
->>>>>>> fb8180a0
     const alreadyResolvedType = resolvedTypes.get(id.getFullName())
     if (alreadyResolvedType !== undefined) {
       return alreadyResolvedType
     }
     const value = await elementsSource.get(id)
-<<<<<<< HEAD
-    if (!isObjectType(value) && !isInstanceElement(value)) {
-      return value
-    }
-    const element = value.clone()
-    // If the type of the instance is resolved, simply set the type on the instance
-    if (isInstanceElement(element)) {
-      const instanceResolvedType = resolvedTypes.get(element.refType.elemID.getFullName())
-      if (instanceResolvedType !== undefined) {
-        element.refType.type = instanceResolvedType
-        return element
-      }
-    }
-    // Resolve the instance / type alongside the already resolved types
-    (await expressions.resolve(
-      ([] as Element[]).concat(element, Object.values(resolvedTypes)),
-      elementsSource,
-      {
-        shouldCloneElements: false,
-        shouldResolveReferences: false,
-      }
-    )).filter(isType)
-      .forEach(typeElement => {
-        resolvedTypes.set(typeElement.elemID.getFullName(), typeElement)
-      })
-    return element
-=======
     // Instances & Fields
     if (isInstanceElement(value) || isField(value)) {
       const element = isField(value) ? value : value.clone()
@@ -276,38 +241,12 @@
       return element
     }
     return value
->>>>>>> fb8180a0
   }
   return {
     get: getResolved,
     getAll: async () => {
-<<<<<<< HEAD
-      const [typeElements, rest] = _.partition(
-        await awu(await elementsSource.getAll())
-          .filter(isElement)
-          .toArray(),
-        isType,
-      );
-      // Resolve all the types together for better performance
-      (await expressions.resolve(
-        typeElements,
-        elementsSource,
-        {
-          shouldResolveReferences: false,
-        }
-      )).filter(isType)
-        .forEach(typeElement => {
-          resolvedTypes.set(typeElement.elemID.getFullName(), typeElement)
-        })
-      return awu(([] as Element[])
-        .concat(
-          await awu(rest).map(element => getResolved(element.elemID)).toArray(),
-          Array.from(resolvedTypes.values()),
-        ))
-=======
       const elements = await awu(await elementsSource.getAll()).filter(isElement).toArray()
       return awu(await getResolvedElements(elements))
->>>>>>> fb8180a0
     },
     list: elementsSource.list,
     has: elementsSource.has,
