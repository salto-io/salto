/*
 * Copyright 2024 Salto Labs Ltd.
 * Licensed under the Salto Terms of Use (the "License");
 * You may not use this file except in compliance with the License.  You may obtain a copy of the License at https://www.salto.io/terms-of-use
 *
 * CERTAIN THIRD PARTY SOFTWARE MAY BE CONTAINED IN PORTIONS OF THE SOFTWARE. See NOTICE FILE AT https://github.com/salto-io/salto/blob/main/NOTICES
 */
import _ from 'lodash'
import {
  AdapterOperations,
  Change,
  DeployOptions,
  DeployResult as AdapterDeployResult,
  getChangeData,
  isAdditionOrModificationChange,
  SaltoElementError,
  SaltoError,
  SeverityLevel,
  ChangeDataType,
  SaltoErrorType,
  Progress,
  ProgressReporter,
} from '@salto-io/adapter-api'
import { applyDetailedChanges, detailedCompare } from '@salto-io/adapter-utils'
import { NodeSkippedError, WalkError } from '@salto-io/dag'
import { logger } from '@salto-io/logging'
import wu from 'wu'
import { collections } from '@salto-io/lowerdash'
import { Plan, PlanItem, PlanItemId } from '../plan'
import { DeployError, DeployResult, GroupProperties } from '../../types'

const log = logger(module)
const { makeArray } = collections.array

type DeployOrValidateParams = {
  adapter: AdapterOperations
  adapterName: string
  opts: DeployOptions
  checkOnly: boolean
}

const addElemIDsToError = (
  changes: readonly Change<ChangeDataType>[],
  error: Error,
): ReadonlyArray<SaltoElementError> =>
  changes.map(change => ({
    message: error.message,
    detailedMessage: error.message,
    severity: 'Error' as SeverityLevel,
    elemID: getChangeData(change).elemID,
  }))

const deployOrValidate = async ({
  adapter,
  adapterName,
  opts,
  checkOnly,
}: DeployOrValidateParams): Promise<AdapterDeployResult> => {
  const deployOrValidateFn = checkOnly ? adapter.validate?.bind(adapter) : adapter.deploy.bind(adapter)
  if (deployOrValidateFn === undefined) {
    throw new Error(`${checkOnly ? 'Check-Only deployment' : 'Deployment'} is not supported in adapter ${adapterName}`)
  }
  try {
    return await deployOrValidateFn(opts)
  } catch (error) {
    log.warn('adapter threw exception during deploy or validate, attaching to all elements in group: %o', error)
    return {
      appliedChanges: [],
      errors: addElemIDsToError(opts.changeGroup.changes, error as Error),
    }
  }
}

const deployAction = async (
  planItem: PlanItem,
  adapterByAccountName: Record<string, AdapterOperations>,
  checkOnly: boolean,
  progressReporter: ProgressReporter,
): Promise<AdapterDeployResult> => {
  const changes = [...planItem.changes()]
  const accountName = planItem.account
  const adapter = adapterByAccountName[accountName]
  if (!adapter) {
    throw new Error(`Missing adapter for ${accountName}`)
  }
  const opts = { changeGroup: { groupID: planItem.groupKey, changes }, progressReporter }
  return deployOrValidate({ adapter, adapterName: accountName, opts, checkOnly })
}

export type ItemStatus = 'started' | 'finished' | 'error' | 'cancelled'

export type StepEvents<T = void> = {
  completed: (params: T) => void
  failed: (errorText?: string) => void
}

type DeployActionResult = {
  errors: DeployError[]
  appliedChanges: Change[]
  extraProperties: DeployResult['extraProperties']
}

const updatePlanElement = (item: PlanItem, appliedChanges: ReadonlyArray<Change>): void => {
  const planElementById = _.keyBy([...item.items.values()].map(getChangeData), changeData =>
    changeData.elemID.getFullName(),
  )
  appliedChanges
    .filter(isAdditionOrModificationChange)
    .map(getChangeData)
    .forEach(updatedElement => {
      const planElement = planElementById[updatedElement.elemID.getFullName()]
      if (planElement !== undefined) {
        applyDetailedChanges(planElement, detailedCompare(planElement, updatedElement))
      }
    })
}

class WalkDeployError extends Error {
  constructor(public errors: ReadonlyArray<SaltoElementError | SaltoError>) {
    super()
  }
}

export const deployActions = async (
  deployPlan: Plan,
  adapters: Record<string, AdapterOperations>,
  reportProgress: (item: PlanItem, status: ItemStatus, details?: string | Progress) => void,
  postDeployAction: (appliedChanges: ReadonlyArray<Change>) => Promise<void>,
  checkOnly: boolean,
): Promise<DeployActionResult> => {
  const appliedChanges: Change[] = []
  const groups: GroupProperties[] = []
  const accumulatedNonFatalErrors: DeployError[] = []
  try {
    await deployPlan.walkAsync(async (itemId: PlanItemId): Promise<void> => {
      const item = deployPlan.getItem(itemId) as PlanItem
      log.debug('Deploy item %s', item.groupKey)
      wu(item.detailedChanges()).forEach(detailedChange => {
        log.debug('Deploy change %s (action=%s)', detailedChange.id.getFullName(), detailedChange.action)
      })
      reportProgress(item, 'started')
      try {
<<<<<<< HEAD
        const progressReporter: ProgressReporter = {
          reportProgress: (progress: Progress) => reportProgress(item, 'started', progress.message),
=======
        const progressReporter = {
          reportProgress: (progress: Progress) => reportProgress(item, 'started', progress),
>>>>>>> beeba0ed
        }
        const result = await deployAction(item, adapters, checkOnly, progressReporter)
        result.appliedChanges.forEach(appliedChange => appliedChanges.push(appliedChange))
        makeArray(result.extraProperties?.groups).forEach(group =>
          groups.push({
            ...group,
            accountName: item.account,
            id: item.groupKey,
          }),
        )
        // Update element with changes so references to it
        // will have an updated version throughout the deploy plan
        updatePlanElement(item, result.appliedChanges)
        await postDeployAction(result.appliedChanges)
        const [fatalErrors, nonFatalErrors] = _.partition(result.errors, error => error.severity === 'Error')
        if (nonFatalErrors.length > 0) {
          log.warn(
            'Deploy of %s encountered non-fatal issues: %s',
            item.groupKey,
            nonFatalErrors.map(err => err.detailedMessage).join('\n\n'),
          )
          accumulatedNonFatalErrors.push(...nonFatalErrors.map(err => ({ ...err, groupId: item.groupKey })))
        }
        if (fatalErrors.length > 0) {
          log.warn(
            'Failed to deploy %s, errors: %s',
            item.groupKey,
            fatalErrors.map(err => err.detailedMessage).join('\n\n'),
          )
          throw new WalkDeployError(fatalErrors)
        }
        reportProgress(item, 'finished')
      } catch (error) {
        reportProgress(item, 'error', error.message ?? String(error))
        log.error('Got error deploying item %s: %o', item.groupKey, error)
        throw error
      }
    })
    return { errors: accumulatedNonFatalErrors, appliedChanges, extraProperties: { groups } }
  } catch (error) {
    const deployErrors: DeployError[] = []
    if (error instanceof WalkError) {
      error.handlerErrors.forEach((nodeError: Error, key: PlanItemId) => {
        const item = deployPlan.getItem(key) as PlanItem
        if (nodeError instanceof NodeSkippedError) {
          reportProgress(item, 'cancelled', deployPlan.getItem(nodeError.causingNode).groupKey)
          const message = `Element was not deployed, as it depends on ${nodeError.causingNode} which failed to deploy`
          deployErrors.push(
            ...[...item.changes()].map(change => ({
              elemID: getChangeData(change).elemID,
              groupId: item.groupKey,
              message,
              detailedMessage: message,
              severity: 'Error' as SeverityLevel,
              type: 'dependency' as SaltoErrorType,
            })),
          )
        } else if (nodeError instanceof WalkDeployError) {
          deployErrors.push(...nodeError.errors.map(deployError => ({ ...deployError, groupId: item.groupKey })))
        } else {
          deployErrors.push({
            groupId: item.groupKey,
            message: nodeError.message,
            detailedMessage: nodeError.message,
            severity: 'Error' as SeverityLevel,
          })
        }
      })
      if (error.circularDependencyError) {
        error.circularDependencyError.causingNodeIds.forEach((id: PlanItemId) => {
          const item = deployPlan.getItem(id) as PlanItem
          reportProgress(item, 'error', error.circularDependencyError.message)
          deployErrors.push({
            groupId: item.groupKey,
            message: error.circularDependencyError.message,
            detailedMessage: error.circularDependencyError.message,
            severity: 'Error' as SeverityLevel,
          })
        })
      }
    }
    return { errors: deployErrors.concat(accumulatedNonFatalErrors), appliedChanges, extraProperties: { groups } }
  }
}<|MERGE_RESOLUTION|>--- conflicted
+++ resolved
@@ -18,8 +18,8 @@
   SeverityLevel,
   ChangeDataType,
   SaltoErrorType,
+  ProgressReporter,
   Progress,
-  ProgressReporter,
 } from '@salto-io/adapter-api'
 import { applyDetailedChanges, detailedCompare } from '@salto-io/adapter-utils'
 import { NodeSkippedError, WalkError } from '@salto-io/dag'
@@ -140,13 +140,8 @@
       })
       reportProgress(item, 'started')
       try {
-<<<<<<< HEAD
-        const progressReporter: ProgressReporter = {
-          reportProgress: (progress: Progress) => reportProgress(item, 'started', progress.message),
-=======
         const progressReporter = {
           reportProgress: (progress: Progress) => reportProgress(item, 'started', progress),
->>>>>>> beeba0ed
         }
         const result = await deployAction(item, adapters, checkOnly, progressReporter)
         result.appliedChanges.forEach(appliedChange => appliedChanges.push(appliedChange))
