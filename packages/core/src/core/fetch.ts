--- conflicted
+++ resolved
@@ -47,18 +47,10 @@
   // The change between the working copy and the state
   pendingChange?: DetailedChange
   // The change audit information from the service.
-<<<<<<< HEAD
   audit: AuditInformation
 }
 
-export const getAuditInformationFromElement = (element: Element | undefined):
-  AuditInformation => {
-=======
-  audit?: AuditInformation
-}
-
 const getAuditInformationFromElement = (element: Element | undefined): AuditInformation => {
->>>>>>> 89506425
   if (!element) {
     return {}
   }
