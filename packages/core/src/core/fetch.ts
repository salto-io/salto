--- conflicted
+++ resolved
@@ -65,11 +65,8 @@
   WalkOnFunc,
   walkOnValue,
   elementAnnotationTypes,
-<<<<<<< HEAD
   getDetailedChanges as getDetailedChangesFromChange,
-=======
   ERROR_MESSAGES,
->>>>>>> 59a03d49
 } from '@salto-io/adapter-utils'
 import { logger } from '@salto-io/logging'
 import {
