--- conflicted
+++ resolved
@@ -20,20 +20,10 @@
 import { applyInstancesDefaults, resolvePath, flattenElementStr } from '@salto-io/adapter-utils'
 import { logger } from '@salto-io/logging'
 import { merger, elementSource } from '@salto-io/workspace'
-<<<<<<< HEAD
-import { collections } from '@salto-io/lowerdash'
-import { StepEvents } from './deploy'
-import { getPlan, Plan } from './plan'
-import {
-  AdapterEvents,
-  createAdapterProgressReporter,
-} from './adapters/progress'
-=======
 import { collections, promises, types } from '@salto-io/lowerdash'
 import { StepEvents } from './deploy'
 import { getPlan, Plan } from './plan'
 import { AdapterEvents, createAdapterProgressReporter } from './adapters/progress'
->>>>>>> 285e447b
 import { IDFilter } from './plan/plan'
 
 const { awu } = collections.asynciterable
@@ -277,12 +267,8 @@
 
 const fetchAndProcessMergeErrors = async (
   adapters: Record<string, AdapterOperations>,
-<<<<<<< HEAD
-  stateElements: elementSource.ElementsSource,
-=======
   filteredStateElements: elementSource.ElementsSource,
   otherStateElements: ReadonlyArray<Element>,
->>>>>>> 285e447b
   getChangesEmitter: StepEmitter,
   progressEmitter?: EventEmitter<FetchProgressEvents>
 ):
@@ -325,9 +311,6 @@
     )
 
     log.debug(`fetched ${serviceElements.length} elements from adapters`)
-<<<<<<< HEAD
-    const { errors: mergeErrors, merged: elements } = await mergeElements(awu(serviceElements))
-=======
 
     const adaptersWithPostFetch = _.pickBy(adapters, isAdapterOperationsWithPostFetch)
     if (!_.isEmpty(adaptersWithPostFetch)) {
@@ -357,7 +340,6 @@
     // elements and to ${elements.length} elements [errors=${
     //   mergeErrors.length}]`)
 
->>>>>>> 285e447b
     // We need to think about printing the size of it :/
     // log.debug(`got ${serviceElements.length} from merge
     // results and elements and to ${elements.length}
@@ -367,11 +349,7 @@
     const processErrorsResult = await processMergeErrors(
       applyInstancesDefaults(elements.values()),
       mergeErrorsArr,
-<<<<<<< HEAD
-      stateElements
-=======
       filteredStateElements,
->>>>>>> 285e447b
     )
 
     const droppedElements = new Set(
@@ -456,10 +434,7 @@
   adapters: Record<string, AdapterOperations>,
   workspaceElements: elementSource.ElementsSource,
   stateElements: elementSource.ElementsSource,
-<<<<<<< HEAD
-=======
   otherStateElements: ReadonlyArray<Element>,
->>>>>>> 285e447b
   currentConfigs: InstanceElement[],
   progressEmitter?: EventEmitter<FetchProgressEvents>
 ): Promise<FetchChangesResult> => {
