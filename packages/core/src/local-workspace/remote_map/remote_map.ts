/*
 * Copyright 2024 Salto Labs Ltd.
 * Licensed under the Salto Terms of Use (the "License");
 * You may not use this file except in compliance with the License.  You may obtain a copy of the License at https://www.salto.io/terms-of-use
 *
 * CERTAIN THIRD PARTY SOFTWARE MAY BE CONTAINED IN PORTIONS OF THE SOFTWARE. See NOTICE FILE AT https://github.com/salto-io/salto/blob/main/NOTICES
 */
import path from 'path'
import { promisify } from 'util'
import AsyncLock from 'async-lock'
import { v4 as uuidv4 } from 'uuid'
import uniq from 'lodash/uniq'
import * as fileUtils from '@salto-io/file'
import { remoteMap } from '@salto-io/workspace'
import { collections, promises, values } from '@salto-io/lowerdash'
import type rocksdb from '@salto-io/rocksdb'
import { logger } from '@salto-io/logging'
import _ from 'lodash'
import { remoteMapLocations } from './location_pool'
import { LocationCounters } from './counters'
import { createUnresolvedRefIdFieldConfigChange } from '@salto-io/salesforce-adapter/dist/src/config_change'

const { asynciterable } = collections
const { awu } = asynciterable
const { withLimitedConcurrency } = promises.array
const NAMESPACE_SEPARATOR = '::'
const TEMP_PREFIX = '~TEMP~'
const UNIQUE_ID_SEPARATOR = '%%'
const DELETE_OPERATION = 1
const SET_OPERATION = 0
const GET_CONCURRENCY = 100
const log = logger(module)

export const TMP_DB_DIR = 'tmp-dbs'
export type RocksDBValue = string | Buffer | undefined

const DB_OPTIONS = {
  // Explicitly setting the default value that rocksdb would use (64MB) because the JS binding sets a smaller default value (4MB)
  writeBufferSize: 67108864,
}

type CreateIteratorOpts = remoteMap.IterationOpts & {
  keys: boolean
  values: boolean
}
type ConnectionPool = Record<string, Promise<rocksdb>>

type ReadIterator = {
  next: () => Promise<remoteMap.RemoteMapEntry<string> | undefined>
  nextPage: () => Promise<remoteMap.RemoteMapEntry<string>[] | undefined>
}

// eslint-disable-next-line @typescript-eslint/no-explicit-any
let rocksdbImpl: any
// eslint-disable-next-line @typescript-eslint/no-explicit-any
const getRemoteDbImpl = (): any => {
  if (rocksdbImpl === undefined) {
    // eslint-disable-next-line global-require, @typescript-eslint/no-var-requires
    rocksdbImpl = require('./rocksdb').default
  }
  return rocksdbImpl
}

const isDBLockErr = (error: Error): boolean =>
  error.message.includes('LOCK: Resource temporarily unavailable') ||
  error.message.includes('lock hold by current process') ||
  error.message.includes('LOCK: The process cannot access the file because it is being used by another process')

const isDBNotExistErr = (error: Error): boolean => error.message.includes('LOCK: No such file or directory')

class DBLockError extends Error {
  constructor() {
    super('Salto local database locked. Could another Salto process or a process using Salto be open?')
  }
}

const getDBTmpDir = (location: string): string => path.join(location, TMP_DB_DIR)

const readIteratorNext = (iterator: rocksdb.Iterator): Promise<remoteMap.RemoteMapEntry<string> | undefined> =>
  new Promise<remoteMap.RemoteMapEntry<string> | undefined>(resolve => {
    const callback = (_err: Error | undefined, key: RocksDBValue, value: RocksDBValue): void => {
      const keyAsString = key?.toString()
      const cleanKey = keyAsString?.substr(keyAsString.indexOf(NAMESPACE_SEPARATOR) + NAMESPACE_SEPARATOR.length)
      if (value !== undefined && cleanKey !== undefined) {
        resolve({ key: cleanKey, value: value.toString() })
      } else {
        resolve(undefined)
      }
    }
    iterator.next(callback)
  })

const readIteratorPage = (iterator: rocksdb.Iterator): Promise<remoteMap.RemoteMapEntry<string>[] | undefined> =>
  new Promise<remoteMap.RemoteMapEntry<string>[] | undefined>(resolve => {
    const callback = (_err: Error | undefined, res: [RocksDBValue, RocksDBValue][]): void => {
      const result =
        (res
          ?.map(([key, value]) => {
            const keyAsString = key?.toString()
            const cleanKey = keyAsString?.substr(keyAsString.indexOf(NAMESPACE_SEPARATOR) + NAMESPACE_SEPARATOR.length)
            return { key: cleanKey, value: value?.toString() }
          })
          .filter(
            entry => values.isDefined(entry.key) && values.isDefined(entry.value),
          ) as remoteMap.RemoteMapEntry<string>[]) ?? []
      if (result.length > 0) {
        resolve(result)
      } else {
        resolve(undefined)
      }
    }
    iterator.nextPage(callback)
  })

export async function* aggregatedIterable(iterators: ReadIterator[]): AsyncIterable<remoteMap.RemoteMapEntry<string>> {
  const latestEntries: (remoteMap.RemoteMapEntry<string> | undefined)[] = Array.from({ length: iterators.length })
  await Promise.all(
    iterators.map(async (iter, i) => {
      latestEntries[i] = await iter.next()
    }),
  )
  let done = false
  while (!done) {
    let min: string | undefined
    let minIndex = 0
    latestEntries.forEach((entry, index) => {
      if (entry !== undefined) {
        if (min === undefined || entry.key < min) {
          min = entry.key
          minIndex = index
        }
      }
    })
    const minEntry = min !== undefined ? latestEntries[minIndex] : undefined
    if (minEntry === undefined) {
      done = true
    } else {
      // eslint-disable-next-line no-await-in-loop
      await Promise.all(
        latestEntries.map(async (entry, i) => {
          // This skips all values with the same key because some keys can appear in two iterators
          if (entry !== undefined && entry.key === min) {
            latestEntries[i] = await iterators[i].next()
          }
        }),
      )
      yield { key: minEntry.key, value: minEntry.value }
    }
  }
}

export async function* aggregatedIterablesWithPages(
  iterators: ReadIterator[],
  pageSize = 1000,
): AsyncIterable<remoteMap.RemoteMapEntry<string>[]> {
  const latestEntries: (remoteMap.RemoteMapEntry<string>[] | undefined)[] = Array.from({ length: iterators.length })
  await Promise.all(
    iterators.map(async (iter, i) => {
      latestEntries[i] = await iter.nextPage()
    }),
  )
  let done = false
  while (!done) {
    const page = []
    while (!done && page.length < pageSize) {
      let min: string | undefined
      let minIndex = 0
      latestEntries.forEach((entries, index) => {
        const entry = entries?.[0]
        if (entry !== undefined && (min === undefined || entry.key < min)) {
          min = entry.key
          minIndex = index
        }
      })
      const minEntry = min !== undefined ? latestEntries[minIndex]?.shift() : undefined
      if (minEntry === undefined) {
        done = true
      } else {
        for (let i = 0; i < latestEntries.length; i += 1) {
          const entries = latestEntries[i]
          // We load the next page for emptied out pages
          if (min !== undefined && entries && entries[0] !== undefined && entries[0].key <= min) {
            // This skips all values with the same key because some keys can appear in two iterators
            entries.shift()
          }
          if (entries?.length === 0) {
            // eslint-disable-next-line no-await-in-loop
            latestEntries[i] = await iterators[i].nextPage()
          }
        }
        page.push({ key: minEntry.key, value: minEntry.value })
      }
    }
    if (page.length > 0) {
      yield page
    }
  }
}

export const MAX_CONNECTIONS = 1000
const persistentDBConnections: ConnectionPool = {}
const readonlyDBConnections: ConnectionPool = {}
const tmpDBConnections: Record<string, ConnectionPool> = {}
const readonlyDBConnectionsPerRemoteMap: Record<string, ConnectionPool> = {}
let currentConnectionsCount = 0

const deleteLocation = async (location: string): Promise<void> => {
  try {
    await promisify(getRemoteDbImpl().destroy.bind(getRemoteDbImpl(), location))()
  } catch (e) {
    // If the DB does not exist, we don't want to throw error upon destroy
    if (!isDBNotExistErr(e)) {
      throw e
    }
  }
}

const closeDanglingConnection = async (connection: Promise<rocksdb>): Promise<void> => {
  const dbConnection = await connection
  if (dbConnection.status === 'open') {
    await promisify(dbConnection.close.bind(dbConnection))()
    currentConnectionsCount -= 1
  }
}

const closeConnection = async (
  location: string,
  connection: Promise<rocksdb>,
  connPool: ConnectionPool,
): Promise<void> => {
  await closeDanglingConnection(connection)
  delete connPool[location]
  log.debug('closed connection to %s', location)
}

const closeTmpConnection = async (
  location: string,
  tmpLocation: string,
  connection: Promise<rocksdb>,
): Promise<void> => {
  await closeDanglingConnection(connection)
  await deleteLocation(tmpLocation)
  delete (tmpDBConnections[location] ?? {})[tmpLocation]
  log.debug('closed temporary connection to %s', tmpLocation)
}

export const closeRemoteMapsOfLocation = async (location: string): Promise<void> =>
  log.timeDebug(
    async () => {
      let didClose = false
      const persistentConnection = persistentDBConnections[location]
      if (await persistentConnection) {
        await closeConnection(location, persistentConnection, persistentDBConnections)
        didClose = true
      }
      const tmpConnections = tmpDBConnections[location]
      if (tmpConnections) {
        await awu(Object.entries(tmpConnections)).forEach(async ([tmpLoc, tmpCon]) => {
          await closeTmpConnection(location, tmpLoc, tmpCon)
        })
        delete tmpDBConnections[location]
        didClose = true
      }
      const readOnlyConnection = readonlyDBConnections[location]
      if (await readOnlyConnection) {
        await closeConnection(location, readOnlyConnection, readonlyDBConnections)
        didClose = true
      }
      const roConnectionsPerMap = readonlyDBConnectionsPerRemoteMap[location]
      if (roConnectionsPerMap) {
        await awu(Object.values(roConnectionsPerMap)).forEach(async conn => {
          await closeDanglingConnection(conn)
        })
        delete readonlyDBConnectionsPerRemoteMap[location]
        didClose = true
        log.debug('closed read-only connections per remote map of location %s', location)
      }
      if (didClose) {
        remoteMapLocations.return(location)
      }
    },
    'closeRemoteMapsOfLocation with location %s',
    location,
  )

export const closeAllRemoteMaps = async (): Promise<void> => {
  log.debug('closing all remote maps')
  const allLocations = uniq([
    ...Object.keys(persistentDBConnections),
    ...Object.keys(readonlyDBConnections),
    ...Object.keys(tmpDBConnections),
    ...Object.keys(readonlyDBConnectionsPerRemoteMap),
  ])
  await awu(allLocations).forEach(async loc => {
    await closeRemoteMapsOfLocation(loc)
  })
}

const cleanTmpDatabases = async (loc: string, ignoreErrors = false): Promise<void> => {
  const tmpDir = getDBTmpDir(loc)
  await awu(await fileUtils.readDir(tmpDir)).forEach(async tmpLoc => {
    try {
      log.debug('cleaning tmp db %s', tmpLoc)
      await deleteLocation(path.join(tmpDir, tmpLoc))
    } catch (e) {
      if (isDBLockErr(e)) {
        log.debug('caught a rocksdb lock error while cleaning tmp db: %s', e.message)
      } else {
        log.warn('caught an unexpected error while cleaning tmp db: %s', e.message)
      }

      if (!ignoreErrors) {
        throw isDBLockErr(e) ? new DBLockError() : e
      }
    }
  })
  if (_.isEmpty(tmpDBConnections[loc])) {
    delete tmpDBConnections[loc]
  }
}
export const cleanDatabases = async (): Promise<void> => {
  const persistentDBs = Object.entries(persistentDBConnections)
  await closeAllRemoteMaps()
  await awu(persistentDBs).forEach(async ([loc]) => {
    await cleanTmpDatabases(loc)
    return deleteLocation(loc)
  })
}

export const replicateDB = async (srcDbLocation: string, dstDbLocation: string, backupDir: string): Promise<void> => {
  const remoteDbImpl = getRemoteDbImpl()
  await promisify(remoteDbImpl.replicate.bind(remoteDbImpl, srcDbLocation, dstDbLocation, backupDir))()
}

const creatorLock = new AsyncLock()
const withCreatorLock = async (fn: () => Promise<void>): Promise<void> => {
  await creatorLock.acquire('createInProgress', fn)
}

const getOpenDBConnection = async (loc: string, isReadOnly: boolean): Promise<rocksdb> => {
  log.debug('opening connection to %s, read-only=%s', loc, isReadOnly)
  if (currentConnectionsCount >= MAX_CONNECTIONS) {
    throw new Error(
      `Failed to open rocksdb connection - too many open connections already (${currentConnectionsCount} connections)`,
    )
  }
  const newDb = getRemoteDbImpl()(loc)
  await promisify(newDb.open.bind(newDb, { readOnly: isReadOnly, ...DB_OPTIONS }))()
  currentConnectionsCount += 1
  return newDb
}

const getKeyPrefix = (namespace: string): string => namespace.concat(NAMESPACE_SEPARATOR)

const getFullDBKey = (namespace: string, key: string): string => getKeyPrefix(namespace).concat(key)

const getPrefixEndCondition = (prefix: string): string =>
  prefix.substring(0, prefix.length - 1).concat(String.fromCharCode(prefix.charCodeAt(prefix.length - 1) + 1))

const createReadIterator = (iterator: rocksdb.Iterator): ReadIterator => ({
  next: () => readIteratorNext(iterator),
  nextPage: () => readIteratorPage(iterator),
})

const createFilteredReadIterator = (
  iterator: rocksdb.Iterator,
  filter: (x: string) => boolean,
  limit?: number,
): ReadIterator => {
  let iterated = 0
  return {
    next: () => {
      const getNext = async (): Promise<remoteMap.RemoteMapEntry<string> | undefined> => {
        if (limit !== undefined && iterated >= limit) {
          return undefined
        }
        const next = await readIteratorNext(iterator)
        if (next === undefined || filter(next.key)) {
          iterated += 1
          return next
        }
        return getNext()
      }
      return getNext()
    },
    nextPage: () => {
      const getNext = async (): Promise<remoteMap.RemoteMapEntry<string>[] | undefined> => {
        if (limit && iterated >= limit) {
          return undefined
        }
        const next = await readIteratorPage(iterator)
        if (next === undefined) {
          return undefined
        }
        const filteredPage = next.filter(ent => filter(ent.key))
        if (filteredPage.length === 0) {
          return getNext()
        }
        const actualPage = limit !== undefined ? filteredPage.slice(0, limit - iterated) : filteredPage
        iterated += actualPage.length
        return actualPage
      }
      return getNext()
    },
  }
}

type CreateIteratorArgs = {
  prefix: string
  opts: CreateIteratorOpts
  connection: rocksdb
  statCounters?: LocationCounters
  isEmpty?: boolean | undefined
}
const createIterator = ({ prefix, opts, connection, statCounters, isEmpty }: CreateIteratorArgs): ReadIterator => {
  if (isEmpty) {
    // If we know the result of the iterator is going to be empty, we can skip creating the connection iterator
    // This is more efficient because the low level iterator works with a prefix, it doesn't really know about namespaces
    // and therefore potentially has to do much more work to figure out that the iterator is empty
    return {
      next: async () => undefined,
      nextPage: async () => undefined,
    }
  }
  // Cannot use inner limit when filtering because if we filter anything out we will need
  // to get additional results from the inner iterator
  const limit = opts.filter === undefined ? opts.first : undefined
  const connectionIterator = connection.iterator({
    keys: opts.keys,
    values: opts.values,
    lte: getPrefixEndCondition(prefix),
    ...(opts.after !== undefined ? { gt: opts.after } : { gte: prefix }),
    ...(limit !== undefined ? { limit } : {}),
  })
  statCounters?.DBIteratorCreated.inc()
  return opts.filter === undefined
    ? createReadIterator(connectionIterator)
    : createFilteredReadIterator(connectionIterator, opts.filter, opts.first)
}

export const createRemoteMapCreator = (
  location: string,
  persistentDefaultValue = false,
): remoteMap.RemoteMapCreator => {
  // This is a problem - we can create more than one remote map creator for a location
  // if we do that, we don't know how many times we need to return the location cache :(
  const { counters: statCounters, cache: locationCache } = remoteMapLocations.get(location)

  let persistentDB: rocksdb
  let tmpDB: rocksdb
  return async <T, K extends string = string>({
    namespace,
    batchInterval = 1000,
    persistent = persistentDefaultValue,
    serialize,
    deserialize,
  }: remoteMap.CreateRemoteMapParams<T>): Promise<remoteMap.RemoteMap<T, K>> => {
    let wasClearCalled = false
    let isNamespaceEmpty: boolean | undefined
    const delKeys = new Set<string>()
    const locationTmpDir = getDBTmpDir(location)
    if (!(await fileUtils.exists(location))) {
      await fileUtils.mkdirp(location)
    }
    if (!(await fileUtils.exists(locationTmpDir))) {
      await fileUtils.mkdirp(locationTmpDir)
    }
    if (/:/i.test(namespace)) {
      throw new Error(`Invalid namespace: ${namespace}. Should not include the character ':'`)
    }

    const uniqueId = uuidv4()
    const tmpLocation = path.join(locationTmpDir, uniqueId)
    const keyPrefix = getKeyPrefix(namespace)
    const tempKeyPrefix = TEMP_PREFIX.concat(UNIQUE_ID_SEPARATOR, uniqueId, UNIQUE_ID_SEPARATOR, keyPrefix)
    const keyToDBKey = (key: string): string => getFullDBKey(namespace, key)
    const keyToTempDBKey = (key: string): string => tempKeyPrefix.concat(key)
    // We calculate a different key according to whether we're
    // looking for a temp value or a regular value
    const getAppropriateKey = (key: string, temp = false): string => (temp ? keyToTempDBKey(key) : keyToDBKey(key))

    const createTempIterator = (opts: CreateIteratorOpts): ReadIterator => {
      const normalizedOpts = {
        ...opts,
        ...(opts.after ? { after: keyToTempDBKey(opts.after) } : {}),
      }
      return createIterator({
        prefix: tempKeyPrefix,
        opts: normalizedOpts,
        connection: tmpDB,
        isEmpty: isNamespaceEmpty,
        statCounters,
      })
    }

    const createPersistentIterator = (opts: CreateIteratorOpts): ReadIterator => {
      const normalizedOpts = {
        ...opts,
        ...(opts.after ? { after: keyToDBKey(opts.after) } : {}),
      }
      return createIterator({
        prefix: keyPrefix,
        opts: normalizedOpts,
        connection: persistentDB,
        isEmpty: isNamespaceEmpty,
        statCounters,
      })
    }
    const batchUpdate = async (
      batchInsertIterator: AsyncIterable<remoteMap.RemoteMapEntry<string, string>>,
      temp = true,
      operation = SET_OPERATION,
    ): Promise<boolean> => {
      const connection = temp ? tmpDB : persistentDB
      let i = 0
      let batch = connection.batch()
      for await (const entry of batchInsertIterator) {
        i += 1
        if (operation === SET_OPERATION) {
          batch.put(getAppropriateKey(entry.key, temp), entry.value)
        } else {
          batch.del(getAppropriateKey(entry.key, true))
          batch.del(getAppropriateKey(entry.key, false))
        }
        if (i % batchInterval === 0) {
          await promisify(batch.write.bind(batch))()
          batch = connection.batch()
        }
      }
      if (i % batchInterval !== 0) {
        await promisify(batch.write.bind(batch))()
      }
      if (i > 0) {
        isNamespaceEmpty = undefined
      }
      return i > 0
    }

    const getDataIterable = (opts: CreateIteratorOpts): AsyncIterable<remoteMap.RemoteMapEntry<string>> =>
      awu(
        aggregatedIterable(
          wasClearCalled ? [createTempIterator(opts)] : [createTempIterator(opts), createPersistentIterator(opts)],
        ),
      ).filter(entry => !delKeys.has(entry.key))

    const getDataIterableWithPages = (opts: CreateIteratorOpts): AsyncIterable<remoteMap.RemoteMapEntry<string>[]> =>
      awu(
        aggregatedIterablesWithPages(
          wasClearCalled ? [createTempIterator(opts)] : [createTempIterator(opts), createPersistentIterator(opts)],
          opts.pageSize,
        ),
      ).map(async entries => entries.filter(entry => !delKeys.has(entry.key)))

    const setAllImpl = async (
      elementsEntries: AsyncIterable<remoteMap.RemoteMapEntry<T, K>>,
      temp = true,
    ): Promise<void> => {
      const batchInsertIterator = awu(elementsEntries).map(async entry => {
        delKeys.delete(entry.key)
        locationCache.set(keyToTempDBKey(entry.key), Promise.resolve(entry.value))
        return { key: entry.key, value: await serialize(entry.value) }
      })
      await batchUpdate(batchInsertIterator, temp)
    }
    const deserializeEntryValue = async ({
      key,
      value,
    }: remoteMap.RemoteMapEntry<string>): Promise<remoteMap.RemoteMapEntry<T, K>> => {
      const cacheKey = keyToTempDBKey(key)
      const cacheValue = await (locationCache.get(cacheKey) as Promise<T | undefined>)
      if (cacheValue !== undefined) {
        statCounters.LocationCacheHit.inc()
        return { key: key as K, value: cacheValue }
      }
      statCounters.LocationCacheMiss.inc()
      const deserializedValue = await deserialize(value)
      // We currently do not set the value back on the cache because in a large enough
      // map this will be a waste of memory (subsequent iterations won't benefit)
      return { key: key as K, value: deserializedValue }
    }
    const entriesImpl = (iterationOpts?: remoteMap.IterationOpts): AsyncIterable<remoteMap.RemoteMapEntry<T, K>> => {
      const opts = { ...(iterationOpts ?? {}), keys: true, values: true }
      return awu(getDataIterable(opts)).map(deserializeEntryValue)
    }
    const entriesPagesImpl = (
      iterationOpts?: remoteMap.IterationOpts,
    ): AsyncIterable<remoteMap.RemoteMapEntry<T, K>[]> => {
      const opts = { ...(iterationOpts ?? {}), keys: true, values: true }
      return awu(getDataIterableWithPages(opts)).map(entries => Promise.all(entries.map(deserializeEntryValue)))
    }
    const valuesImpl = (iterationOpts?: remoteMap.IterationOpts): AsyncIterable<T> =>
      awu(entriesImpl(iterationOpts)).map(entry => entry.value)
    const valuesPagesImpl = (iterationOpts?: remoteMap.IterationOpts): AsyncIterable<T[]> =>
      awu(entriesPagesImpl(iterationOpts)).map(entries => entries.map(entry => entry.value))
    const clearImpl = (connection: rocksdb, prefix: string, suffix?: string): Promise<void> =>
      new Promise<void>(resolve => {
        connection.clear(
          {
            gte: prefix,
            lte: suffix ?? getPrefixEndCondition(prefix),
          },
          () => {
            resolve()
          },
        )
      })
    const keysImpl = (iterationOpts?: remoteMap.IterationOpts): AsyncIterable<K> => {
      const opts = { ...(iterationOpts ?? {}), keys: true, values: false }
      return awu(getDataIterable(opts)).map(entry => entry.key as K)
    }
    const keysPagesImpl = (iterationOpts?: remoteMap.IterationOpts): AsyncIterable<K[]> => {
      const opts = { ...(iterationOpts ?? {}), keys: true, values: false }
      return awu(getDataIterableWithPages(opts)).map(entries => entries.map(entry => entry.key as K))
    }
    const getImpl = (key: string): Promise<T | undefined> => new Promise(resolve => {
        if (delKeys.has(key)) {
          resolve(undefined)
          return
        }
        if (locationCache.has(keyToTempDBKey(key))) {
          const cached = locationCache.get(keyToTempDBKey(key)) as Promise<T | undefined>
          if (cached !== undefined) {
            statCounters.LocationCacheHit.inc()
            statCounters.RemoteMapHit.inc()
            resolve(cached.then(value => {
              if (value !== undefined) {
                isNamespaceEmpty = false
              }
              return value
            }))
            return
          }
        }
        statCounters.LocationCacheMiss.inc()
<<<<<<< HEAD
        const cachePromise = new Promise<T | undefined>(resolveInner => {
          const resolveRet = async (value: Buffer | string): Promise<void> => {
            const ret = await deserialize(value.toString())
            isNamespaceEmpty = false
            resolveInner(ret)
          }
          tmpDB.get(keyToTempDBKey(key), async (error, value) => {
            if (error) {
              if (wasClearCalled) {
=======
        const resolveRet = async (value: Buffer | string): Promise<void> => {
          const ret = await deserialize(value.toString())
          locationCache.set(keyToTempDBKey(key), ret)
          isNamespaceEmpty = false
          resolve(ret)
        }
        // eslint-disable-next-line @typescript-eslint/no-misused-promises
        tmpDB.get(keyToTempDBKey(key), async (error, value) => {
          if (error) {
            if (wasClearCalled) {
              statCounters.RemoteMapMiss.inc()
              resolve(undefined)
              return
            }
            // eslint-disable-next-line @typescript-eslint/no-misused-promises
            persistentDB.get(keyToDBKey(key), async (innerError, innerValue) => {
              if (innerError) {
>>>>>>> 6a8a924f
                statCounters.RemoteMapMiss.inc()
                locationCache.del(keyToTempDBKey(key))
                resolveInner(undefined)
                return
              }
              persistentDB.get(keyToDBKey(key), async (innerError, innerValue) => {
                if (innerError) {
                  statCounters.RemoteMapMiss.inc()
                  locationCache.del(keyToTempDBKey(key))
                  resolveInner(undefined)
                  return
                }
                await resolveRet(innerValue)
                statCounters.RemoteMapHit.inc()
              })
            } else {
              await resolveRet(value)
              statCounters.RemoteMapHit.inc()
            }
          })
        })
        locationCache.set(keyToTempDBKey(key), cachePromise)
        resolve(cachePromise)
      })
    const deleteImpl = async (key: string): Promise<void> => {
      delKeys.add(key)
      locationCache.del(key)
      isNamespaceEmpty = undefined
    }
    const createDBIfNotExist = async (loc: string): Promise<void> => {
      const newDb: rocksdb = getRemoteDbImpl()(loc)
      const readOnly = !persistent
      try {
        await promisify(newDb.open.bind(newDb, { readOnly, ...DB_OPTIONS }))()
        await promisify(newDb.close.bind(newDb))()
      } catch (e) {
        if (newDb.status === 'new' && readOnly) {
          log.info('DB does not exist. Creating on %s', loc)
          try {
            await promisify(newDb.open.bind(newDb, DB_OPTIONS))()
            await promisify(newDb.close.bind(newDb))()
          } catch (err) {
            throw new Error(`Failed to open DB in write mode - ${loc}. Error: ${err}`)
          }
        } else {
          throw e
        }
      }
    }
    const createDBConnections = async (): Promise<void> => {
      if (tmpDB === undefined) {
        const tmpConnection = getOpenDBConnection(tmpLocation, false)
        tmpDB = await tmpConnection
        tmpDBConnections[location] = tmpDBConnections[location] ?? {}
        tmpDBConnections[location][tmpLocation] = tmpConnection
      } else {
        statCounters.TmpDbConnectionReuse.inc()
      }
      const mainDBConnections = persistent ? persistentDBConnections : readonlyDBConnections
      if (location in mainDBConnections) {
        statCounters.PersistentDbConnectionReuse.inc()
        persistentDB = await mainDBConnections[location]
        return
      }
      const connectionPromise = (async () => {
        try {
          if (persistent) {
            await cleanTmpDatabases(location, true)
          }
          const readOnly = !persistent
          if (readOnly) {
            await createDBIfNotExist(location)
          }
          statCounters.PersistentDbConnectionCreated.inc()
          return await getOpenDBConnection(location, readOnly)
        } catch (e) {
          if (isDBLockErr(e)) {
            throw new DBLockError()
          }
          throw e
        }
      })()
      persistentDB = await connectionPromise
      mainDBConnections[location] = connectionPromise
    }
    log.debug('creating remote map for loc: %s, namespace: %s', location, namespace)
    await withCreatorLock(createDBConnections)
    statCounters.RemoteMapCreated.inc()
    return {
      get: getImpl,
      getMany: async (keys: string[]): Promise<(T | undefined)[]> =>
        withLimitedConcurrency(
          keys.map(k => () => getImpl(k)),
          GET_CONCURRENCY,
        ),
      values: <Opts extends remoteMap.IterationOpts>(iterationOpts?: Opts) => {
        if (iterationOpts && remoteMap.isPagedIterationOpts(iterationOpts)) {
          return valuesPagesImpl(iterationOpts) as remoteMap.RemoteMapIterator<T, Opts>
        }
        return valuesImpl(iterationOpts)
      },
      entries: <Opts extends remoteMap.IterationOpts>(
        iterationOpts?: Opts,
      ): remoteMap.RemoteMapIterator<remoteMap.RemoteMapEntry<T, K>, Opts> => {
        if (iterationOpts && remoteMap.isPagedIterationOpts(iterationOpts)) {
          return entriesPagesImpl(iterationOpts) as remoteMap.RemoteMapIterator<remoteMap.RemoteMapEntry<T, K>, Opts>
        }
        return entriesImpl(iterationOpts) as remoteMap.RemoteMapIterator<remoteMap.RemoteMapEntry<T, K>, Opts>
      },
      set: async (key: string, element: T): Promise<void> => {
        delKeys.delete(key)
        locationCache.set(keyToTempDBKey(key), Promise.resolve(element))
        isNamespaceEmpty = false
        await promisify(tmpDB.put.bind(tmpDB))(keyToTempDBKey(key), await serialize(element))
      },
      setAll: setAllImpl,
      deleteAll: async (iterator: AsyncIterable<K>) => awu(iterator).forEach(deleteImpl),
      keys: <Opts extends remoteMap.IterationOpts>(iterationOpts?: Opts): remoteMap.RemoteMapIterator<K, Opts> => {
        if (iterationOpts && remoteMap.isPagedIterationOpts(iterationOpts)) {
          return keysPagesImpl(iterationOpts) as remoteMap.RemoteMapIterator<K, Opts>
        }
        return keysImpl(iterationOpts) as remoteMap.RemoteMapIterator<K, Opts>
      },
      flush: async () => {
        if (!persistent) {
          throw new Error('can not flush a non persistent remote map')
        }

        if (wasClearCalled) {
          await clearImpl(persistentDB, keyPrefix)
        }

        const writeRes = await batchUpdate(
          awu(aggregatedIterable([createTempIterator({ keys: true, values: true })])),
          false,
        )
        await clearImpl(tmpDB, tempKeyPrefix)
        const deleteRes = await batchUpdate(
          awu(delKeys.keys()).map(async key => ({ key, value: key })),
          false,
          DELETE_OPERATION,
        )
        log.debug('flushed %s. results %o', namespace, { writeRes, deleteRes, wasClearCalled })
        const flushRes = writeRes || deleteRes || wasClearCalled
        wasClearCalled = false
        return flushRes
      },
      clear: async () => {
        locationCache.reset()
        await clearImpl(tmpDB, tempKeyPrefix)
        wasClearCalled = true
        isNamespaceEmpty = true
      },
      delete: deleteImpl,
      has: async (key: string): Promise<boolean> => {
        if ((await getImpl(key)) !== undefined) {
          isNamespaceEmpty = false
          return true
        }
        const hasKeyImpl = async (k: string, db: rocksdb): Promise<boolean> =>
          new Promise(resolve => {
            // eslint-disable-next-line @typescript-eslint/no-misused-promises
            db.get(k, async (error, value) => {
              const ret = !error && value !== undefined
              resolve(ret)
            })
          })
        const found =
          (await hasKeyImpl(keyToTempDBKey(key), tmpDB)) ||
          (!wasClearCalled && (await hasKeyImpl(keyToDBKey(key), persistentDB)))
        if (found) {
          isNamespaceEmpty = false
        }
        return found
      },
      close: async (): Promise<void> => {
        // Do nothing - we can not close the connection here
        //  because we share the connection across multiple namespaces
        log.warn('cannot close connection of remote map with close method - use closeRemoteMapsOfLocation')
      },
      isEmpty: async (): Promise<boolean> => {
        if (isNamespaceEmpty === undefined) {
          isNamespaceEmpty = await awu(keysImpl({ first: 1 })).isEmpty()
        }
        return isNamespaceEmpty
      },
    }
  }
}

export const createReadOnlyRemoteMapCreator = (location: string): remoteMap.ReadOnlyRemoteMapCreator => {
  const notImplemented = (opName: string): void => {
    throw new Error(`${opName} is invalid operation on read only remote map`)
  }
  let db: rocksdb
  return async <T, K extends string = string>({
    namespace,
    deserialize,
  }: remoteMap.CreateReadOnlyRemoteMapParams<T>): Promise<remoteMap.RemoteMap<T, K>> => {
    const uniqueId = uuidv4()
    const keyToDBKey = (key: string): string => getFullDBKey(namespace, key)
    const keyPrefix = getKeyPrefix(namespace)
    const createDBIterator = (opts: CreateIteratorOpts): ReadIterator => {
      const normalizedOpts = {
        ...opts,
        ...(opts.after ? { after: keyToDBKey(opts.after) } : {}),
      }
      return createIterator({ prefix: keyPrefix, opts: normalizedOpts, connection: db })
    }
    const createDBConnection = async (): Promise<void> => {
      readonlyDBConnectionsPerRemoteMap[location] = readonlyDBConnectionsPerRemoteMap[location] ?? {}
      const connectionPromise = (async () => getOpenDBConnection(location, true))()
      db = await connectionPromise
      readonlyDBConnectionsPerRemoteMap[location][uniqueId] = connectionPromise
    }
    const keysImpl = (iterationOpts?: remoteMap.IterationOpts): AsyncIterable<K> => {
      const opts = { ...(iterationOpts ?? {}), keys: true, values: false }
      const keyIter = createDBIterator(opts)
      return awu(aggregatedIterable([keyIter])).map(async (entry: remoteMap.RemoteMapEntry<string>) => entry.key as K)
    }
    const keysPagesImpl = (iterationOpts?: remoteMap.IterationOpts): AsyncIterable<K[]> => {
      const opts = { ...(iterationOpts ?? {}), keys: true, values: false }
      const keyIter = createDBIterator(opts)
      return awu(aggregatedIterablesWithPages([keyIter], opts.pageSize)).map(async entries =>
        entries.map(entry => entry.key as K),
      )
    }
    const getImpl = (key: string): Promise<T | undefined> =>
      new Promise(resolve => {
        const resolveRet = async (value: Buffer | string): Promise<void> => {
          resolve(await deserialize(value.toString()))
        }
        // eslint-disable-next-line @typescript-eslint/no-misused-promises
        db.get(keyToDBKey(key), async (error, value) => {
          if (error) {
            resolve(undefined)
          } else {
            await resolveRet(value)
          }
        })
      })
    const valuesImpl = (iterationOpts?: remoteMap.IterationOpts): AsyncIterable<T> => {
      const opts = { ...(iterationOpts ?? {}), keys: true, values: true }
      const iter = createDBIterator(opts)
      return awu(aggregatedIterable([iter])).map(async entry => deserialize(entry.value))
    }
    const valuesPagesImpl = (iterationOpts?: remoteMap.IterationOpts): AsyncIterable<T[]> => {
      const opts = { ...(iterationOpts ?? {}), keys: true, values: true }
      const iter = createDBIterator(opts)
      return awu(aggregatedIterablesWithPages([iter], opts.pageSize)).map(async entries =>
        Promise.all(entries.map(entry => deserialize(entry.value))),
      )
    }
    const entriesImpl = (iterationOpts?: remoteMap.IterationOpts): AsyncIterable<remoteMap.RemoteMapEntry<T, K>> => {
      const opts = { ...(iterationOpts ?? {}), keys: true, values: true }
      const iter = createDBIterator(opts)
      return awu(aggregatedIterable([iter])).map(async entry => ({
        key: entry.key as K,
        value: await deserialize(entry.value),
      }))
    }
    const entriesPagesImpl = (
      iterationOpts?: remoteMap.IterationOpts,
    ): AsyncIterable<remoteMap.RemoteMapEntry<T, K>[]> => {
      const opts = { ...(iterationOpts ?? {}), keys: true, values: true }
      const iter = createDBIterator(opts)
      return awu(aggregatedIterablesWithPages([iter], opts.pageSize)).map(entries =>
        Promise.all(entries.map(async entry => ({ key: entry.key as K, value: await deserialize(entry.value) }))),
      )
    }
    const closeImpl = async (): Promise<void> => {
      await closeDanglingConnection(Promise.resolve(db))
      delete readonlyDBConnectionsPerRemoteMap[location][uniqueId]
    }
    await createDBConnection()
    return {
      get: getImpl,
      getMany: async (keys: string[]): Promise<(T | undefined)[]> =>
        withLimitedConcurrency(
          keys.map(k => () => getImpl(k)),
          GET_CONCURRENCY,
        ),
      values: <Opts extends remoteMap.IterationOpts>(iterationOpts?: Opts) => {
        if (iterationOpts && remoteMap.isPagedIterationOpts(iterationOpts)) {
          return valuesPagesImpl(iterationOpts) as remoteMap.RemoteMapIterator<T, Opts>
        }
        return valuesImpl(iterationOpts)
      },
      entries: <Opts extends remoteMap.IterationOpts>(
        iterationOpts?: Opts,
      ): remoteMap.RemoteMapIterator<remoteMap.RemoteMapEntry<T, K>, Opts> => {
        if (iterationOpts && remoteMap.isPagedIterationOpts(iterationOpts)) {
          return entriesPagesImpl(iterationOpts) as remoteMap.RemoteMapIterator<remoteMap.RemoteMapEntry<T, K>, Opts>
        }
        return entriesImpl(iterationOpts) as remoteMap.RemoteMapIterator<remoteMap.RemoteMapEntry<T, K>, Opts>
      },
      set: async (_key: string, _element: T): Promise<void> => {
        notImplemented('set')
      },
      setAll: async (_entries: AsyncIterable<remoteMap.RemoteMapEntry<T, K>>, _temp = true): Promise<void> => {
        notImplemented('setAll')
      },
      deleteAll: async (_iterator: AsyncIterable<K>) => {
        notImplemented('deleteAll')
      },
      keys: <Opts extends remoteMap.IterationOpts>(iterationOpts?: Opts): remoteMap.RemoteMapIterator<K, Opts> => {
        if (iterationOpts && remoteMap.isPagedIterationOpts(iterationOpts)) {
          return keysPagesImpl(iterationOpts) as remoteMap.RemoteMapIterator<K, Opts>
        }
        return keysImpl(iterationOpts) as remoteMap.RemoteMapIterator<K, Opts>
      },
      flush: async () => {
        notImplemented('flush')
        return false
      },
      clear: async () => {
        notImplemented('clear')
      },
      delete: async (_key: string) => {
        notImplemented('delete')
      },
      has: async (key: string): Promise<boolean> =>
        new Promise(resolve => {
          // eslint-disable-next-line @typescript-eslint/no-misused-promises
          db.get(keyToDBKey(key), async (error, value) => {
            resolve(!error && value !== undefined)
          })
        }),
      close: closeImpl,
      isEmpty: async (): Promise<boolean> => awu(keysImpl({ first: 1 })).isEmpty(),
    }
  }
}<|MERGE_RESOLUTION|>--- conflicted
+++ resolved
@@ -632,40 +632,22 @@
           }
         }
         statCounters.LocationCacheMiss.inc()
-<<<<<<< HEAD
         const cachePromise = new Promise<T | undefined>(resolveInner => {
           const resolveRet = async (value: Buffer | string): Promise<void> => {
             const ret = await deserialize(value.toString())
             isNamespaceEmpty = false
             resolveInner(ret)
           }
+        // eslint-disable-next-line @typescript-eslint/no-misused-promises
           tmpDB.get(keyToTempDBKey(key), async (error, value) => {
             if (error) {
               if (wasClearCalled) {
-=======
-        const resolveRet = async (value: Buffer | string): Promise<void> => {
-          const ret = await deserialize(value.toString())
-          locationCache.set(keyToTempDBKey(key), ret)
-          isNamespaceEmpty = false
-          resolve(ret)
-        }
-        // eslint-disable-next-line @typescript-eslint/no-misused-promises
-        tmpDB.get(keyToTempDBKey(key), async (error, value) => {
-          if (error) {
-            if (wasClearCalled) {
-              statCounters.RemoteMapMiss.inc()
-              resolve(undefined)
-              return
-            }
-            // eslint-disable-next-line @typescript-eslint/no-misused-promises
-            persistentDB.get(keyToDBKey(key), async (innerError, innerValue) => {
-              if (innerError) {
->>>>>>> 6a8a924f
                 statCounters.RemoteMapMiss.inc()
                 locationCache.del(keyToTempDBKey(key))
                 resolveInner(undefined)
                 return
               }
+            // eslint-disable-next-line @typescript-eslint/no-misused-promises
               persistentDB.get(keyToDBKey(key), async (innerError, innerValue) => {
                 if (innerError) {
                   statCounters.RemoteMapMiss.inc()
