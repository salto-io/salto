/*
*                      Copyright 2020 Salto Labs Ltd.
*
* Licensed under the Apache License, Version 2.0 (the "License");
* you may not use this file except in compliance with
* the License.  You may obtain a copy of the License at
*
*     http://www.apache.org/licenses/LICENSE-2.0
*
* Unless required by applicable law or agreed to in writing, software
* distributed under the License is distributed on an "AS IS" BASIS,
* WITHOUT WARRANTIES OR CONDITIONS OF ANY KIND, either express or implied.
* See the License for the specific language governing permissions and
* limitations under the License.
*/
import * as path from 'path'
import uuidv5 from 'uuid/v5'
import _ from 'lodash'
import { ObjectType, ElemID, BuiltinTypes, Field, InstanceElement, findInstances, CORE_ANNOTATIONS } from '@salto-io/adapter-api'
<<<<<<< HEAD
import { logger } from '@salto-io/logging'
=======
>>>>>>> 161dfd6c
import { mapValuesAsync } from '@salto-io/lowerdash/dist/src/promises/object'
import { dumpElements } from '../parser/dump'
import { parse } from '../parser/parse'
import { mkdirp, exists, readFile, replaceContents } from '../file'
import { getSaltoHome } from '../app_config'

const CONFIG_FILENAME = 'config.bp'
const CONFIG_DIR_NAME = 'salto.config'
const SALTO_NAMESPACE = '1b671a64-40d5-491e-99b0-da01ff1f3341'

class NotAWorkspaceError extends Error {
  constructor() {
    super('not a salto workspace (or any of the parent directories)')
  }
}

class ConfigParseError extends Error {
  constructor() {
    super('failed to parsed config file')
  }
}

class ServiceDuplicationError extends Error {
  constructor(service: string) {
    super(`${service} is already defined at this workspace`)
  }
}

class EnvDuplicationError extends Error {
  constructor(envName: string) {
    super(`${envName} is already defined at this workspace`)
  }
}

class UnknownEnvError extends Error {
  constructor(envName: string) {
    super(`Unkown enviornment ${envName}`)
  }
}

const requireAnno = { [CORE_ANNOTATIONS.REQUIRED]: true }
const saltoEnvConfigElemID = new ElemID('salto', 'env')
const saltoEnvConfigType = new ObjectType({
  elemID: saltoEnvConfigElemID,
  fields: {
    name: new Field(saltoEnvConfigElemID, 'name', BuiltinTypes.STRING, requireAnno),
    baseDir: new Field(saltoEnvConfigElemID, 'baseDir', BuiltinTypes.STRING, requireAnno),
    stateLocation: new Field(saltoEnvConfigElemID, 'stateLocation', BuiltinTypes.STRING),
    credentialsLocation: new Field(saltoEnvConfigElemID, 'credentialsLocation', BuiltinTypes.STRING),
    services: new Field(
      saltoEnvConfigElemID,
      'services',
      BuiltinTypes.STRING,
      {},
      true
    ),
  },
})

const saltoConfigElemID = new ElemID('salto')
export const saltoConfigType = new ObjectType({
  elemID: saltoConfigElemID,
  fields: {
    uid: new Field(saltoConfigElemID, 'uid', BuiltinTypes.STRING, requireAnno),
    baseDir: new Field(saltoConfigElemID, 'baseDir', BuiltinTypes.STRING),
    localStorage: new Field(saltoConfigElemID, 'localStorage', BuiltinTypes.STRING),
    name: new Field(saltoConfigElemID, 'name', BuiltinTypes.STRING, requireAnno),
    currentEnv: new Field(saltoConfigElemID, 'name', BuiltinTypes.STRING, requireAnno),
    envs: new Field(
      saltoConfigElemID,
      'envs',
      saltoEnvConfigType,
      {},
      true
    ),
  },
  annotationTypes: {},
  annotations: {},
})


interface EnvConfig {
  stateLocation: string
  services: string[]
  credentialsLocation: string
}

export interface Config {
  uid: string
  baseDir: string
  localStorage: string
  name: string
  envs: Record<string, {baseDir: string; config: EnvConfig}>
  currentEnv: string
}

type PartialConfig = Required<Pick<Config, 'uid' | 'name' | 'currentEnv'>> & {
  envs: Record<string, {baseDir: string; config: Partial<EnvConfig>}>
}
<<<<<<< HEAD

const ENV_CONFIG_FIELDS = ['services', 'stateLocation', 'credentialsLocation']

const createDefaultBaseConfig = (
=======

const createDefaultWorkspaceConfig = (
>>>>>>> 161dfd6c
  baseDir: string,
  workspaceName? : string,
  existingUid? : string
): Config => {
  const name = workspaceName || path.basename(baseDir)
  const uid = existingUid || uuidv5(name, SALTO_NAMESPACE) // string based uuid
  return {
    uid,
    baseDir,
    localStorage: path.join(getSaltoHome(), `${name}-${uid}`),
    name,
    envs: {},
    currentEnv: '',
  }
}

const createDefaultEnvConfig = (
  baseDir: string,
  localStorage: string,
  envDir: string,
): EnvConfig => ({
  stateLocation: path.join(baseDir, envDir, CONFIG_DIR_NAME, 'state.bpc'),
  credentialsLocation: path.join(localStorage, envDir, 'credentials'),
  services: [],
})

const resolvePath = (baseDir: string, pathToResolve: string): string => (
  path.isAbsolute(pathToResolve)
    ? pathToResolve
    : path.resolve(baseDir, pathToResolve)
)

<<<<<<< HEAD
const completeBaseConfig = (baseDir: string, baseConfig: Partial<Config>): Config => {
  const defaultBaseConfig = createDefaultBaseConfig(baseDir, baseConfig.name, baseConfig.uid)
  const fullBaseConfig = _.merge({}, defaultBaseConfig, baseConfig)
  return {
    localStorage: resolvePath(baseDir, fullBaseConfig.localStorage),
    ...fullBaseConfig,
=======
const completeWorkspaceConfig = (baseDir: string, workspaceConfig: Partial<Config>): Config => {
  const defaultWorkspaceConfig = createDefaultWorkspaceConfig(
    baseDir,
    workspaceConfig.name,
    workspaceConfig.uid
  )
  const fullWorkspaceConfig = _.merge({}, defaultWorkspaceConfig, workspaceConfig)
  return {
    localStorage: resolvePath(baseDir, fullWorkspaceConfig.localStorage),
    ...fullWorkspaceConfig,
>>>>>>> 161dfd6c
  }
}

const completeEnvConfig = (
  baseDir: string,
  localStorage: string,
  envDir: string,
  envConfig: Partial<EnvConfig>
): EnvConfig => {
  const defaultConfig = createDefaultEnvConfig(baseDir, localStorage, envDir)
  return _.merge({}, defaultConfig, envConfig)
}

export const completeConfig = (baseDir: string, patialConfig: PartialConfig): Config => {
<<<<<<< HEAD
  const config = _.merge({}, completeBaseConfig(baseDir, patialConfig)) as Config
=======
  const config = _.merge({}, completeWorkspaceConfig(baseDir, patialConfig)) as Config
>>>>>>> 161dfd6c
  const envs = _.mapValues(config.envs, env => ({
    ...env,
    config: completeEnvConfig(
      baseDir,
      config.localStorage,
      env.baseDir,
      env.config || {}
    ),
  }))
  return { ...config, envs }
}

export const locateWorkspaceRoot = async (lookupDir: string): Promise<string|undefined> => {
  if (await exists(path.join(lookupDir, CONFIG_DIR_NAME))) {
    return lookupDir
  }
  const parentDir = lookupDir.substr(0, lookupDir.lastIndexOf(path.sep))
  return parentDir ? locateWorkspaceRoot(parentDir) : undefined
}

export const currentEnvConfig = (config: Config): EnvConfig => (
  config.envs[config.currentEnv].config
)

export const getConfigPath = (baseDir: string): string => (
  path.join(baseDir, CONFIG_DIR_NAME, CONFIG_FILENAME)
)

const parseConfig = (buffer: Buffer): PartialConfig => {
  const parsedConfig = parse(buffer, '')
  const [configInstance] = [...findInstances(parsedConfig.elements, saltoConfigElemID)]
  if (!configInstance) throw new ConfigParseError()
  const rawConfig = configInstance.value
  return {
    ...rawConfig,
    envs: _.reduce(rawConfig.envs, (acc, env) => {
      acc[env.name] = { baseDir: env.baseDir, config: {} }
      return acc
    }, {} as Record<string, {baseDir: string; config: Partial<EnvConfig>}>),
  } as PartialConfig
}

const parseEnvConfig = (buffer: Buffer): Partial<EnvConfig> => {
  const parsedConfig = parse(buffer, '')
  const [configInstance] = [...findInstances(parsedConfig.elements, saltoEnvConfigElemID)]
  if (!configInstance) throw new ConfigParseError()
  return configInstance.value as unknown as Partial<EnvConfig>
}

const dumpEnvConfig = async (
  baseDir: string,
  envDir: string,
  envName: string,
  config: Partial<EnvConfig>
): Promise<void> => {
  const configDir = path.join(baseDir, envDir)
  const configPath = getConfigPath(configDir)
  await mkdirp(path.dirname(configPath))
  const configInstance = new InstanceElement(
    envName,
    saltoEnvConfigType,
<<<<<<< HEAD
    _.mapKeys(config as object, (_v, k) => _.snakeCase(k))
=======
    config
>>>>>>> 161dfd6c
  )
  return replaceContents(configPath, dumpElements([configInstance]))
}

<<<<<<< HEAD
const dumpBaseConfig = async (baseDir: string, config: Partial<Config>): Promise<void> => {
=======
const dumpWorkspaceConfig = async (baseDir: string, config: PartialConfig): Promise<void> => {
>>>>>>> 161dfd6c
  const configPath = getConfigPath(baseDir)
  await mkdirp(path.dirname(configPath))
  const baseConfig = _.omit(config, ENV_CONFIG_FIELDS)
  const configInstance = new InstanceElement(
    ElemID.CONFIG_NAME,
    saltoConfigType,
<<<<<<< HEAD
    _.mapKeys(baseConfig as object, (_v, k) => _.snakeCase(k))
=======
    {
      ...config,
      envs: _.entries(config.envs).map(([name, envData]) => ({ name, baseDir: envData.baseDir })),
    }
>>>>>>> 161dfd6c
  )
  return replaceContents(configPath, dumpElements([configInstance]))
}

export const dumpConfig = async (baseDir: string, config: PartialConfig): Promise<void> => {
<<<<<<< HEAD
  await dumpBaseConfig(baseDir, config)
=======
  await dumpWorkspaceConfig(baseDir, config)
>>>>>>> 161dfd6c
  await Promise.all(_.entries(config.envs).map(([name, env]) => dumpEnvConfig(
    baseDir,
    env.baseDir,
    name,
    env.config || {}
  )))
}

const baseDirFromLookup = async (lookupDir: string): Promise<string> => {
  const absLookupDir = path.resolve(lookupDir)
  const baseDir = await locateWorkspaceRoot(absLookupDir)
  if (!baseDir) {
    throw new NotAWorkspaceError()
  }
  return baseDir
}

<<<<<<< HEAD
export const loadConfig = async (lookupDir: string): Promise<Config> => {
  const baseDir = await baseDirFromLookup(lookupDir)
  const config = parseConfig(await readFile(getConfigPath(baseDir)))
  const envs = await mapValuesAsync(config.envs, async env => ({
    ...env,
    config: parseEnvConfig(await readFile(getConfigPath(path.join(baseDir, env.baseDir)))),
  }))
  log.debug(`loaded raw base config ${JSON.stringify(config)}`)
  return completeConfig(baseDir, { ...config, envs })
=======
const readConfig = async (baseDir: string): Promise<PartialConfig> => {
  const config = parseConfig(await readFile(getConfigPath(baseDir)))
  const envs = await mapValuesAsync(config.envs, async env => ({
    ...env,
    config: parseEnvConfig(await readFile(getConfigPath(path.join(baseDir, env.baseDir)))),
  }))
  return { ...config, envs }
}

export const loadConfig = async (lookupDir: string): Promise<Config> => {
  const baseDir = await baseDirFromLookup(lookupDir)
  const config = await readConfig(baseDir)
  return completeConfig(baseDir, config)
>>>>>>> 161dfd6c
}

export const addServiceToConfig = async (currentConfig: Config, service: string
): Promise<void> => {
  const envConfig = currentEnvConfig(currentConfig)
  const currentServices = envConfig?.services || []
  if (currentServices.includes(service)) {
    throw new ServiceDuplicationError(service)
  }
<<<<<<< HEAD
  const config = parseConfig(await readFile(getConfigPath(currentConfig.baseDir)))
  config.envs[currentConfig.currentEnv].config = {
    ...envConfig,
    services: [...currentServices, service],
  } as EnvConfig
=======
  const config = await readConfig(currentConfig.baseDir)
  config.envs[currentConfig.currentEnv].config.services = [...currentServices, service]
>>>>>>> 161dfd6c
  await dumpConfig(currentConfig.baseDir, config)
}

export const addEnvToConfig = async (currentConfig: Config, envName: string): Promise<Config> => {
  if (_.has(currentConfig.envs, envName)) {
    throw new EnvDuplicationError(envName)
  }
  const newEnvDir = path.join('envs', envName)
  await mkdirp(newEnvDir)
<<<<<<< HEAD
  const config = parseConfig(await readFile(getConfigPath(currentConfig.baseDir)))
=======
  const config = await readConfig(currentConfig.baseDir)
>>>>>>> 161dfd6c
  config.envs = { [envName]: { baseDir: newEnvDir, config: {} }, ...config.envs }
  await dumpConfig(currentConfig.baseDir, config)
  return completeConfig(currentConfig.baseDir, config)
}

export const setCurrentEnv = async (currentConfig: Config, envName: string): Promise<Config> => {
  if (!_.has(currentConfig.envs, envName)) {
    throw new UnknownEnvError(envName)
  }
<<<<<<< HEAD
  const config = parseConfig(await readFile(getConfigPath(currentConfig.baseDir)))
=======
  const config = await readConfig(currentConfig.baseDir)
>>>>>>> 161dfd6c
  config.currentEnv = envName
  await dumpConfig(currentConfig.baseDir, config)
  return completeConfig(currentConfig.baseDir, config)
}<|MERGE_RESOLUTION|>--- conflicted
+++ resolved
@@ -17,10 +17,6 @@
 import uuidv5 from 'uuid/v5'
 import _ from 'lodash'
 import { ObjectType, ElemID, BuiltinTypes, Field, InstanceElement, findInstances, CORE_ANNOTATIONS } from '@salto-io/adapter-api'
-<<<<<<< HEAD
-import { logger } from '@salto-io/logging'
-=======
->>>>>>> 161dfd6c
 import { mapValuesAsync } from '@salto-io/lowerdash/dist/src/promises/object'
 import { dumpElements } from '../parser/dump'
 import { parse } from '../parser/parse'
@@ -120,15 +116,8 @@
 type PartialConfig = Required<Pick<Config, 'uid' | 'name' | 'currentEnv'>> & {
   envs: Record<string, {baseDir: string; config: Partial<EnvConfig>}>
 }
-<<<<<<< HEAD
-
-const ENV_CONFIG_FIELDS = ['services', 'stateLocation', 'credentialsLocation']
-
-const createDefaultBaseConfig = (
-=======
 
 const createDefaultWorkspaceConfig = (
->>>>>>> 161dfd6c
   baseDir: string,
   workspaceName? : string,
   existingUid? : string
@@ -161,14 +150,6 @@
     : path.resolve(baseDir, pathToResolve)
 )
 
-<<<<<<< HEAD
-const completeBaseConfig = (baseDir: string, baseConfig: Partial<Config>): Config => {
-  const defaultBaseConfig = createDefaultBaseConfig(baseDir, baseConfig.name, baseConfig.uid)
-  const fullBaseConfig = _.merge({}, defaultBaseConfig, baseConfig)
-  return {
-    localStorage: resolvePath(baseDir, fullBaseConfig.localStorage),
-    ...fullBaseConfig,
-=======
 const completeWorkspaceConfig = (baseDir: string, workspaceConfig: Partial<Config>): Config => {
   const defaultWorkspaceConfig = createDefaultWorkspaceConfig(
     baseDir,
@@ -179,7 +160,6 @@
   return {
     localStorage: resolvePath(baseDir, fullWorkspaceConfig.localStorage),
     ...fullWorkspaceConfig,
->>>>>>> 161dfd6c
   }
 }
 
@@ -194,11 +174,7 @@
 }
 
 export const completeConfig = (baseDir: string, patialConfig: PartialConfig): Config => {
-<<<<<<< HEAD
-  const config = _.merge({}, completeBaseConfig(baseDir, patialConfig)) as Config
-=======
   const config = _.merge({}, completeWorkspaceConfig(baseDir, patialConfig)) as Config
->>>>>>> 161dfd6c
   const envs = _.mapValues(config.envs, env => ({
     ...env,
     config: completeEnvConfig(
@@ -260,44 +236,27 @@
   const configInstance = new InstanceElement(
     envName,
     saltoEnvConfigType,
-<<<<<<< HEAD
-    _.mapKeys(config as object, (_v, k) => _.snakeCase(k))
-=======
     config
->>>>>>> 161dfd6c
   )
   return replaceContents(configPath, dumpElements([configInstance]))
 }
 
-<<<<<<< HEAD
-const dumpBaseConfig = async (baseDir: string, config: Partial<Config>): Promise<void> => {
-=======
 const dumpWorkspaceConfig = async (baseDir: string, config: PartialConfig): Promise<void> => {
->>>>>>> 161dfd6c
   const configPath = getConfigPath(baseDir)
   await mkdirp(path.dirname(configPath))
-  const baseConfig = _.omit(config, ENV_CONFIG_FIELDS)
   const configInstance = new InstanceElement(
     ElemID.CONFIG_NAME,
     saltoConfigType,
-<<<<<<< HEAD
-    _.mapKeys(baseConfig as object, (_v, k) => _.snakeCase(k))
-=======
     {
       ...config,
       envs: _.entries(config.envs).map(([name, envData]) => ({ name, baseDir: envData.baseDir })),
     }
->>>>>>> 161dfd6c
   )
   return replaceContents(configPath, dumpElements([configInstance]))
 }
 
 export const dumpConfig = async (baseDir: string, config: PartialConfig): Promise<void> => {
-<<<<<<< HEAD
-  await dumpBaseConfig(baseDir, config)
-=======
   await dumpWorkspaceConfig(baseDir, config)
->>>>>>> 161dfd6c
   await Promise.all(_.entries(config.envs).map(([name, env]) => dumpEnvConfig(
     baseDir,
     env.baseDir,
@@ -315,17 +274,6 @@
   return baseDir
 }
 
-<<<<<<< HEAD
-export const loadConfig = async (lookupDir: string): Promise<Config> => {
-  const baseDir = await baseDirFromLookup(lookupDir)
-  const config = parseConfig(await readFile(getConfigPath(baseDir)))
-  const envs = await mapValuesAsync(config.envs, async env => ({
-    ...env,
-    config: parseEnvConfig(await readFile(getConfigPath(path.join(baseDir, env.baseDir)))),
-  }))
-  log.debug(`loaded raw base config ${JSON.stringify(config)}`)
-  return completeConfig(baseDir, { ...config, envs })
-=======
 const readConfig = async (baseDir: string): Promise<PartialConfig> => {
   const config = parseConfig(await readFile(getConfigPath(baseDir)))
   const envs = await mapValuesAsync(config.envs, async env => ({
@@ -339,7 +287,6 @@
   const baseDir = await baseDirFromLookup(lookupDir)
   const config = await readConfig(baseDir)
   return completeConfig(baseDir, config)
->>>>>>> 161dfd6c
 }
 
 export const addServiceToConfig = async (currentConfig: Config, service: string
@@ -349,16 +296,8 @@
   if (currentServices.includes(service)) {
     throw new ServiceDuplicationError(service)
   }
-<<<<<<< HEAD
-  const config = parseConfig(await readFile(getConfigPath(currentConfig.baseDir)))
-  config.envs[currentConfig.currentEnv].config = {
-    ...envConfig,
-    services: [...currentServices, service],
-  } as EnvConfig
-=======
   const config = await readConfig(currentConfig.baseDir)
   config.envs[currentConfig.currentEnv].config.services = [...currentServices, service]
->>>>>>> 161dfd6c
   await dumpConfig(currentConfig.baseDir, config)
 }
 
@@ -368,11 +307,7 @@
   }
   const newEnvDir = path.join('envs', envName)
   await mkdirp(newEnvDir)
-<<<<<<< HEAD
-  const config = parseConfig(await readFile(getConfigPath(currentConfig.baseDir)))
-=======
   const config = await readConfig(currentConfig.baseDir)
->>>>>>> 161dfd6c
   config.envs = { [envName]: { baseDir: newEnvDir, config: {} }, ...config.envs }
   await dumpConfig(currentConfig.baseDir, config)
   return completeConfig(currentConfig.baseDir, config)
@@ -382,11 +317,7 @@
   if (!_.has(currentConfig.envs, envName)) {
     throw new UnknownEnvError(envName)
   }
-<<<<<<< HEAD
-  const config = parseConfig(await readFile(getConfigPath(currentConfig.baseDir)))
-=======
   const config = await readConfig(currentConfig.baseDir)
->>>>>>> 161dfd6c
   config.currentEnv = envName
   await dumpConfig(currentConfig.baseDir, config)
   return completeConfig(currentConfig.baseDir, config)
