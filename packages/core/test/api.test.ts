--- conflicted
+++ resolved
@@ -108,11 +108,7 @@
 
   describe('init', () => {
     it('should call init', async () => {
-<<<<<<< HEAD
-      const ws = api.init('ws1')
-=======
-      const ws = api.init({ installationID: '1234' }, 'default', 'ws1')
->>>>>>> 8364339c
+      const ws = api.init('default', 'ws1')
       expect((await ws).config.name).toEqual('ws1')
     })
   })
