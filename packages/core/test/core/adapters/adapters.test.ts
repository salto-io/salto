/*
*                      Copyright 2023 Salto Labs Ltd.
*
* Licensed under the Apache License, Version 2.0 (the "License");
* you may not use this file except in compliance with
* the License.  You may obtain a copy of the License at
*
*     http://www.apache.org/licenses/LICENSE-2.0
*
* Unless required by applicable law or agreed to in writing, software
* distributed under the License is distributed on an "AS IS" BASIS,
* WITHOUT WARRANTIES OR CONDITIONS OF ANY KIND, either express or implied.
* See the License for the specific language governing permissions and
* limitations under the License.
*/
import 'jest-extended'
import {
  InstanceElement,
  ElemID,
  AdapterAuthentication,
  ObjectType,
  AdapterOperationsContext,
  Adapter,
  ReadOnlyElementsSource,
<<<<<<< HEAD
  isObjectType, TypeElement, Field, isType,
=======
  isObjectType, TypeElement, Field, isType, ContainerType, ListType,
>>>>>>> 1a967bf3
} from '@salto-io/adapter-api'
import * as utils from '@salto-io/adapter-utils'
import { buildElementsSourceFromElements, createDefaultInstanceFromType } from '@salto-io/adapter-utils'
import { collections } from '@salto-io/lowerdash'
import { adapter } from '@salto-io/salesforce-adapter'
import { mockFunction } from '@salto-io/test-utils'
import _ from 'lodash'
import { expressions } from '@salto-io/workspace'
import {
  initAdapters, getAdaptersCredentialsTypes, getAdaptersCreatorConfigs,
  getDefaultAdapterConfig,
  adapterCreators,
  getAdaptersConfigTypesMap, createResolvedTypesElementsSource,
} from '../../../src/core/adapters'

const { toArrayAsync } = collections.asynciterable

jest.mock('@salto-io/workspace', () => ({
  ...jest.requireActual<{}>('@salto-io/workspace'),
  configSource: jest.fn(),
}))

const createDefaultInstanceFromTypeMock = jest.fn()
jest.mock('@salto-io/adapter-utils', () => ({
  ...jest.requireActual<{}>('@salto-io/adapter-utils'),
  createDefaultInstanceFromType: jest.fn((...args) => createDefaultInstanceFromTypeMock(...args)),
}))

jest.mock('../../../src/core/adapters/creators', () => {
  const actual = jest.requireActual('../../../src/core/adapters/creators')
  return {
    ...actual,
    __esModule: true,
    default: {
      ...actual.default,
      mockAdapter: {
        configType: undefined,
        getDefaultConfig: undefined,
      },
    },
  }
})
describe('adapters.ts', () => {
  const { authenticationMethods } = adapter
  const accounts = ['salesforce']
  const sfConfig = new InstanceElement(
    ElemID.CONFIG_NAME,
    authenticationMethods.basic.credentialsType,
    {
      username: 'nacluser',
      password: 'naclpass',
      token: 'nacltoken',
      sandbox: false,
    }
  )

  let resolveSpy: jest.SpyInstance

  beforeEach(() => {
    resolveSpy = jest.spyOn(expressions, 'resolve')
    jest.clearAllMocks()
  })

  describe('run get adapters config statuses', () => {
    let credentials: Record<string, AdapterAuthentication>

    it('should return config for defined adapter', () => {
      credentials = getAdaptersCredentialsTypes(accounts)
      expect(credentials.salesforce).toEqual(authenticationMethods)
    })

    it('should throw error for non defined adapter', () => {
      expect(() => getAdaptersCredentialsTypes(accounts.concat('fake'))).toThrow()
    })
  })

  describe('getDefaultAdapterConfig', () => {
    const { mockAdapter } = adapterCreators
    beforeEach(() => {
      const mockConfigType = new ObjectType({
        elemID: new ElemID('mockAdapter', ElemID.CONFIG_NAME),
      })

      _.assign(mockAdapter, {
        configType: mockConfigType,
        configCreator: {
          getConfig: mockFunction<NonNullable<Adapter['configCreator']>['getConfig']>()
            .mockResolvedValue(new InstanceElement(ElemID.CONFIG_NAME, mockConfigType, { val: 'bbb' })),
          options: new ObjectType({
            elemID: new ElemID('test'),
          }),
        },
      })

      createDefaultInstanceFromTypeMock.mockResolvedValue(new InstanceElement(ElemID.CONFIG_NAME, mockConfigType, { val: 'aaa' }))
    })

    afterAll(() => {
      createDefaultInstanceFromTypeMock.mockReset()
    })

    it('should call createDefaultInstanceFromType when configCreator is undefined', async () => {
      delete mockAdapter.configCreator
      const defaultConfigs = await getDefaultAdapterConfig('mockAdapter', 'mockAdapter')
      expect(createDefaultInstanceFromType).toHaveBeenCalled()
      expect(defaultConfigs).toHaveLength(1)
      expect(defaultConfigs?.[0].value).toEqual({ val: 'aaa' })
    })
    it('should use getConfig when configCreator is defined', async () => {
      const mockObjType = new ObjectType({
        elemID: new ElemID('test'),
      })
      const mockOptions = new InstanceElement('test', mockObjType)
      const defaultConfigs = await getDefaultAdapterConfig('mockAdapter', 'mockAdapter', mockOptions)
      expect(mockAdapter.configCreator?.getConfig)
        .toHaveBeenCalledWith(mockOptions)
      expect(defaultConfigs).toHaveLength(1)
      expect(defaultConfigs?.[0].value).toEqual({ val: 'bbb' })
    })
  })

  describe('getAdaptersConfigTypes', () => {
    const mockConfigSubType = new ObjectType({
      elemID: new ElemID('mockAdapter', ElemID.CONFIG_NAME),
    })
    const mockConfigType = new ObjectType({
      elemID: new ElemID('mockAdapter', ElemID.CONFIG_NAME),
      fields: {
        a: { refType: mockConfigSubType },
      },
    })

    beforeEach(() => {
      const { mockAdapter } = adapterCreators
      _.assign(mockAdapter, {
        configType: mockConfigType,
      })
    })

    it('should return the config type and its sub-types', async () => {
      const types = await getAdaptersConfigTypesMap()
      expect(types.mockAdapter).toContain(mockConfigType)
      expect(types.mockAdapter).toContain(mockConfigSubType)
    })
  })

  describe('run get adapters creator configs', () => {
    const serviceName = 'salesforce'
    const objectType = new ObjectType({ elemID: new ElemID(serviceName, 'type1') })
    const d1Type = new ObjectType({ elemID: new ElemID('d1', 'type2') })
    beforeEach(() => {
      createDefaultInstanceFromTypeMock.mockResolvedValue([])
    })
    it('should return default adapter config when there is no config', async () => {
      const result = await getAdaptersCreatorConfigs(
        [serviceName],
        { [sfConfig.elemID.adapter]: sfConfig },
        async () => undefined,
        buildElementsSourceFromElements([]),
        { [serviceName]: serviceName }
      )
      expect(result[serviceName]).toEqual(
        expect.objectContaining({
          credentials: sfConfig,
          config: undefined,
          getElemIdFunc: undefined,
        })
      )
      expect(Object.keys(result)).toEqual([serviceName])
    })

    it('should return adapter config when there is config', async () => {
      const result = await getAdaptersCreatorConfigs(
        [serviceName],
        { [sfConfig.elemID.adapter]: sfConfig },
        async name => (name === sfConfig.elemID.adapter ? sfConfig : undefined),
        buildElementsSourceFromElements([]),
        { [serviceName]: serviceName },
      )
      expect(result[serviceName]).toEqual(
        expect.objectContaining({
          credentials: sfConfig,
          config: sfConfig,
          getElemIdFunc: undefined,
        })
      )
      expect(Object.keys(result)).toEqual([serviceName])
    })

    let result: Record<string, AdapterOperationsContext>
    describe('multi app adapter config', () => {
      beforeEach(async () => {
        result = await getAdaptersCreatorConfigs(
          [serviceName, 'd1'],
          { [sfConfig.elemID.adapter]: sfConfig },
          async name => (name === sfConfig.elemID.adapter ? sfConfig : undefined),
          buildElementsSourceFromElements([
            objectType,
            d1Type,
          ]),
          { [serviceName]: serviceName, d1: 'dummy' },
        )
      })

      it('should only return elements that belong to the relevant account', async () => {
        const elementsSource = result[serviceName]?.elementsSource
        expect(elementsSource).toBeDefined()
        expect(await elementsSource.has(objectType.elemID)).toBeTruthy()
        expect(await elementsSource.has(new ElemID('d1', 'type2'))).toBeFalsy()
        expect(await elementsSource.has(new ElemID('dummy', 'type2'))).toBeFalsy()


        expect(await elementsSource.get(objectType.elemID)).toBeDefined()
        expect(await elementsSource.get(new ElemID('d1', 'type2'))).toBeUndefined()
        expect(await elementsSource.get(new ElemID('dummy', 'type2'))).toBeUndefined()

        expect(await collections.asynciterable.toArrayAsync(await elementsSource.getAll()))
          .toEqual([objectType])

        expect(await collections.asynciterable.toArrayAsync(await elementsSource.list()))
          .toEqual([objectType.elemID])
      })

      it('should return renamed elements when account name is different from adapter name', async () => {
        const d1ElementsSource = result.d1?.elementsSource
        // since element source is used inside the adapter, it should receive and return
        // values with default adapter name as account name
        expect(await d1ElementsSource.get(new ElemID('dummy', 'type2'))).toEqual(new ObjectType({
          elemID: new ElemID('dummy', 'type2'),
        }))
      })

      it('should not modify elements in the origin elements source', async () => {
        const d1ElementsSource = result.d1?.elementsSource
        await d1ElementsSource.get(new ElemID('dummy', 'type2'))
        expect(d1Type).not.toEqual(new ObjectType({
          elemID: new ElemID('dummy', 'type2'),
        }))
      })
    })
  })

  describe('init adapter', () => {
    it('should return adapter when config is defined', () => {
      const adapters = initAdapters(
        {
          salesforce: {
            credentials: sfConfig,
            config: undefined,
            elementsSource: utils.buildElementsSourceFromElements([]),
          },
        },
        { salesforce: 'salesforce' },
      )
      expect(adapters.salesforce).toBeDefined()
    })

    it('should throw an error when no proper config exists', async () => {
      const credentials: InstanceElement | undefined = undefined
      expect(() => initAdapters(
        {
          [accounts[0]]: {
            credentials: (credentials as unknown as InstanceElement),
            elementsSource: utils.buildElementsSourceFromElements([]),
          },
        }
      )).toThrow()
    })

    it('should throw an error when no proper creator exists', async () => {
      expect(() => initAdapters(
        {
          notExist: {
            credentials: sfConfig,
            elementsSource: utils.buildElementsSourceFromElements([]),
          },
        }
      )).toThrow()
    })
  })
  describe('createResolvedTypesElementsSource', () => {
    const ADAPTER = 'salesforce'

    let type: TypeElement
<<<<<<< HEAD
    let innerType: TypeElement
    let innerInnerType: TypeElement
    let field: Field
    let instance: InstanceElement
    let elementsSource: ReadOnlyElementsSource

    beforeEach(async () => {
      innerInnerType = new ObjectType({
        elemID: new ElemID(ADAPTER, 'InnerInnerType'),
      })
      innerType = new ObjectType({
        elemID: new ElemID(ADAPTER, 'InnerType'),
        fields: {
          field: { refType: innerInnerType },
=======
    let nestedType: TypeElement
    let nestedNestedType: TypeElement
    let field: Field
    let instance: InstanceElement
    let containerType: ContainerType
    let elementsSource: ReadOnlyElementsSource

    beforeEach(async () => {
      nestedNestedType = new ObjectType({
        elemID: new ElemID(ADAPTER, 'NestedNestedType'),
      })
      nestedType = new ObjectType({
        elemID: new ElemID(ADAPTER, 'NestedType'),
        fields: {
          field: { refType: nestedNestedType },
>>>>>>> 1a967bf3
        },
      })
      type = new ObjectType({
        elemID: new ElemID(ADAPTER, 'Type'),
        fields: {
<<<<<<< HEAD
          field: { refType: innerType },
=======
          field: { refType: nestedType },
>>>>>>> 1a967bf3
        },
      })
      field = type.fields.field
      instance = new InstanceElement('TestInstance', type)
<<<<<<< HEAD
      elementsSource = createResolvedTypesElementsSource(utils.buildElementsSourceFromElements([
        type,
        field,
        innerType,
        innerInnerType,
        instance,
=======
      containerType = new ListType(type)
      elementsSource = createResolvedTypesElementsSource(utils.buildElementsSourceFromElements([
        type,
        field,
        nestedType,
        nestedNestedType,
        instance,
        containerType,
>>>>>>> 1a967bf3
      ]))
    })

    describe('get', () => {
      it('should return fully resolved TypeElement', async () => {
        const resolvedType = await elementsSource.get(type.elemID) as ObjectType
<<<<<<< HEAD
        const resolvedInnerType = resolvedType.fields.field.refType.type as ObjectType
        const resolvedInnerInnerType = resolvedInnerType.fields.field.refType.type as ObjectType
        expect([resolvedType, resolvedInnerType, resolvedInnerInnerType]).toSatisfyAll(isType)
      })
      it('should return Field with fully resolved type', async () => {
        const resolvedField = await elementsSource.get(field.elemID) as Field
        const resolvedInnerType = resolvedField.refType.type as ObjectType
        const resolvedInnerInnerType = resolvedInnerType.fields.field.refType.type as ObjectType
        expect([resolvedInnerType, resolvedInnerInnerType]).toSatisfyAll(isType)
=======
        const resolvedNestedType = resolvedType.fields.field.refType.type as ObjectType
        const resolvedNestedNestedType = resolvedNestedType.fields.field.refType.type as ObjectType
        expect([resolvedType, resolvedNestedType, resolvedNestedNestedType]).toSatisfyAll(isType)
      })
      it('should return Field with fully resolved type', async () => {
        const resolvedField = await elementsSource.get(field.elemID) as Field
        const resolvedNestedType = resolvedField.refType.type as ObjectType
        const resolvedNestedNestedType = resolvedNestedType.fields.field.refType.type as ObjectType
        expect([resolvedNestedType, resolvedNestedNestedType]).toSatisfyAll(isType)
>>>>>>> 1a967bf3
      })
      it('should return Instance with fully resolved type', async () => {
        const resolvedInstance = await elementsSource.get(instance.elemID) as InstanceElement
        const resolvedType = resolvedInstance.refType.type as ObjectType
        expect(isObjectType(resolvedType)).toBeTrue()
<<<<<<< HEAD
        const resolvedInnerType = resolvedType.fields.field.refType.type as ObjectType
        expect(isObjectType(resolvedInnerType)).toBeTrue()
        const resolvedInnerInnerType = resolvedInnerType.fields.field.refType.type as ObjectType
        expect(isObjectType(resolvedInnerInnerType)).toBeTrue()
=======
        const resolvedNestedType = resolvedType.fields.field.refType.type as ObjectType
        expect(isObjectType(resolvedNestedType)).toBeTrue()
        const resolvedNestedNestedType = resolvedNestedType.fields.field.refType.type as ObjectType
        expect(isObjectType(resolvedNestedNestedType)).toBeTrue()
      })
      it('should return fully resolved ContainerType', async () => {
        const resolvedContainerType = await elementsSource.get(containerType.elemID) as ContainerType
        const resolvedInnerType = resolvedContainerType.refInnerType.type as ObjectType
        expect(isObjectType(resolvedInnerType)).toBeTrue()
        const resolvedNestedType = resolvedInnerType.fields.field.refType.type as ObjectType
        expect(isObjectType(resolvedNestedType)).toBeTrue()
        const resolvedNestedNestedType = resolvedNestedType.fields.field.refType.type as ObjectType
        expect(isObjectType(resolvedNestedNestedType)).toBeTrue()
>>>>>>> 1a967bf3
      })
    })
    describe('getAll', () => {
      it('should return all elements with resolved types, and resolve all the types ones', async () => {
        const resolvedElements = await toArrayAsync(await elementsSource.getAll())
<<<<<<< HEAD
        expect(resolvedElements).toHaveLength(5)
=======
        expect(resolvedElements).toHaveLength(6)
>>>>>>> 1a967bf3
        const resolvedElementsByElemId = _.keyBy(
          resolvedElements,
          element => element.elemID.getFullName(),
        )
        const resolvedType = resolvedElementsByElemId[type.elemID.getFullName()] as ObjectType
<<<<<<< HEAD
        const resolvedInnerType = resolvedElementsByElemId[innerType.elemID.getFullName()] as ObjectType
        const resolvedInnerInnerType = resolvedElementsByElemId[innerInnerType.elemID.getFullName()] as ObjectType
        const resolvedInstance = resolvedElementsByElemId[instance.elemID.getFullName()] as InstanceElement
        const resolvedField = resolvedElementsByElemId[field.elemID.getFullName()] as Field
=======
        const resolvedInnerType = resolvedElementsByElemId[nestedType.elemID.getFullName()] as ObjectType
        const resolvedInnerInnerType = resolvedElementsByElemId[nestedNestedType.elemID.getFullName()] as ObjectType
        const resolvedInstance = resolvedElementsByElemId[instance.elemID.getFullName()] as InstanceElement
        const resolvedField = resolvedElementsByElemId[field.elemID.getFullName()] as Field
        const resolvedContainerType = resolvedElementsByElemId[containerType.elemID.getFullName()] as ContainerType
>>>>>>> 1a967bf3
        expect(resolvedInnerType.fields.field.refType.type).toEqual(resolvedInnerInnerType)
        expect(resolvedType.fields.field.refType.type).toEqual(resolvedInnerType)
        expect(resolvedInstance.refType.type).toEqual(resolvedType)
        expect(resolvedField.refType.type).toEqual(resolvedInnerType)
<<<<<<< HEAD
=======
        expect(resolvedContainerType.refInnerType.type).toEqual(resolvedType)
>>>>>>> 1a967bf3
        // Verify that expressions.resolve was invoked once for the whole process
        expect(resolveSpy).toHaveBeenCalledOnce()
      })
    })
    describe('list', () => {
      it('should return correct element IDs', async () => {
        const elementIds = await toArrayAsync(await elementsSource.list())
        expect(elementIds).toIncludeSameMembers([
          type.elemID,
<<<<<<< HEAD
          innerType.elemID,
          innerInnerType.elemID,
          instance.elemID,
          field.elemID,
=======
          nestedType.elemID,
          nestedNestedType.elemID,
          instance.elemID,
          field.elemID,
          containerType.elemID,
>>>>>>> 1a967bf3
        ])
      })
    })
    describe('has', () => {
      it('should return true for existing element and false otherwise', async () => {
        expect(await elementsSource.has(type.elemID)).toBeTrue()
        expect(await elementsSource.has(new ElemID(ADAPTER, 'NonExistingType'))).toBeFalse()
      })
    })
  })
})<|MERGE_RESOLUTION|>--- conflicted
+++ resolved
@@ -22,11 +22,7 @@
   AdapterOperationsContext,
   Adapter,
   ReadOnlyElementsSource,
-<<<<<<< HEAD
-  isObjectType, TypeElement, Field, isType,
-=======
   isObjectType, TypeElement, Field, isType, ContainerType, ListType,
->>>>>>> 1a967bf3
 } from '@salto-io/adapter-api'
 import * as utils from '@salto-io/adapter-utils'
 import { buildElementsSourceFromElements, createDefaultInstanceFromType } from '@salto-io/adapter-utils'
@@ -311,22 +307,6 @@
     const ADAPTER = 'salesforce'
 
     let type: TypeElement
-<<<<<<< HEAD
-    let innerType: TypeElement
-    let innerInnerType: TypeElement
-    let field: Field
-    let instance: InstanceElement
-    let elementsSource: ReadOnlyElementsSource
-
-    beforeEach(async () => {
-      innerInnerType = new ObjectType({
-        elemID: new ElemID(ADAPTER, 'InnerInnerType'),
-      })
-      innerType = new ObjectType({
-        elemID: new ElemID(ADAPTER, 'InnerType'),
-        fields: {
-          field: { refType: innerInnerType },
-=======
     let nestedType: TypeElement
     let nestedNestedType: TypeElement
     let field: Field
@@ -342,29 +322,16 @@
         elemID: new ElemID(ADAPTER, 'NestedType'),
         fields: {
           field: { refType: nestedNestedType },
->>>>>>> 1a967bf3
         },
       })
       type = new ObjectType({
         elemID: new ElemID(ADAPTER, 'Type'),
         fields: {
-<<<<<<< HEAD
-          field: { refType: innerType },
-=======
           field: { refType: nestedType },
->>>>>>> 1a967bf3
         },
       })
       field = type.fields.field
       instance = new InstanceElement('TestInstance', type)
-<<<<<<< HEAD
-      elementsSource = createResolvedTypesElementsSource(utils.buildElementsSourceFromElements([
-        type,
-        field,
-        innerType,
-        innerInnerType,
-        instance,
-=======
       containerType = new ListType(type)
       elementsSource = createResolvedTypesElementsSource(utils.buildElementsSourceFromElements([
         type,
@@ -373,24 +340,12 @@
         nestedNestedType,
         instance,
         containerType,
->>>>>>> 1a967bf3
       ]))
     })
 
     describe('get', () => {
       it('should return fully resolved TypeElement', async () => {
         const resolvedType = await elementsSource.get(type.elemID) as ObjectType
-<<<<<<< HEAD
-        const resolvedInnerType = resolvedType.fields.field.refType.type as ObjectType
-        const resolvedInnerInnerType = resolvedInnerType.fields.field.refType.type as ObjectType
-        expect([resolvedType, resolvedInnerType, resolvedInnerInnerType]).toSatisfyAll(isType)
-      })
-      it('should return Field with fully resolved type', async () => {
-        const resolvedField = await elementsSource.get(field.elemID) as Field
-        const resolvedInnerType = resolvedField.refType.type as ObjectType
-        const resolvedInnerInnerType = resolvedInnerType.fields.field.refType.type as ObjectType
-        expect([resolvedInnerType, resolvedInnerInnerType]).toSatisfyAll(isType)
-=======
         const resolvedNestedType = resolvedType.fields.field.refType.type as ObjectType
         const resolvedNestedNestedType = resolvedNestedType.fields.field.refType.type as ObjectType
         expect([resolvedType, resolvedNestedType, resolvedNestedNestedType]).toSatisfyAll(isType)
@@ -400,18 +355,11 @@
         const resolvedNestedType = resolvedField.refType.type as ObjectType
         const resolvedNestedNestedType = resolvedNestedType.fields.field.refType.type as ObjectType
         expect([resolvedNestedType, resolvedNestedNestedType]).toSatisfyAll(isType)
->>>>>>> 1a967bf3
       })
       it('should return Instance with fully resolved type', async () => {
         const resolvedInstance = await elementsSource.get(instance.elemID) as InstanceElement
         const resolvedType = resolvedInstance.refType.type as ObjectType
         expect(isObjectType(resolvedType)).toBeTrue()
-<<<<<<< HEAD
-        const resolvedInnerType = resolvedType.fields.field.refType.type as ObjectType
-        expect(isObjectType(resolvedInnerType)).toBeTrue()
-        const resolvedInnerInnerType = resolvedInnerType.fields.field.refType.type as ObjectType
-        expect(isObjectType(resolvedInnerInnerType)).toBeTrue()
-=======
         const resolvedNestedType = resolvedType.fields.field.refType.type as ObjectType
         expect(isObjectType(resolvedNestedType)).toBeTrue()
         const resolvedNestedNestedType = resolvedNestedType.fields.field.refType.type as ObjectType
@@ -425,42 +373,27 @@
         expect(isObjectType(resolvedNestedType)).toBeTrue()
         const resolvedNestedNestedType = resolvedNestedType.fields.field.refType.type as ObjectType
         expect(isObjectType(resolvedNestedNestedType)).toBeTrue()
->>>>>>> 1a967bf3
       })
     })
     describe('getAll', () => {
       it('should return all elements with resolved types, and resolve all the types ones', async () => {
         const resolvedElements = await toArrayAsync(await elementsSource.getAll())
-<<<<<<< HEAD
-        expect(resolvedElements).toHaveLength(5)
-=======
         expect(resolvedElements).toHaveLength(6)
->>>>>>> 1a967bf3
         const resolvedElementsByElemId = _.keyBy(
           resolvedElements,
           element => element.elemID.getFullName(),
         )
         const resolvedType = resolvedElementsByElemId[type.elemID.getFullName()] as ObjectType
-<<<<<<< HEAD
-        const resolvedInnerType = resolvedElementsByElemId[innerType.elemID.getFullName()] as ObjectType
-        const resolvedInnerInnerType = resolvedElementsByElemId[innerInnerType.elemID.getFullName()] as ObjectType
-        const resolvedInstance = resolvedElementsByElemId[instance.elemID.getFullName()] as InstanceElement
-        const resolvedField = resolvedElementsByElemId[field.elemID.getFullName()] as Field
-=======
         const resolvedInnerType = resolvedElementsByElemId[nestedType.elemID.getFullName()] as ObjectType
         const resolvedInnerInnerType = resolvedElementsByElemId[nestedNestedType.elemID.getFullName()] as ObjectType
         const resolvedInstance = resolvedElementsByElemId[instance.elemID.getFullName()] as InstanceElement
         const resolvedField = resolvedElementsByElemId[field.elemID.getFullName()] as Field
         const resolvedContainerType = resolvedElementsByElemId[containerType.elemID.getFullName()] as ContainerType
->>>>>>> 1a967bf3
         expect(resolvedInnerType.fields.field.refType.type).toEqual(resolvedInnerInnerType)
         expect(resolvedType.fields.field.refType.type).toEqual(resolvedInnerType)
         expect(resolvedInstance.refType.type).toEqual(resolvedType)
         expect(resolvedField.refType.type).toEqual(resolvedInnerType)
-<<<<<<< HEAD
-=======
         expect(resolvedContainerType.refInnerType.type).toEqual(resolvedType)
->>>>>>> 1a967bf3
         // Verify that expressions.resolve was invoked once for the whole process
         expect(resolveSpy).toHaveBeenCalledOnce()
       })
@@ -470,18 +403,11 @@
         const elementIds = await toArrayAsync(await elementsSource.list())
         expect(elementIds).toIncludeSameMembers([
           type.elemID,
-<<<<<<< HEAD
-          innerType.elemID,
-          innerInnerType.elemID,
-          instance.elemID,
-          field.elemID,
-=======
           nestedType.elemID,
           nestedNestedType.elemID,
           instance.elemID,
           field.elemID,
           containerType.elemID,
->>>>>>> 1a967bf3
         ])
       })
     })
