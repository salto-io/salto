--- conflicted
+++ resolved
@@ -22,11 +22,7 @@
   AdapterOperationsContext,
   Adapter,
   ReadOnlyElementsSource,
-<<<<<<< HEAD
-  isObjectType,
-=======
   isObjectType, TypeElement, Field, isType,
->>>>>>> fb8180a0
 } from '@salto-io/adapter-api'
 import * as utils from '@salto-io/adapter-utils'
 import { buildElementsSourceFromElements, createDefaultInstanceFromType } from '@salto-io/adapter-utils'
@@ -310,16 +306,10 @@
   describe('createResolvedTypesElementsSource', () => {
     const ADAPTER = 'salesforce'
 
-<<<<<<< HEAD
-    let type: ObjectType
-    let innerType: ObjectType
-    let innerInnerType: ObjectType
-=======
     let type: TypeElement
     let innerType: TypeElement
     let innerInnerType: TypeElement
     let field: Field
->>>>>>> fb8180a0
     let instance: InstanceElement
     let elementsSource: ReadOnlyElementsSource
 
@@ -339,17 +329,11 @@
           field: { refType: innerType },
         },
       })
-<<<<<<< HEAD
-      instance = new InstanceElement('TestInstance', type)
-      elementsSource = createResolvedTypesElementsSource(utils.buildElementsSourceFromElements([
-        type,
-=======
       field = type.fields.field
       instance = new InstanceElement('TestInstance', type)
       elementsSource = createResolvedTypesElementsSource(utils.buildElementsSourceFromElements([
         type,
         field,
->>>>>>> fb8180a0
         innerType,
         innerInnerType,
         instance,
@@ -357,40 +341,6 @@
     })
 
     describe('get', () => {
-<<<<<<< HEAD
-      describe('when element is ObjectType', () => {
-        it('should return recursively resolved type', async () => {
-          const resolvedType = await elementsSource.get(type.elemID) as ObjectType
-          const resolvedInnerType = resolvedType.fields.field.refType.type as ObjectType
-          const resolvedInnerInnerType = resolvedInnerType.fields.field.refType.type as ObjectType
-          expect([resolvedType, resolvedInnerType, resolvedInnerInnerType]).toSatisfyAll(isObjectType)
-        })
-        describe('when element was already resolved before', () => {
-          it('should invoke expressions.resolve once', async () => {
-            await elementsSource.get(type.elemID)
-            await elementsSource.get(type.elemID)
-            expect(jest.isMockFunction(expressions.resolve)).toBeTrue()
-            expect(resolveSpy).toHaveBeenCalledOnce()
-          })
-        })
-      })
-      describe('when element is InstanceElement', () => {
-        it('should return instance with resolved type', async () => {
-          const resolvedInstance = await elementsSource.get(instance.elemID) as InstanceElement
-          const resolvedType = resolvedInstance.refType.type as ObjectType
-          expect(isObjectType(resolvedType)).toBeTrue()
-          const resolvedInnerType = resolvedType.fields.field.refType.type as ObjectType
-          expect(isObjectType(resolvedInnerType)).toBeTrue()
-          const resolvedInnerInnerType = resolvedInnerType.fields.field.refType.type as ObjectType
-          expect(isObjectType(resolvedInnerInnerType)).toBeTrue()
-        })
-      })
-    })
-    describe('getAll', () => {
-      it('should return all elements with resolved types', async () => {
-        const resolvedElements = await toArrayAsync(await elementsSource.getAll())
-        expect(resolvedElements).toHaveLength(4)
-=======
       it('should return fully resolved TypeElement', async () => {
         const resolvedType = await elementsSource.get(type.elemID) as ObjectType
         const resolvedInnerType = resolvedType.fields.field.refType.type as ObjectType
@@ -417,7 +367,6 @@
       it('should return all elements with resolved types, and resolve all the types ones', async () => {
         const resolvedElements = await toArrayAsync(await elementsSource.getAll())
         expect(resolvedElements).toHaveLength(5)
->>>>>>> fb8180a0
         const resolvedElementsByElemId = _.keyBy(
           resolvedElements,
           element => element.elemID.getFullName(),
@@ -426,11 +375,6 @@
         const resolvedInnerType = resolvedElementsByElemId[innerType.elemID.getFullName()] as ObjectType
         const resolvedInnerInnerType = resolvedElementsByElemId[innerInnerType.elemID.getFullName()] as ObjectType
         const resolvedInstance = resolvedElementsByElemId[instance.elemID.getFullName()] as InstanceElement
-<<<<<<< HEAD
-        expect(resolvedInnerType.fields.field.refType.type).toEqual(resolvedInnerInnerType)
-        expect(resolvedType.fields.field.refType.type).toEqual(resolvedInnerType)
-        expect(resolvedInstance.refType.type).toEqual(resolvedType)
-=======
         const resolvedField = resolvedElementsByElemId[field.elemID.getFullName()] as Field
         expect(resolvedInnerType.fields.field.refType.type).toEqual(resolvedInnerInnerType)
         expect(resolvedType.fields.field.refType.type).toEqual(resolvedInnerType)
@@ -438,7 +382,6 @@
         expect(resolvedField.refType.type).toEqual(resolvedInnerType)
         // Verify that expressions.resolve was invoked once for the whole process
         expect(resolveSpy).toHaveBeenCalledOnce()
->>>>>>> fb8180a0
       })
     })
     describe('list', () => {
@@ -449,10 +392,7 @@
           innerType.elemID,
           innerInnerType.elemID,
           instance.elemID,
-<<<<<<< HEAD
-=======
           field.elemID,
->>>>>>> fb8180a0
         ])
       })
     })
