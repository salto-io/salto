/*
*                      Copyright 2023 Salto Labs Ltd.
*
* Licensed under the Apache License, Version 2.0 (the "License");
* you may not use this file except in compliance with
* the License.  You may obtain a copy of the License at
*
*     http://www.apache.org/licenses/LICENSE-2.0
*
* Unless required by applicable law or agreed to in writing, software
* distributed under the License is distributed on an "AS IS" BASIS,
* WITHOUT WARRANTIES OR CONDITIONS OF ANY KIND, either express or implied.
* See the License for the specific language governing permissions and
* limitations under the License.
*/
import 'jest-extended'
import {
  InstanceElement,
  ElemID,
  AdapterAuthentication,
  ObjectType,
  AdapterOperationsContext,
  Adapter,
  ReadOnlyElementsSource,
  isObjectType,
} from '@salto-io/adapter-api'
import * as utils from '@salto-io/adapter-utils'
import { buildElementsSourceFromElements, createDefaultInstanceFromType } from '@salto-io/adapter-utils'
import { collections } from '@salto-io/lowerdash'
import { adapter } from '@salto-io/salesforce-adapter'
import { mockFunction } from '@salto-io/test-utils'
import _ from 'lodash'
import { expressions } from '@salto-io/workspace'
import {
  initAdapters, getAdaptersCredentialsTypes, getAdaptersCreatorConfigs,
  getDefaultAdapterConfig,
  adapterCreators,
  getAdaptersConfigTypesMap, createResolvedTypesElementsSource,
} from '../../../src/core/adapters'

const { toArrayAsync } = collections.asynciterable

jest.mock('@salto-io/workspace', () => ({
  ...jest.requireActual<{}>('@salto-io/workspace'),
  configSource: jest.fn(),
}))

const createDefaultInstanceFromTypeMock = jest.fn()
jest.mock('@salto-io/adapter-utils', () => ({
  ...jest.requireActual<{}>('@salto-io/adapter-utils'),
  createDefaultInstanceFromType: jest.fn((...args) => createDefaultInstanceFromTypeMock(...args)),
}))

jest.mock('../../../src/core/adapters/creators', () => {
  const actual = jest.requireActual('../../../src/core/adapters/creators')
  return {
    ...actual,
    __esModule: true,
    default: {
      ...actual.default,
      mockAdapter: {
        configType: undefined,
        getDefaultConfig: undefined,
      },
    },
  }
})
describe('adapters.ts', () => {
  const { authenticationMethods } = adapter
  const accounts = ['salesforce']
  const sfConfig = new InstanceElement(
    ElemID.CONFIG_NAME,
    authenticationMethods.basic.credentialsType,
    {
      username: 'nacluser',
      password: 'naclpass',
      token: 'nacltoken',
      sandbox: false,
    }
  )

  let resolveSpy: jest.SpyInstance

  beforeEach(() => {
    resolveSpy = jest.spyOn(expressions, 'resolve')
    jest.clearAllMocks()
  })

  describe('run get adapters config statuses', () => {
    let credentials: Record<string, AdapterAuthentication>

    it('should return config for defined adapter', () => {
      credentials = getAdaptersCredentialsTypes(accounts)
      expect(credentials.salesforce).toEqual(authenticationMethods)
    })

    it('should throw error for non defined adapter', () => {
      expect(() => getAdaptersCredentialsTypes(accounts.concat('fake'))).toThrow()
    })
  })

  describe('getDefaultAdapterConfig', () => {
    const { mockAdapter } = adapterCreators
    beforeEach(() => {
      const mockConfigType = new ObjectType({
        elemID: new ElemID('mockAdapter', ElemID.CONFIG_NAME),
      })

      _.assign(mockAdapter, {
        configType: mockConfigType,
        configCreator: {
          getConfig: mockFunction<NonNullable<Adapter['configCreator']>['getConfig']>()
            .mockResolvedValue(new InstanceElement(ElemID.CONFIG_NAME, mockConfigType, { val: 'bbb' })),
          options: new ObjectType({
            elemID: new ElemID('test'),
          }),
        },
      })

      createDefaultInstanceFromTypeMock.mockResolvedValue(new InstanceElement(ElemID.CONFIG_NAME, mockConfigType, { val: 'aaa' }))
    })

    afterAll(() => {
      createDefaultInstanceFromTypeMock.mockReset()
    })

    it('should call createDefaultInstanceFromType when configCreator is undefined', async () => {
      delete mockAdapter.configCreator
      const defaultConfigs = await getDefaultAdapterConfig('mockAdapter', 'mockAdapter')
      expect(createDefaultInstanceFromType).toHaveBeenCalled()
      expect(defaultConfigs).toHaveLength(1)
      expect(defaultConfigs?.[0].value).toEqual({ val: 'aaa' })
    })
    it('should use getConfig when configCreator is defined', async () => {
      const mockObjType = new ObjectType({
        elemID: new ElemID('test'),
      })
      const mockOptions = new InstanceElement('test', mockObjType)
      const defaultConfigs = await getDefaultAdapterConfig('mockAdapter', 'mockAdapter', mockOptions)
      expect(mockAdapter.configCreator?.getConfig)
        .toHaveBeenCalledWith(mockOptions)
      expect(defaultConfigs).toHaveLength(1)
      expect(defaultConfigs?.[0].value).toEqual({ val: 'bbb' })
    })
  })

  describe('getAdaptersConfigTypes', () => {
    const mockConfigSubType = new ObjectType({
      elemID: new ElemID('mockAdapter', ElemID.CONFIG_NAME),
    })
    const mockConfigType = new ObjectType({
      elemID: new ElemID('mockAdapter', ElemID.CONFIG_NAME),
      fields: {
        a: { refType: mockConfigSubType },
      },
    })

    beforeEach(() => {
      const { mockAdapter } = adapterCreators
      _.assign(mockAdapter, {
        configType: mockConfigType,
      })
    })

    it('should return the config type and its sub-types', async () => {
      const types = await getAdaptersConfigTypesMap()
      expect(types.mockAdapter).toContain(mockConfigType)
      expect(types.mockAdapter).toContain(mockConfigSubType)
    })
  })

  describe('run get adapters creator configs', () => {
    const serviceName = 'salesforce'
    const objectType = new ObjectType({ elemID: new ElemID(serviceName, 'type1') })
    const d1Type = new ObjectType({ elemID: new ElemID('d1', 'type2') })
    beforeEach(() => {
      createDefaultInstanceFromTypeMock.mockResolvedValue([])
    })
    it('should return default adapter config when there is no config', async () => {
      const result = await getAdaptersCreatorConfigs(
        [serviceName],
        { [sfConfig.elemID.adapter]: sfConfig },
        async () => undefined,
        buildElementsSourceFromElements([]),
        { [serviceName]: serviceName }
      )
      expect(result[serviceName]).toEqual(
        expect.objectContaining({
          credentials: sfConfig,
          config: undefined,
          getElemIdFunc: undefined,
        })
      )
      expect(Object.keys(result)).toEqual([serviceName])
    })

    it('should return adapter config when there is config', async () => {
      const result = await getAdaptersCreatorConfigs(
        [serviceName],
        { [sfConfig.elemID.adapter]: sfConfig },
        async name => (name === sfConfig.elemID.adapter ? sfConfig : undefined),
        buildElementsSourceFromElements([]),
        { [serviceName]: serviceName },
      )
      expect(result[serviceName]).toEqual(
        expect.objectContaining({
          credentials: sfConfig,
          config: sfConfig,
          getElemIdFunc: undefined,
        })
      )
      expect(Object.keys(result)).toEqual([serviceName])
    })

    let result: Record<string, AdapterOperationsContext>
    describe('multi app adapter config', () => {
      beforeEach(async () => {
        result = await getAdaptersCreatorConfigs(
          [serviceName, 'd1'],
          { [sfConfig.elemID.adapter]: sfConfig },
          async name => (name === sfConfig.elemID.adapter ? sfConfig : undefined),
          buildElementsSourceFromElements([
            objectType,
            d1Type,
          ]),
          { [serviceName]: serviceName, d1: 'dummy' },
        )
      })

      it('should only return elements that belong to the relevant account', async () => {
        const elementsSource = result[serviceName]?.elementsSource
        expect(elementsSource).toBeDefined()
        expect(await elementsSource.has(objectType.elemID)).toBeTruthy()
        expect(await elementsSource.has(new ElemID('d1', 'type2'))).toBeFalsy()
        expect(await elementsSource.has(new ElemID('dummy', 'type2'))).toBeFalsy()


        expect(await elementsSource.get(objectType.elemID)).toBeDefined()
        expect(await elementsSource.get(new ElemID('d1', 'type2'))).toBeUndefined()
        expect(await elementsSource.get(new ElemID('dummy', 'type2'))).toBeUndefined()

        expect(await collections.asynciterable.toArrayAsync(await elementsSource.getAll()))
          .toEqual([objectType])

        expect(await collections.asynciterable.toArrayAsync(await elementsSource.list()))
          .toEqual([objectType.elemID])
      })

      it('should return renamed elements when account name is different from adapter name', async () => {
        const d1ElementsSource = result.d1?.elementsSource
        // since element source is used inside the adapter, it should receive and return
        // values with default adapter name as account name
        expect(await d1ElementsSource.get(new ElemID('dummy', 'type2'))).toEqual(new ObjectType({
          elemID: new ElemID('dummy', 'type2'),
        }))
      })

      it('should not modify elements in the origin elements source', async () => {
        const d1ElementsSource = result.d1?.elementsSource
        await d1ElementsSource.get(new ElemID('dummy', 'type2'))
        expect(d1Type).not.toEqual(new ObjectType({
          elemID: new ElemID('dummy', 'type2'),
        }))
      })
    })
  })

  describe('init adapter', () => {
    it('should return adapter when config is defined', () => {
      const adapters = initAdapters(
        {
          salesforce: {
            credentials: sfConfig,
            config: undefined,
            elementsSource: utils.buildElementsSourceFromElements([]),
          },
        },
        { salesforce: 'salesforce' },
      )
      expect(adapters.salesforce).toBeDefined()
    })

    it('should throw an error when no proper config exists', async () => {
      const credentials: InstanceElement | undefined = undefined
      expect(() => initAdapters(
        {
          [accounts[0]]: {
            credentials: (credentials as unknown as InstanceElement),
            elementsSource: utils.buildElementsSourceFromElements([]),
          },
        }
      )).toThrow()
    })

    it('should throw an error when no proper creator exists', async () => {
      expect(() => initAdapters(
        {
          notExist: {
            credentials: sfConfig,
            elementsSource: utils.buildElementsSourceFromElements([]),
          },
        }
      )).toThrow()
    })
  })
  describe('createResolvedTypesElementsSource', () => {
    const ADAPTER = 'salesforce'

    let type: ObjectType
    let innerType: ObjectType
    let innerInnerType: ObjectType
    let instance: InstanceElement
    let elementsSource: ReadOnlyElementsSource

    beforeEach(async () => {
      innerInnerType = new ObjectType({
        elemID: new ElemID(ADAPTER, 'InnerInnerType'),
      })
      innerType = new ObjectType({
        elemID: new ElemID(ADAPTER, 'InnerType'),
        fields: {
          field: { refType: innerInnerType },
        },
      })
      type = new ObjectType({
        elemID: new ElemID(ADAPTER, 'Type'),
        fields: {
          field: { refType: innerType },
        },
      })
      instance = new InstanceElement('TestInstance', type)
      elementsSource = createResolvedTypesElementsSource(utils.buildElementsSourceFromElements([
        type,
        innerType,
        innerInnerType,
        instance,
      ]))
    })

    describe('get', () => {
      describe('when element is ObjectType', () => {
        it('should return recursively resolved type', async () => {
          const resolvedType = await elementsSource.get(type.elemID) as ObjectType
          const resolvedInnerType = resolvedType.fields.field.refType.type as ObjectType
          const resolvedInnerInnerType = resolvedInnerType.fields.field.refType.type as ObjectType
          expect([resolvedType, resolvedInnerType, resolvedInnerInnerType]).toSatisfyAll(isObjectType)
        })
        describe('when element was already resolved before', () => {
          it('should invoke expressions.resolve once', async () => {
            await elementsSource.get(type.elemID)
            await elementsSource.get(type.elemID)
            expect(jest.isMockFunction(expressions.resolve)).toBeTrue()
            expect(resolveSpy).toHaveBeenCalledOnce()
          })
        })
      })
      describe('when element is InstanceElement', () => {
        it('should return instance with resolved type', async () => {
          const resolvedInstance = await elementsSource.get(instance.elemID) as InstanceElement
<<<<<<< HEAD
          expect(resolvedInstance.refType.type).toBeInstanceOf(ObjectType)
          expect(resolveSpy).toHaveBeenCalledOnce()
=======
          const resolvedType = resolvedInstance.refType.type as ObjectType
          expect(isObjectType(resolvedType)).toBeTrue()
          const resolvedInnerType = resolvedType.fields.field.refType.type as ObjectType
          expect(isObjectType(resolvedInnerType)).toBeTrue()
          const resolvedInnerInnerType = resolvedInnerType.fields.field.refType.type as ObjectType
          expect(isObjectType(resolvedInnerInnerType)).toBeTrue()
>>>>>>> 2def86a5
        })
      })
    })
    describe('getAll', () => {
      it('should return all elements with resolved types', async () => {
        const resolvedElements = await toArrayAsync(await elementsSource.getAll())
        expect(resolvedElements).toHaveLength(4)
        const resolvedElementsByElemId = _.keyBy(
          resolvedElements,
          element => element.elemID.getFullName(),
        )
        const resolvedType = resolvedElementsByElemId[type.elemID.getFullName()] as ObjectType
        const resolvedInnerType = resolvedElementsByElemId[innerType.elemID.getFullName()] as ObjectType
        const resolvedInnerInnerType = resolvedElementsByElemId[innerInnerType.elemID.getFullName()] as ObjectType
        const resolvedInstance = resolvedElementsByElemId[instance.elemID.getFullName()] as InstanceElement
        expect(resolvedInnerType.fields.field.refType.type).toEqual(resolvedInnerInnerType)
        expect(resolvedType.fields.field.refType.type).toEqual(resolvedInnerType)
        expect(resolvedInstance.refType.type).toEqual(resolvedType)
      })
    })
    describe('list', () => {
      it('should return correct element IDs', async () => {
        const elementIds = await toArrayAsync(await elementsSource.list())
        expect(elementIds).toIncludeSameMembers([
          type.elemID,
          innerType.elemID,
          innerInnerType.elemID,
          instance.elemID,
        ])
      })
    })
    describe('has', () => {
      it('should return true for existing element and false otherwise', async () => {
        expect(await elementsSource.has(type.elemID)).toBeTrue()
        expect(await elementsSource.has(new ElemID(ADAPTER, 'NonExistingType'))).toBeFalse()
      })
    })
  })
})<|MERGE_RESOLUTION|>--- conflicted
+++ resolved
@@ -357,17 +357,12 @@
       describe('when element is InstanceElement', () => {
         it('should return instance with resolved type', async () => {
           const resolvedInstance = await elementsSource.get(instance.elemID) as InstanceElement
-<<<<<<< HEAD
-          expect(resolvedInstance.refType.type).toBeInstanceOf(ObjectType)
-          expect(resolveSpy).toHaveBeenCalledOnce()
-=======
           const resolvedType = resolvedInstance.refType.type as ObjectType
           expect(isObjectType(resolvedType)).toBeTrue()
           const resolvedInnerType = resolvedType.fields.field.refType.type as ObjectType
           expect(isObjectType(resolvedInnerType)).toBeTrue()
           const resolvedInnerInnerType = resolvedInnerType.fields.field.refType.type as ObjectType
           expect(isObjectType(resolvedInnerInnerType)).toBeTrue()
->>>>>>> 2def86a5
         })
       })
     })
