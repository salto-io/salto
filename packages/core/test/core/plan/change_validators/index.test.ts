--- conflicted
+++ resolved
@@ -68,10 +68,7 @@
       expect(errors).toHaveLength(2)
       expect(errors[0].message).toBe('Element has unresolved references')
       expect(deployChangeValidator).toHaveBeenCalledWith(changes, undefined)
-<<<<<<< HEAD
-=======
       expect(validateChangeValidator).not.toHaveBeenCalled()
->>>>>>> f217c292
       expect(errors[1].message).toBe('message')
     })
   })
@@ -83,10 +80,7 @@
       expect(errors).toHaveLength(2)
       expect(errors[0].message).toBe('Element has unresolved references')
       expect(validateChangeValidator).toHaveBeenCalledWith(changes, undefined)
-<<<<<<< HEAD
-=======
       expect(deployChangeValidator).not.toHaveBeenCalled()
->>>>>>> f217c292
       expect(errors[1].message).toBe('message')
     })
   })
