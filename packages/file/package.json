{
  "name": "@salto-io/file",
  "version": "0.1.20",
  "license": "Apache-2.0",
  "description": "File System Utils",
  "repository": {
    "type": "git",
    "url": "https://github.com/salto-io/salto_monorepo"
  },
  "publishConfig": {
    "access": "public"
  },
  "files": [
    "dist",
    "src",
    "index.ts"
  ],
  "main": "dist/index.js",
  "types": "dist/index.d.ts",
  "scripts": {
    "clean-ts": "../../build_utils/clean-old-ts.sh",
    "build": "yarn concurrently \"yarn lint\" \"yarn build-ts\"",
    "test": "jest",
    "clean": "rm -rf ./dist .eslintcache",
    "clean-ts-test": "yarn clean-ts && yarn test",
    "watch-test": "yarn tsc-watch --onSuccess 'yarn clean-ts-test'",
    "build-ts": "tsc -b && yarn clean-ts",
    "watch-ts": "tsc -b -w",
    "lint": "eslint --cache --max-warnings 0 --ext .js,.jsx,.ts,.tsx ./",
    "lint-fix": "yarn lint --fix"
  },
  "dependencies": {
<<<<<<< HEAD
    "@salto-io/lowerdash": "0.1.19",
    "@types/pako": "^1.0.1",
=======
    "@salto-io/lowerdash": "0.1.20",
>>>>>>> 208c440e
    "mkdirp": "^0.5.1",
    "pako": "^1.0.11",
    "rimraf": "^3.0.0"
  },
  "devDependencies": {
    "@types/jest": "^24.0.0",
    "@types/mkdirp": "^0.5.2",
    "@types/node": "^12.7.1",
    "@types/rimraf": "^2.0.3",
    "@types/shelljs": "^0.7.8",
    "@types/supertest": "^2.0.4",
    "@typescript-eslint/eslint-plugin": "2.31.0",
    "@typescript-eslint/parser": "2.31.0",
    "eslint": "^6.2.2",
    "eslint-config-airbnb": "18.0.1",
    "eslint-plugin-header": "^3.0.0",
    "eslint-plugin-import": "^2.18.2",
    "eslint-plugin-jest": "^22.6.4",
    "eslint-plugin-jsx-a11y": "^6.2.1",
    "eslint-plugin-react": "^7.14.3",
    "eslint-plugin-react-hooks": "^1.7.0",
    "jest": "^24.9.0",
    "jest-circus": "^24.9.0",
    "jest-junit": "^6.4.0",
    "tmp-promise": "^2.0.2",
    "tsc-watch": "^2.2.1",
    "typescript": "3.9.3"
  }
}<|MERGE_RESOLUTION|>--- conflicted
+++ resolved
@@ -30,12 +30,8 @@
     "lint-fix": "yarn lint --fix"
   },
   "dependencies": {
-<<<<<<< HEAD
-    "@salto-io/lowerdash": "0.1.19",
     "@types/pako": "^1.0.1",
-=======
     "@salto-io/lowerdash": "0.1.20",
->>>>>>> 208c440e
     "mkdirp": "^0.5.1",
     "pako": "^1.0.11",
     "rimraf": "^3.0.0"
