--- conflicted
+++ resolved
@@ -14,21 +14,33 @@
 * limitations under the License.
 */
 import _ from 'lodash'
-import { FetchResult, AdapterOperations, DeployResult, InstanceElement, TypeMap, isObjectType, FetchOptions, DeployOptions, Change, isInstanceChange } from '@salto-io/adapter-api'
-import { config as configUtils, elements as elementUtils, client as clientUtils, deployment } from '@salto-io/adapter-components'
+import {
+  AdapterOperations,
+  Change,
+  DeployOptions,
+  DeployResult,
+  FetchOptions,
+  FetchResult,
+  InstanceElement,
+  isInstanceChange,
+  isObjectType,
+  TypeMap,
+} from '@salto-io/adapter-api'
+import {
+  client as clientUtils,
+  config as configUtils,
+  deployment,
+  elements as elementUtils,
+} from '@salto-io/adapter-components'
 import { applyFunctionToChangeData, logDuration } from '@salto-io/adapter-utils'
 import { logger } from '@salto-io/logging'
 import JiraClient from './client/client'
 import changeValidator from './change_validators'
-import { JiraConfig, getApiDefinitions } from './config'
-import { FilterCreator, Filter, filtersRunner } from './filter'
+import { getApiDefinitions, JiraConfig } from './config'
+import { Filter, FilterCreator, filtersRunner } from './filter'
 import fieldReferencesFilter from './filters/field_references'
 import referenceBySelfLinkFilter from './filters/references_by_self_link'
-<<<<<<< HEAD
-=======
 import removeSelfFilter from './filters/remove_self'
-import issueTypeSchemeReferences from './filters/issue_type_schemas/issue_type_scheme_references'
->>>>>>> d5c5fc0a
 import issueTypeSchemeFilter from './filters/issue_type_schemas/issue_type_scheme'
 import sharePermissionFilter from './filters/share_permission'
 import boardFilter from './filters/board'
@@ -47,10 +59,10 @@
 import fieldDeploymentFilter from './filters/fields/field_deployment_filter'
 import contextDeploymentFilter from './filters/fields/context_deployment_filter'
 import fieldTypeReferencesFilter from './filters/fields/field_type_references_filter'
+import replaceObjectWithContainedValueFilter from './filters/replace_object_with_contained_value'
 import avatarsFilter from './filters/avatars'
 import { JIRA } from './constants'
 import { removeScopedObjects } from './client/pagination'
-import replaceObjectWithContainedValue from './filters/replace_object_with_contained_value'
 
 const {
   generateTypes,
@@ -62,18 +74,9 @@
 const log = logger(module)
 
 export const DEFAULT_FILTERS = [
-<<<<<<< HEAD
-  replaceObjectWithContainedValue,
-  fieldReferences,
-  workflowFilter,
-  referenceBySelfLinkFilter,
-  issueTypeSchemeFilter,
-  authenticatedPermissionFilter,
-=======
   avatarsFilter,
   workflowFilter,
   workflowSchemeFilter,
-  issueTypeSchemeReferences,
   issueTypeSchemeFilter,
   sharePermissionFilter,
   boardFilter,
@@ -87,13 +90,13 @@
   issueTypeScreenSchemeFilter,
   fieldConfigurationFilter,
   fieldConfigurationSchemeFilter,
+  replaceObjectWithContainedValueFilter,
   referenceBySelfLinkFilter,
   // Must run after referenceBySelfLinkFilter
   removeSelfFilter,
   fieldReferencesFilter,
   // Must run after fieldReferencesFilter
   fieldConfigurationTrashedFieldsFilter,
->>>>>>> d5c5fc0a
   hiddenValuesInListsFilter,
   // Must be last
   defaultInstancesDeployFilter,
