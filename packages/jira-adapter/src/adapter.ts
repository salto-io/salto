/*
 * Copyright 2024 Salto Labs Ltd.
 * Licensed under the Salto Terms of Use (the "License");
 * You may not use this file except in compliance with the License.  You may obtain a copy of the License at https://www.salto.io/terms-of-use
 *
 * CERTAIN THIRD PARTY SOFTWARE MAY BE CONTAINED IN PORTIONS OF THE SOFTWARE. See NOTICE FILE AT https://github.com/salto-io/salto/blob/main/NOTICES
 */
import _ from 'lodash'
import {
  Element,
  FetchResult,
  AdapterOperations,
  DeployResult,
  InstanceElement,
  TypeMap,
  isObjectType,
  FetchOptions,
  DeployOptions,
  Change,
  isInstanceChange,
  ElemIdGetter,
  ReadOnlyElementsSource,
  ProgressReporter,
  FixElementsFunc,
  isInstanceElement,
} from '@salto-io/adapter-api'
import {
  config as configUtils,
  definitions,
  elements as elementUtils,
  client as clientUtils,
  combineElementFixers,
  fetch as fetchUtils,
  openapi,
} from '@salto-io/adapter-components'
import { applyFunctionToChangeData, getElemIdFuncWrapper, logDuration } from '@salto-io/adapter-utils'
import { logger } from '@salto-io/logging'
import { objects, collections } from '@salto-io/lowerdash'
import JiraClient from './client/client'
import changeValidator from './change_validators'
import { JiraConfig, configType, getApiDefinitions } from './config/config'
import { FilterCreator, Filter, filtersRunner } from './filter'
import localeFilter from './filters/locale'
import fieldReferencesFilter from './filters/field_references'
import referenceBySelfLinkFilter from './filters/references_by_self_link'
import removeSelfFilter from './filters/remove_self'
import issueTypeSchemeReferences from './filters/issue_type_schemas/issue_type_scheme_references'
import issueTypeSchemeFilter from './filters/issue_type_schemas/issue_type_scheme'
import sharePermissionFilter from './filters/share_permission'
import sortListsFilter from './filters/sort_lists'
import automationFetchFilter from './filters/automation/automation_fetch'
import automationStructureFilter from './filters/automation/automation_structure'
import boardFilter from './filters/board/board'
import boardColumnsFilter from './filters/board/board_columns'
import boardSubQueryFilter from './filters/board/board_subquery'
import boardEstimationFilter from './filters/board/board_estimation'
import boardDeploymentFilter from './filters/board/board_deployment'
import brokenReferences from './filters/broken_reference_filter'
import automationDeploymentFilter from './filters/automation/automation_deployment'
import smartValueReferenceFilter from './filters/automation/smart_values/smart_value_reference_filter'
import webhookFilter from './filters/webhook/webhook'
import screenFilter from './filters/screen/screen'
import issueTypeScreenSchemeFilter from './filters/issue_type_screen_scheme'
import issueTypeFilter from './filters/issue_type'
import fieldConfigurationFilter from './filters/field_configuration/field_configuration'
import missingFieldDescriptionsFilter from './filters/field_configuration/missing_field_descriptions'
import fieldConfigurationDependenciesFilter from './filters/field_configuration/field_configuration_dependencies'
import fieldConfigurationDeployment from './filters/field_configuration/field_configuration_deployment'
import missingDescriptionsFilter from './filters/missing_descriptions'
import fieldConfigurationSchemeFilter from './filters/field_configurations_scheme'
import dashboardFilter from './filters/dashboard/dashboard_deployment'
import dashboardLayoutFilter from './filters/dashboard/dashboard_layout'
import gadgetFilter from './filters/dashboard/gadget'
import gadgetPropertiesFilter from './filters/dashboard/gadget_properties'
import hiddenValuesInListsFilter from './filters/hidden_value_in_lists'
import projectFilter from './filters/project'
import projectComponentFilter from './filters/project_component'
import archivedProjectComponentsFilter from './filters/archived_project_components'
import defaultInstancesDeployFilter from './filters/default_instances_deploy'
import workflowFilter from './filters/workflowV2/workflow_filter'
import workflowV1RemovalFilter from './filters/workflowV2/workflowV1_removal'
import workflowTransitionIdsFilter from './filters/workflowV2/transition_ids'
import workflowStructureFilter from './filters/workflow/workflow_structure_filter'
import workflowDiagramFilter from './filters/workflow/workflow_diagrams'
import resolutionPropertyFilter from './filters/workflow/resolution_property_filter'
import workflowPropertiesFilter from './filters/workflow/workflow_properties_filter'
import transitionIdsFilter from './filters/workflow/transition_ids_filter'
import workflowDeployFilter from './filters/workflow/workflow_deploy_filter'
import workflowModificationFilter from './filters/workflow/workflow_modification_filter'
import emptyValidatorWorkflowFilter from './filters/workflow/empty_validator_workflow'
import workflowGroupsFilter from './filters/workflow/groups_filter'
import triggersFilter from './filters/workflow/triggers_filter'
import workflowSchemeFilter from './filters/workflow_scheme'
import duplicateIdsFilter from './filters/duplicate_ids'
import unresolvedParentsFilter from './filters/unresolved_parents'
import fieldNameFilter from './filters/fields/field_name_filter'
import accountIdFilter from './filters/account_id/account_id_filter'
import userFallbackFilter from './filters/account_id/user_fallback_filter'
import userIdFilter from './filters/account_id/user_id_filter'
import fieldStructureFilter from './filters/fields/field_structure_filter'
import fieldDeploymentFilter from './filters/fields/field_deployment_filter'
import contextDeploymentFilter from './filters/fields/context_deployment_filter'
import fieldTypeReferencesFilter from './filters/fields/field_type_references_filter'
import contextReferencesFilter from './filters/fields/context_references_filter'
import serviceUrlInformationFilter from './filters/service_url/service_url_information'
import serviceUrlFilter from './filters/service_url/service_url'
import serviceUrlJsmFilter from './filters/service_url/service_url_jsm'
import priorityFilter from './filters/priority'
import statusDeploymentFilter from './filters/statuses/status_deployment'
import securitySchemeFilter from './filters/security_scheme/security_scheme'
import groupNameFilter from './filters/group_name'
import notificationSchemeDeploymentFilter from './filters/notification_scheme/notification_scheme_deployment'
import notificationSchemeStructureFilter from './filters/notification_scheme/notification_scheme_structure'
import forbiddenPermissionSchemeFilter from './filters/permission_scheme/forbidden_permission_schemes'
import wrongUserPermissionSchemeFilter from './filters/permission_scheme/wrong_user_permission_scheme_filter'
import maskingFilter from './filters/masking'
import avatarsFilter from './filters/avatars'
import iconUrlFilter from './filters/icon_url'
import objectTypeIconFilter from './filters/assets/object_type_icon'
import filtersFilter from './filters/filter'
import removeEmptyValuesFilter from './filters/remove_empty_values'
import jqlReferencesFilter from './filters/jql/jql_references'
import userFilter from './filters/user'
import changePortalGroupFieldsFilter from './filters/change_portal_group_fields'
import { JIRA, PROJECT_TYPE, SERVICE_DESK } from './constants'
import { paginate, filterResponseEntries } from './client/pagination'
import { dependencyChanger } from './dependency_changers'
import { getChangeGroupIds } from './group_change'
import fetchCriteria from './fetch_criteria'
import assetsObjectFieldConfigurationFilter from './filters/assets/assets_object_field_configuration'
import permissionSchemeFilter from './filters/permission_scheme/sd_portals_permission_scheme'
import allowedPermissionsSchemeFilter from './filters/permission_scheme/allowed_permission_schemes'
import automationLabelFetchFilter from './filters/automation/automation_label/label_fetch'
import automationLabelDeployFilter from './filters/automation/automation_label/label_deployment'
import deployDcIssueEventsFilter from './filters/data_center/issue_events'
import requestTypelayoutsToValuesFilter from './filters/layouts/request_types_layouts_to_values'
import prioritySchemeFetchFilter from './filters/data_center/priority_scheme/priority_scheme_fetch'
import prioritySchemeDeployFilter from './filters/data_center/priority_scheme/priority_scheme_deploy'
import requestTypeLayoutsFilter from './filters/layouts/request_type_request_form'
import prioritySchemeProjectAssociationFilter from './filters/data_center/priority_scheme/priority_scheme_project_association'
import { GetUserMapFunc, getUserMapFuncCreator } from './users'
import commonFilters from './filters/common'
import accountInfoFilter, { isJsmPremiumEnabledInService, isJsmEnabledInService } from './filters/account_info'
import requestTypeFilter from './filters/request_type'
import deployPermissionSchemeFilter from './filters/permission_scheme/deploy_permission_scheme_filter'
import scriptRunnerWorkflowFilter from './filters/script_runner/workflow/workflow_filter'
import pluginVersionFliter from './filters/data_center/plugin_version'
import scriptRunnerWorkflowListsFilter from './filters/script_runner/workflow/workflow_lists_parsing'
import scriptRunnerWorkflowReferencesFilter from './filters/script_runner/workflow/workflow_references'
import scriptRunnerTemplateExpressionFilter from './filters/script_runner/script_template_expressions'
import scriptRunnerEmptyAccountIdsFilter from './filters/script_runner/workflow/empty_account_ids'
import storeUsersFilter from './filters/store_users'
import projectCategoryFilter from './filters/project_category'
import addAliasFilter from './filters/add_alias'
import addAliasExtended from './filters/add_alias_extended'
import projectRoleRemoveTeamManagedDuplicatesFilter from './filters/remove_specific_duplicate_roles'
import issueLayoutFilter from './filters/layouts/issue_layout'
import removeSimpleFieldProjectFilter from './filters/remove_simplified_field_project'
import changeJSMElementsFieldFilter from './filters/change_jsm_fields'
import formsFilter from './filters/forms/forms'
import addJsmTypesAsFieldsFilter from './filters/add_jsm_types_as_fields'
import createReferencesIssueLayoutFilter from './filters/layouts/create_references_layouts'
import issueTypeHierarchyFilter from './filters/issue_type_hierarchy_filter'
import projectFieldContextOrder from './filters/project_field_contexts_order'
import scriptedFieldsIssueTypesFilter from './filters/script_runner/scripted_fields_issue_types'
import scriptRunnerFilter from './filters/script_runner/script_runner_filter'
import scriptRunnerListenersDeployFilter from './filters/script_runner/script_runner_listeners_deploy'
import scriptedFragmentsDeployFilter from './filters/script_runner/scripted_fragments_deploy'
import fetchJsmTypesFilter from './filters/jsm_types_fetch_filter'
import assetsInstancesDeploymentFilter from './filters/assets/assets_instances_deployment'
import deployAttributesFilter from './filters/assets/attribute_deploy_filter'
import objectSchemaDeployFilter from './filters/assets/object_schema_deployment'
import deployJsmTypesFilter from './filters/jsm_types_deploy_filter'
import jsmPathFilter from './filters/jsm_paths'
import portalSettingsFilter from './filters/portal_settings'
import queueDeploymentFilter from './filters/queue_deployment'
import scriptRunnerInstancesDeploy from './filters/script_runner/script_runner_instances_deploy'
import behaviorsMappingsFilter from './filters/script_runner/behaviors_mappings'
import behaviorsFieldUuidFilter from './filters/script_runner/behaviors_field_uuid'
import queueFetchFilter from './filters/queue_fetch'
import portalGroupsFilter from './filters/portal_groups'
import assetsObjectTypePath from './filters/assets/assets_object_type_path'
import assetsObjectTypeChangeFields from './filters/assets/assets_object_type_change_fields'
import assetsObjectTypeOrderFilter from './filters/assets/assets_object_type_order'
import defaultAttributesFilter from './filters/assets/label_object_type_attribute'
import changeAttributesPathFilter from './filters/assets/change_attributes_path'
import asyncApiCallsFilter from './filters/async_api_calls'
import slaAdditionFilter from './filters/sla_addition_deployment'
import addImportantValuesFilter from './filters/add_important_values'
import ScriptRunnerClient from './client/script_runner_client'
import { jiraJSMAssetsEntriesFunc, jiraJSMEntriesFunc } from './jsm_utils'
import { hasSoftwareProject } from './utils'
import { getWorkspaceId } from './workspace_id'
import { JSM_ASSETS_DUCKTYPE_SUPPORTED_TYPES } from './config/api_config'
import { createFixElementFunctions } from './fix_elements'
import fieldContextOptionsSplitFilter from './filters/fields/field_context_option_split'
import fieldContextOptionsDeploymentFilter from './filters/fields/context_options_deployment_filter'
import fieldContextOptionsDeploymentOrderFilter from './filters/fields/context_options_order_deployment_filter'
import contextDefaultValueDeploymentFilter from './filters/fields/context_default_value_deployment_filter'
import statusPropertiesReferencesFilter from './filters/workflowV2/status_properties_references'
import enhancedSearchNoiseReductionFilter from './filters/script_runner/enhanced_search/enhanced_search_noise_filter'

const { getAllElements, addRemainingTypes } = elementUtils.ducktype
const { findDataField } = elementUtils
const { computeGetArgs } = fetchUtils.resource
const { getAllInstances } = elementUtils.swagger
const { createPaginator, getWithCursorPagination } = clientUtils
const log = logger(module)

const { query: queryFilter, hideTypes: hideTypesFilter, ...otherCommonFilters } = commonFilters
const { toArrayAsync } = collections.asynciterable
const { makeArray } = collections.array

export const DEFAULT_FILTERS = [
  asyncApiCallsFilter,
  accountInfoFilter,
  storeUsersFilter,
  changeJSMElementsFieldFilter,
  queueFetchFilter,
  changePortalGroupFieldsFilter,
  automationLabelFetchFilter,
  automationLabelDeployFilter,
  automationFetchFilter,
  automationStructureFilter,
  brokenReferences, // Should run before automationDeploymentFilter
  automationDeploymentFilter,
  addImportantValuesFilter,
  webhookFilter,
  fieldNameFilter, // Should run before duplicateIdsFilter
  workflowFilter,
  workflowV1RemovalFilter,
  workflowStructureFilter,
  queryFilter,
  projectRoleRemoveTeamManagedDuplicatesFilter, // This should run before duplicateIdsFilter
  fieldStructureFilter, // fieldStructureFilter adds instances so it should run before duplicateIdsFilter. It also creates references so it should run before fieldReferencesFilter
  localeFilter,
  iconUrlFilter,
  triggersFilter,
  resolutionPropertyFilter,
  scriptRunnerFilter,
  scriptedFieldsIssueTypesFilter, // must run before references are transformed
  behaviorsMappingsFilter,
  behaviorsFieldUuidFilter,
  scriptRunnerWorkflowFilter,
  scriptRunnerWorkflowListsFilter, // must run after scriptRunnerWorkflowFilter
  scriptRunnerTemplateExpressionFilter,
  scriptRunnerEmptyAccountIdsFilter,
  workflowPropertiesFilter, // resolves references in workflow instances!
  scriptRunnerWorkflowReferencesFilter, // must run after scriptRunnerWorkflowListsFilter and workflowPropertiesFilter
  statusPropertiesReferencesFilter, // must run before workflowTransitionIdsFilter
  workflowTransitionIdsFilter, // must run after scriptRunnerWorkflowReferencesFilter
  transitionIdsFilter,
  workflowDeployFilter,
  workflowModificationFilter,
  emptyValidatorWorkflowFilter, // must run after workflowFilter
  formsFilter, // must run before fieldReferencesFilter
  objectTypeIconFilter,
  groupNameFilter,
  workflowGroupsFilter,
  workflowSchemeFilter,
  workflowDiagramFilter,
  issueTypeFilter,
  issueTypeSchemeReferences,
  issueTypeSchemeFilter,
  prioritySchemeFetchFilter,
  prioritySchemeDeployFilter,
  prioritySchemeProjectAssociationFilter,
  sharePermissionFilter,
  boardFilter,
  boardColumnsFilter,
  boardSubQueryFilter,
  boardEstimationFilter,
  boardDeploymentFilter,
  dashboardFilter,
  dashboardLayoutFilter,
  gadgetFilter,
  gadgetPropertiesFilter,
  projectCategoryFilter,
  projectFilter,
  projectComponentFilter,
  archivedProjectComponentsFilter,
  screenFilter,
  priorityFilter,
  statusDeploymentFilter,
  securitySchemeFilter,
  notificationSchemeStructureFilter,
  notificationSchemeDeploymentFilter,
  issueTypeScreenSchemeFilter,
  issueTypeHierarchyFilter,
  userFilter,
  forbiddenPermissionSchemeFilter,
  enhancedSearchNoiseReductionFilter, // Must run before jqlReferencesFilter
  removeEmptyValuesFilter,
  maskingFilter,
  pluginVersionFliter,
  referenceBySelfLinkFilter,
  removeSelfFilter, // Must run after referenceBySelfLinkFilter
  // serviceUrl filters must run before duplicateIdsFilter
  serviceUrlJsmFilter, // Must run before fieldReferencesFilter
  serviceUrlInformationFilter,
  serviceUrlFilter,
  addAliasFilter, // must run before duplicateIdsFilter
  duplicateIdsFilter,
  unresolvedParentsFilter, // must run after duplicateIdsFilter
  fieldConfigurationFilter, // must run after duplicateIdsFilter
  fieldConfigurationSchemeFilter,
  contextReferencesFilter, // must run after duplicateIdsFilter
  assetsObjectFieldConfigurationFilter, // must run after contextReferencesFilter
  fieldTypeReferencesFilter,
  fieldDeploymentFilter,
  contextDeploymentFilter, // must run after fieldDeploymentFilter
  avatarsFilter, // This must run after contextDeploymentFilter
  jqlReferencesFilter, // must run after assetsObjectFieldConfigurationFilter
  fieldReferencesFilter,
  addJsmTypesAsFieldsFilter, // Must run after fieldReferencesFilter
  issueLayoutFilter,
  fetchJsmTypesFilter,
  assetsObjectTypeChangeFields,
  removeSimpleFieldProjectFilter, // Must run after issueLayoutFilter
  requestTypeLayoutsFilter,
  createReferencesIssueLayoutFilter,
  requestTypelayoutsToValuesFilter, // Must run after createReferencesIssueLayoutFilter
  projectFieldContextOrder,
  fieldContextOptionsSplitFilter,
  fieldConfigurationDeployment,
  fieldConfigurationDependenciesFilter, // Must run after fieldConfigurationSplitFilter
  missingFieldDescriptionsFilter, // Must run after fieldReferencesFilter
  sortListsFilter,
  filtersFilter,
  hiddenValuesInListsFilter,
  missingDescriptionsFilter,
  smartValueReferenceFilter,
  permissionSchemeFilter,
  allowedPermissionsSchemeFilter,
  deployPermissionSchemeFilter,
  accountIdFilter, // Must run after user filter
  userIdFilter, // Must run after accountIdFilter
  userFallbackFilter, // Must run after accountIdFilter
  wrongUserPermissionSchemeFilter, // Must run after accountIdFilter
  deployDcIssueEventsFilter,
<<<<<<< HEAD
  addAliasFilter, // we need to run addAliasFilter before duplicateIdsFilter but we add jsm instances after it.
  // So we need to run it again. we should fix it in SALTO-7175.
  scriptRunnerListenersDeployFilter, // must be done before scriptRunnerInstances
  scriptedFragmentsDeployFilter, // must be done before scriptRunnerInstances
=======
  addAliasFilter,
  addAliasExtended,
  // must be done before scriptRunnerInstances
  scriptRunnerListenersDeployFilter,
  // must be done before scriptRunnerInstances
  scriptedFragmentsDeployFilter,
>>>>>>> d8f86d31
  scriptRunnerInstancesDeploy,
  portalSettingsFilter,
  queueDeploymentFilter,
  slaAdditionFilter,
  portalGroupsFilter,
  requestTypeFilter,
  fieldContextOptionsDeploymentFilter,
  fieldContextOptionsDeploymentOrderFilter,
  contextDefaultValueDeploymentFilter, // Must be ran after fieldContextOptionsDeploymentFilter
  assetsInstancesDeploymentFilter, // Must run before asstesDeployFilter
  jsmPathFilter, // Must be done after JsmTypesFilter
  ...Object.values(otherCommonFilters),
  assetsObjectTypePath, // Must run after otherCommonFilters and specificly after referencedInstanceNamesFilterCreator.
  changeAttributesPathFilter, // Must run after assetsObjectTypePath
  defaultAttributesFilter,
  assetsObjectTypeOrderFilter,
  deployAttributesFilter,
  objectSchemaDeployFilter, // Must run before deployJsmTypesFilter
  deployJsmTypesFilter,
  hideTypesFilter, // Must run after defaultAttributesFilter and assetsObjectTypeOrderFilter, which also create types.
  defaultInstancesDeployFilter, // Must be last
]

export interface JiraAdapterParams {
  filterCreators?: FilterCreator[]
  client: JiraClient
  scriptRunnerClient: ScriptRunnerClient
  config: JiraConfig
  getElemIdFunc?: ElemIdGetter
  elementsSource: ReadOnlyElementsSource
  configInstance?: InstanceElement
}

type AdapterSwaggers = {
  platform: openapi.LoadedSwagger
  jira: openapi.LoadedSwagger
}
export default class JiraAdapter implements AdapterOperations {
  private createFiltersRunner: () => Required<Filter>
  private client: JiraClient
  private scriptRunnerClient: ScriptRunnerClient
  private userConfig: JiraConfig
  private paginator: clientUtils.Paginator
  private getElemIdFunc?: ElemIdGetter
  private logIdsFunc?: () => void
  private fetchQuery: elementUtils.query.ElementQuery
  private getUserMapFunc: GetUserMapFunc
  private fixElementsFunc: FixElementsFunc
  private configInstance?: InstanceElement

  public constructor({
    filterCreators = DEFAULT_FILTERS,
    client,
    scriptRunnerClient,
    getElemIdFunc,
    config,
    configInstance,
    elementsSource,
  }: JiraAdapterParams) {
    const wrapper = getElemIdFunc ? getElemIdFuncWrapper(getElemIdFunc) : undefined
    this.userConfig = config
    this.configInstance = configInstance
    this.getElemIdFunc = wrapper?.getElemIdFunc
    this.logIdsFunc = wrapper?.logIdsFunc
    this.client = client
    this.scriptRunnerClient = scriptRunnerClient
    const paginator = createPaginator({
      client: this.client,
      paginationFuncCreator: paginate,
      customEntryExtractor: filterResponseEntries,
      asyncRun: config.fetch.asyncPagination ?? true,
    })

    this.fetchQuery = elementUtils.query.createElementQuery(this.userConfig.fetch, fetchCriteria)

    this.paginator = paginator
    this.getUserMapFunc = getUserMapFuncCreator(
      paginator,
      client.isDataCenter,
      config.fetch.allowUserCallFailure ?? false,
    )

    const filterContext = {}
    this.createFiltersRunner = () =>
      filtersRunner(
        {
          client,
          paginator,
          config,
          getElemIdFunc: this.getElemIdFunc,
          elementsSource,
          fetchQuery: this.fetchQuery,
          adapterContext: filterContext,
          getUserMapFunc: this.getUserMapFunc,
          scriptRunnerClient,
        },
        filterCreators,
        objects.concatObjects,
      )

    this.fixElementsFunc = combineElementFixers(createFixElementFunctions({ elementsSource, client, config }))
  }

  private async generateSwaggers(): Promise<AdapterSwaggers> {
    return Object.fromEntries(
      await Promise.all(
        Object.entries(getApiDefinitions(this.userConfig.apiDefinitions)).map(async ([key, config]) => [
          key,
          await openapi.loadSwagger(config.swagger.url),
        ]),
      ),
    )
  }

  @logDuration('generating types from swagger')
  private async getAllTypes(swaggers: AdapterSwaggers): Promise<{
    allTypes: TypeMap
    parsedConfigs: Record<string, configUtils.RequestableTypeSwaggerConfig>
  }> {
    const apiDefinitions = getApiDefinitions(this.userConfig.apiDefinitions)
    // Note - this is a temporary way of handling multiple swagger defs in the same adapter
    // this will be replaced by built-in infrastructure support for multiple swagger defs
    // in the configuration
    const results = await Promise.all(
      Object.keys(swaggers).map(key =>
        openapi.generateTypes(
          JIRA,
          apiDefinitions[key as keyof AdapterSwaggers],
          undefined,
          swaggers[key as keyof AdapterSwaggers],
        ),
      ),
    )
    return _.merge({}, ...results)
  }

  @logDuration('generating swagger instances from service')
  private async getSwaggerInstances(
    allTypes: TypeMap,
    parsedConfigs: Record<string, configUtils.RequestableTypeSwaggerConfig>,
    supportedTypes: Record<string, string[]>,
  ): Promise<fetchUtils.FetchElements<InstanceElement[]>> {
    const updatedApiDefinitionsConfig = {
      ...this.userConfig.apiDefinitions,
      types: {
        ...parsedConfigs,
        ..._.mapValues(this.userConfig.apiDefinitions.types, (def, typeName) => ({
          ...parsedConfigs[typeName],
          ...def,
        })),
      },
    }
    return getAllInstances({
      paginator: this.paginator,
      objectTypes: _.pickBy(allTypes, isObjectType),
      apiConfig: updatedApiDefinitionsConfig,
      fetchQuery: this.fetchQuery,
      supportedTypes,
      getElemIdFunc: this.getElemIdFunc,
    })
  }

  @logDuration('generating scriptRunner instances and types from service')
  private async getScriptRunnerElements(): Promise<fetchUtils.FetchElements<Element[]>> {
    const { scriptRunnerApiDefinitions } = this.userConfig
    // scriptRunnerApiDefinitions is currently undefined for DC
    if (
      this.scriptRunnerClient === undefined ||
      !this.userConfig.fetch.enableScriptRunnerAddon ||
      scriptRunnerApiDefinitions === undefined
    ) {
      return { elements: [] }
    }

    const paginator = createPaginator({
      client: this.scriptRunnerClient,
      paginationFuncCreator: paginate,
    })

    return getAllElements({
      adapterName: JIRA,
      types: scriptRunnerApiDefinitions.types,
      shouldAddRemainingTypes: false,
      supportedTypes: scriptRunnerApiDefinitions.supportedTypes,
      fetchQuery: this.fetchQuery,
      paginator,
      nestedFieldFinder: findDataField,
      computeGetArgs,
      typeDefaults: scriptRunnerApiDefinitions.typeDefaults,
      getElemIdFunc: this.getElemIdFunc,
    })
  }

  @logDuration('generating JSM assets instances and types from service')
  private async getJSMAssetsElements(): Promise<fetchUtils.FetchElements<Element[]>> {
    const { jsmApiDefinitions } = this.userConfig
    // jsmApiDefinitions is currently undefined for DC
    if (
      this.client === undefined ||
      jsmApiDefinitions === undefined ||
      !this.userConfig.fetch.enableJSM ||
      !(this.userConfig.fetch.enableJsmExperimental || this.userConfig.fetch.enableJSMPremium) ||
      !(await isJsmPremiumEnabledInService(this.client))
    ) {
      return { elements: [] }
    }

    const workspaceId = await getWorkspaceId(this.client, this.userConfig)
    if (workspaceId === undefined) {
      return { elements: [] }
    }
    const workspaceContext = { workspaceId }
    return getAllElements({
      adapterName: JIRA,
      types: jsmApiDefinitions.types,
      shouldAddRemainingTypes: false,
      supportedTypes: JSM_ASSETS_DUCKTYPE_SUPPORTED_TYPES,
      fetchQuery: this.fetchQuery,
      paginator: this.paginator,
      nestedFieldFinder: findDataField,
      computeGetArgs,
      typeDefaults: jsmApiDefinitions.typeDefaults,
      additionalRequestContext: workspaceContext,
      getElemIdFunc: this.getElemIdFunc,
      getEntriesResponseValuesFunc: jiraJSMAssetsEntriesFunc(),
    })
  }

  @logDuration('generating JSM instances and types from service')
  private async getJSMElements(
    swaggerResponseElements: InstanceElement[],
  ): Promise<fetchUtils.FetchElements<Element[]>> {
    const { jsmApiDefinitions } = this.userConfig
    // jsmApiDefinitions is currently undefined for DC
    if (this.client === undefined || jsmApiDefinitions === undefined || !this.userConfig.fetch.enableJSM) {
      return { elements: [] }
    }

    const isJsmEnabled = await isJsmEnabledInService(this.client)
    if (!isJsmEnabled) {
      log.debug('enableJSM set to true, but JSM is not enabled in the service, skipping fetching JSM elements')
      const message = 'Jira Service Management is not enabled in this Jira instance. Skipping fetch of JSM elements.'
      return {
        elements: [],
        errors: [
          {
            message,
            detailedMessage: message,
            severity: 'Warning',
          },
        ],
      }
    }
    const paginator = createPaginator({
      client: this.client,
      // Pagination method is different from the rest of jira's API
      paginationFuncCreator: () => getWithCursorPagination(),
    })
    const paginationArgs = {
      url: '/rest/servicedeskapi/servicedesk',
      paginationField: '_links.next',
    }
    const serviceDeskProjectIds = (
      await toArrayAsync(paginator(paginationArgs, page => makeArray(page.values) as clientUtils.ResponseValue[]))
    )
      .flat()
      .map(project => project.projectId)

    const serviceDeskProjects = await Promise.all(
      swaggerResponseElements
        .filter(project => project.elemID.typeName === PROJECT_TYPE)
        .filter(isInstanceElement)
        .filter(project => project.value.projectTypeKey === SERVICE_DESK)
        .filter(project => {
          if (!serviceDeskProjectIds.includes(project.value.id)) {
            log.debug(`Skipping project ${project.value.name} since it has no JSM permissions`)
            return false
          }
          return true
        }),
    )

    const fetchResultWithDuplicateTypes = await Promise.all(
      serviceDeskProjects.map(async projectInstance => {
        const serviceDeskProjRecord: Record<string, string> = {
          projectKey: projectInstance.value.key,
          projectId: projectInstance.value.id,
        }
        log.debug(`Fetching elements for project ${projectInstance.elemID.name}`)
        return getAllElements({
          adapterName: JIRA,
          types: jsmApiDefinitions.types,
          shouldAddRemainingTypes: false,
          supportedTypes: jsmApiDefinitions.supportedTypes,
          fetchQuery: this.fetchQuery,
          paginator: this.paginator,
          nestedFieldFinder: findDataField,
          computeGetArgs,
          typeDefaults: jsmApiDefinitions.typeDefaults,
          getElemIdFunc: this.getElemIdFunc,
          additionalRequestContext: serviceDeskProjRecord,
          getEntriesResponseValuesFunc: jiraJSMEntriesFunc(projectInstance),
          shouldIgnorePermissionsError: true,
        })
      }),
    )

    /* Remove all the duplicate types and create map from type to it's instances  */
    const typeNameToJSMInstances = _.groupBy(
      fetchResultWithDuplicateTypes.flatMap(result => result.elements).filter(isInstanceElement),
      instance => instance.elemID.typeName,
    )

    /* create a list of all the JSM elements and change their types */
    const jiraJSMElements = Object.entries(typeNameToJSMInstances).flatMap(([typeName, instances]) => {
      const jsmElements = elementUtils.ducktype.getNewElementsFromInstances({
        adapterName: JIRA,
        typeName,
        instances,
        transformationConfigByType: configUtils.getTransformationConfigByType(jsmApiDefinitions.types),
        transformationDefaultConfig: jsmApiDefinitions.typeDefaults.transformation,
      })
      return _.concat(jsmElements.instances as Element[], jsmElements.nestedTypes, jsmElements.type)
    })
    const allConfigChangeSuggestions = fetchResultWithDuplicateTypes.flatMap(
      fetchResult => fetchResult.configChanges ?? [],
    )
    const jsmErrors = fetchResultWithDuplicateTypes.flatMap(fetchResult => fetchResult.errors ?? [])

    return {
      elements: jiraJSMElements,
      configChanges: fetchUtils.getUniqueConfigSuggestions(allConfigChangeSuggestions),
      errors: jsmErrors,
    }
  }

  @logDuration('generating instances from service')
  private async getAllJiraElements(
    progressReporter: ProgressReporter,
    swaggers: AdapterSwaggers,
  ): Promise<fetchUtils.FetchElements<Element[]>> {
    log.debug('going to fetch jira account configuration..')
    progressReporter.reportProgress({ message: 'Fetching types' })
    const { allTypes: swaggerTypes, parsedConfigs } = await this.getAllTypes(swaggers)
    const userConfigSupportedTypes = this.userConfig.apiDefinitions.supportedTypes
    const shouldOmitBoardSupportedType = !(await hasSoftwareProject(this.client))
    const supportedTypes = shouldOmitBoardSupportedType
      ? _.omit(userConfigSupportedTypes, 'Board')
      : userConfigSupportedTypes
    progressReporter.reportProgress({ message: 'Fetching instances' })
    const [swaggerResponse, scriptRunnerElements] = await Promise.all([
      this.getSwaggerInstances(swaggerTypes, parsedConfigs, supportedTypes),
      this.getScriptRunnerElements(),
    ])

    const jsmElements = await this.getJSMElements(swaggerResponse.elements)
    const jsmAssetsElements = await this.getJSMAssetsElements()
    const elements: Element[] = [
      ...Object.values(swaggerTypes),
      ...swaggerResponse.elements,
      ...scriptRunnerElements.elements,
      ...jsmElements.elements,
      ...jsmAssetsElements.elements,
    ]

    if (this.userConfig.jsmApiDefinitions) {
      // Remaining types should be added once to avoid overlaps between the generated elements,
      // so we add them once after all elements are generated
      addRemainingTypes({
        adapterName: JIRA,
        elements,
        typesConfig: this.userConfig.jsmApiDefinitions?.types ?? {},
        supportedTypes: this.userConfig.jsmApiDefinitions?.supportedTypes ?? {},
        typeDefaultConfig: {
          ...this.userConfig.apiDefinitions.typeDefaults,
          ...this.userConfig.jsmApiDefinitions?.typeDefaults,
        },
      })
    }
    return {
      elements,
      errors: (swaggerResponse.errors ?? [])
        .concat(scriptRunnerElements.errors ?? [])
        .concat(jsmElements.errors ?? [])
        .concat(jsmAssetsElements.errors ?? []),
      configChanges: jsmElements.configChanges ?? [],
    }
  }

  @logDuration('fetching account configuration')
  async fetch({ progressReporter }: FetchOptions): Promise<FetchResult> {
    const swaggers = await this.generateSwaggers()
    const { elements, errors, configChanges } = await this.getAllJiraElements(progressReporter, swaggers)

    log.debug('going to run filters on %d fetched elements', elements.length)
    progressReporter.reportProgress({ message: 'Running filters for additional information' })
    const filterResult = (await this.createFiltersRunner().onFetch(elements)) || {}

    const updatedConfig =
      this.configInstance && configChanges
        ? definitions.getUpdatedConfigFromConfigChanges({
            configChanges,
            currentConfig: this.configInstance,
            configType,
          })
        : undefined
    // This needs to happen after the onFetch since some filters
    // may add fields that deployment annotation should be added to
    await openapi.addDeploymentAnnotations(
      elements.filter(isObjectType),
      Object.values(swaggers),
      this.userConfig.apiDefinitions,
    )
    if (this.logIdsFunc !== undefined) {
      this.logIdsFunc()
    }
    return { elements, errors: (errors ?? []).concat(filterResult.errors ?? []), updatedConfig }
  }

  /**
   * Deploy configuration elements to the given account.
   */
  @logDuration('deploying account configuration')
  async deploy({ changeGroup }: DeployOptions): Promise<DeployResult> {
    const changesToDeploy = await Promise.all(
      changeGroup.changes
        .filter(isInstanceChange)
        .map(change => applyFunctionToChangeData<Change<InstanceElement>>(change, instance => instance.clone())),
    )

    const runner = this.createFiltersRunner()
    await runner.preDeploy(changesToDeploy)

    const {
      deployResult: { appliedChanges, errors },
    } = await runner.deploy(changesToDeploy)

    const changesToReturn = [...appliedChanges]
    await runner.onDeploy(changesToReturn)

    return {
      appliedChanges: changesToReturn,
      errors,
    }
  }

  get deployModifiers(): AdapterOperations['deployModifiers'] {
    return {
      changeValidator: changeValidator(this.client, this.userConfig, this.paginator),
      dependencyChanger,
      getChangeGroupIds,
    }
  }

  fixElements: FixElementsFunc = elements => this.fixElementsFunc(elements)
}<|MERGE_RESOLUTION|>--- conflicted
+++ resolved
@@ -338,19 +338,10 @@
   userFallbackFilter, // Must run after accountIdFilter
   wrongUserPermissionSchemeFilter, // Must run after accountIdFilter
   deployDcIssueEventsFilter,
-<<<<<<< HEAD
-  addAliasFilter, // we need to run addAliasFilter before duplicateIdsFilter but we add jsm instances after it.
+  addAliasExtendedFilter, // we need to run addAliasFilter before duplicateIdsFilter but we add jsm instances after it.
   // So we need to run it again. we should fix it in SALTO-7175.
   scriptRunnerListenersDeployFilter, // must be done before scriptRunnerInstances
   scriptedFragmentsDeployFilter, // must be done before scriptRunnerInstances
-=======
-  addAliasFilter,
-  addAliasExtended,
-  // must be done before scriptRunnerInstances
-  scriptRunnerListenersDeployFilter,
-  // must be done before scriptRunnerInstances
-  scriptedFragmentsDeployFilter,
->>>>>>> d8f86d31
   scriptRunnerInstancesDeploy,
   portalSettingsFilter,
   queueDeploymentFilter,
