/*
*                      Copyright 2023 Salto Labs Ltd.
*
* Licensed under the Apache License, Version 2.0 (the "License");
* you may not use this file except in compliance with
* the License.  You may obtain a copy of the License at
*
*     http://www.apache.org/licenses/LICENSE-2.0
*
* Unless required by applicable law or agreed to in writing, software
* distributed under the License is distributed on an "AS IS" BASIS,
* WITHOUT WARRANTIES OR CONDITIONS OF ANY KIND, either express or implied.
* See the License for the specific language governing permissions and
* limitations under the License.
*/
import { ChangeValidator } from '@salto-io/adapter-api'
import { deployment, client as clientUtils } from '@salto-io/adapter-components'
import { createChangeValidator } from '@salto-io/adapter-utils'
import { readOnlyProjectRoleChangeValidator } from './read_only_project_role'
import { defaultFieldConfigurationValidator } from './default_field_configuration'
import { issueTypeSchemeValidator } from './issue_type_scheme'
import { screenValidator } from './screen'
import JiraClient from '../client/client'
import { JiraConfig } from '../config/config'
import { projectDeletionValidator } from './project_deletion'
import { statusValidator } from './status'
import { privateApiValidator } from './private_api'
import { readOnlyWorkflowValidator } from './workflows/read_only_workflow'
import { dashboardGadgetsValidator } from './dashboard_gadgets'
import { dashboardLayoutValidator } from './dashboard_layout'
import { permissionTypeValidator } from './permission_type'
import { maskingValidator } from './masking'
import { automationsValidator } from './automations'
import { lockedFieldsValidator } from './locked_fields'
import { systemFieldsValidator } from './system_fields'
import { workflowPropertiesValidator } from './workflows/workflow_properties'
import { permissionSchemeValidator } from './sd_portals_permission_scheme'
import { wrongUserPermissionSchemeValidator } from './wrong_user_permission_scheme'
import { GetUserMapFunc } from '../users'
import { accountIdValidator } from './account_id'
import { screenSchemeDefaultValidator } from './screen_scheme_default'
import { workflowSchemeDupsValidator } from './workflows/workflow_scheme_dups'
import { issueTypeSchemeDefaultTypeValidator } from './issue_type_scheme_default_type'
import { emptyValidatorWorkflowChangeValidator } from './workflows/empty_validator_workflow'
import { fieldContextValidator } from './field_contexts/field_contexts'
import { workflowSchemeMigrationValidator } from './workflow_scheme_migration'
import { permissionSchemeDeploymentValidator } from './permission_scheme'
import { statusMigrationChangeValidator } from './status_migration'
import { activeSchemeDeletionValidator } from './active_scheme_deletion'
import { activeWorkflowSchemeChangeValidator } from './active_workflow_scheme_change'
import { automationProjectUnresolvedReferenceValidator } from './automation_unresolved_references'
import { unresolvedReferenceValidator } from './unresolved_references'
import { sameIssueTypeNameChangeValidator } from './same_issue_type_name'

const {
  deployTypesNotSupportedValidator,
} = deployment.changeValidators


export default (
  client: JiraClient, config: JiraConfig, getUserMapFunc: GetUserMapFunc, paginator: clientUtils.Paginator
): ChangeValidator => {
  const validators: ChangeValidator[] = [
    ...deployment.changeValidators.getDefaultChangeValidators(['unresolvedReferencesValidator']),
    unresolvedReferenceValidator,
    automationProjectUnresolvedReferenceValidator,
    deployTypesNotSupportedValidator,
    readOnlyProjectRoleChangeValidator,
    defaultFieldConfigurationValidator,
    screenValidator,
    issueTypeSchemeValidator,
    issueTypeSchemeDefaultTypeValidator,
    projectDeletionValidator(client, config),
    statusValidator,
    privateApiValidator(config),
    emptyValidatorWorkflowChangeValidator,
    readOnlyWorkflowValidator,
    dashboardGadgetsValidator,
    dashboardLayoutValidator,
    permissionTypeValidator,
    automationsValidator,
<<<<<<< HEAD
    activeSchemeDeletionValidator,
=======
    sameIssueTypeNameChangeValidator,
>>>>>>> ea59c44c
    statusMigrationChangeValidator,
    // Must run after statusMigrationChangeValidator
    workflowSchemeMigrationValidator(client, config, paginator),
    activeWorkflowSchemeChangeValidator(client),
    maskingValidator(client),
    lockedFieldsValidator,
    fieldContextValidator,
    systemFieldsValidator,
    workflowPropertiesValidator,
    permissionSchemeValidator,
    screenSchemeDefaultValidator,
    wrongUserPermissionSchemeValidator(client, config, getUserMapFunc),
    accountIdValidator(client, config, getUserMapFunc),
    workflowSchemeDupsValidator,
    permissionSchemeDeploymentValidator(client),
  ]

  return createChangeValidator(validators)
}<|MERGE_RESOLUTION|>--- conflicted
+++ resolved
@@ -79,11 +79,8 @@
     dashboardLayoutValidator,
     permissionTypeValidator,
     automationsValidator,
-<<<<<<< HEAD
     activeSchemeDeletionValidator,
-=======
     sameIssueTypeNameChangeValidator,
->>>>>>> ea59c44c
     statusMigrationChangeValidator,
     // Must run after statusMigrationChangeValidator
     workflowSchemeMigrationValidator(client, config, paginator),
