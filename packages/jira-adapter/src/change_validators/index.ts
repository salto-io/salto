--- conflicted
+++ resolved
@@ -53,11 +53,7 @@
 
 
 export default (
-<<<<<<< HEAD
-  client: JiraClient, config: JiraConfig, getIdMapFunc: GetIdMapFunc, paginator: clientUtils.Paginator
-=======
-  client: JiraClient, config: JiraConfig, getUserMapFunc: GetUserMapFunc
->>>>>>> a5e7029a
+  client: JiraClient, config: JiraConfig, getUserMapFunc: GetUserMapFunc, paginator: clientUtils.Paginator
 ): ChangeValidator => {
   const validators: ChangeValidator[] = [
     ...deployment.changeValidators.getDefaultChangeValidators(),
