/*
*                      Copyright 2021 Salto Labs Ltd.
*
* Licensed under the Apache License, Version 2.0 (the "License");
* you may not use this file except in compliance with
* the License.  You may obtain a copy of the License at
*
*     http://www.apache.org/licenses/LICENSE-2.0
*
* Unless required by applicable law or agreed to in writing, software
* distributed under the License is distributed on an "AS IS" BASIS,
* WITHOUT WARRANTIES OR CONDITIONS OF ANY KIND, either express or implied.
* See the License for the specific language governing permissions and
* limitations under the License.
*/
import _ from 'lodash'
import { createMatchingObjectType } from '@salto-io/adapter-utils'
<<<<<<< HEAD
import { BuiltinTypes, CORE_ANNOTATIONS, ElemID, ListType } from '@salto-io/adapter-api'
=======
import { ElemID, CORE_ANNOTATIONS, BuiltinTypes, ListType } from '@salto-io/adapter-api'
>>>>>>> 8085624e
import { client as clientUtils, config as configUtils } from '@salto-io/adapter-components'
import { JIRA } from './constants'

const { createClientConfigType } = clientUtils
const { createUserFetchConfigType, createSwaggerAdapterApiConfigType } = configUtils

const DEFAULT_ID_FIELDS = ['name']
const FIELDS_TO_OMIT: configUtils.FieldToOmitType[] = [
  { fieldName: 'expand', fieldType: 'string' },
]

type JiraClientConfig = clientUtils.ClientBaseConfig<clientUtils.ClientRateLimitConfig>

type JiraFetchConfig = configUtils.UserFetchConfig
type JiraApiConfig = Omit<configUtils.AdapterSwaggerApiConfig, 'swagger'> & {
  platformSwagger: configUtils.AdapterSwaggerApiConfig['swagger']
  jiraSwagger: configUtils.AdapterSwaggerApiConfig['swagger']
}

// A list of custom field types that support options
// according to https://support.atlassian.com/jira-cloud-administration/docs/edit-a-custom-fields-options/
const FIELD_TYPES_WITH_OPTIONS = [
  'com.atlassian.jira.plugin.system.customfieldtypes:select',
  'com.atlassian.jira.plugin.system.customfieldtypes:multiselect',
  'com.atlassian.jira.plugin.system.customfieldtypes:cascadingselect',
  'com.atlassian.jira.plugin.system.customfieldtypes:radiobuttons',
  'com.atlassian.jira.plugin.system.customfieldtypes:multicheckboxes',
]

const DEFAULT_TYPE_CUSTOMIZATIONS: JiraApiConfig['types'] = {
  // Cloud platform API
  Configuration: {
    transformation: {
      dataField: '.',
      isSingleton: true,
    },
  },
  PageBeanDashboard: {
    request: {
      url: '/rest/api/3/dashboard/search',
      paginationField: 'startAt',
      queryParams: {
        expand: 'description,owner,viewUrl,favouritedCount,sharePermissions',
      },
    },
  },
  Dashboard: {
    deployRequests: {
      add: {
        url: '/rest/api/3/dashboard',
        method: 'post',
      },
      modify: {
        url: '/rest/api/3/dashboard/{id}',
        method: 'put',
      },
      remove: {
        url: '/rest/api/3/dashboard/{id}',
        method: 'delete',
      },
    },
  },
  PageBeanField: {
    request: {
      url: '/rest/api/3/field/search',
      paginationField: 'startAt',
      queryParams: {
        expand: 'key,searcherKey',
      },
      recurseInto: [
        {
          type: 'PageBeanCustomFieldContext',
          toField: 'contexts',
          context: [
            { name: 'fieldId', fromField: 'id' },
            { name: 'fieldSchema', fromField: 'schema.custom' },
          ],
          conditions: [{
            fromField: 'id',
            match: ['customfield_.*'],
          }],
        },
        {
          type: 'PageBeanCustomFieldContextDefaultValue',
          toField: 'contextDefaults',
          context: [{ name: 'fieldId', fromField: 'id' }],
          conditions: [{
            fromField: 'schema.custom',
            // This condition is to avoid trying to fetch the default value
            // for unsupported types (e.g., com.atlassian.jira.ext.charting:timeinstatus)
            // for which Jira will return "Retrieving default value for provided
            // custom field is not supported."
            match: ['com.atlassian.jira.plugin.system.customfieldtypes:*'],
          }],
        },
        {
          type: 'PageBeanIssueTypeToContextMapping',
          toField: 'contextIssueTypes',
          context: [{ name: 'fieldId', fromField: 'id' }],
          conditions: [{ fromField: 'id', match: ['customfield_.*'] }],
        },
        {
          type: 'PageBeanCustomFieldContextProjectMapping',
          toField: 'contextProjects',
          context: [{ name: 'fieldId', fromField: 'id' }],
          conditions: [{ fromField: 'id', match: ['customfield_.*'] }],
        },
      ],
    },
  },
  Field: {
    transformation: {
      idFields: ['id'],
      fieldTypeOverrides: [
        { fieldName: 'contexts', fieldType: 'list<CustomFieldContext>' },
        { fieldName: 'contextDefaults', fieldType: 'list<CustomFieldContextDefaultValue>' },
        { fieldName: 'contextIssueTypes', fieldType: 'list<IssueTypeToContextMapping>' },
        { fieldName: 'contextProjects', fieldType: 'list<CustomFieldContextProjectMapping>' },
      ],
    },
    deployRequests: {
      add: {
        url: '/rest/api/3/field',
        method: 'post',
      },
      modify: {
        url: '/rest/api/3/field/{fieldId}',
        method: 'put',
        urlParamsToFields: {
          fieldId: 'id',
        },
      },
      remove: {
        url: '/rest/api/3/field/{id}',
        method: 'delete',
      },
    },
  },
  ApplicationProperty: {
    deployRequests: {
      modify: {
        url: '/rest/api/3/application-properties/{id}',
        method: 'put',
      },
    },
  },
  PageBeanCustomFieldContext: {
    request: {
      url: '/rest/api/3/field/{fieldId}/context',
      paginationField: 'startAt',
      recurseInto: [
        {
          type: 'PageBeanCustomFieldContextOption',
          toField: 'options',
          context: [{ name: 'contextId', fromField: 'id' }],
          conditions: [{
            fromContext: 'fieldSchema',
            match: FIELD_TYPES_WITH_OPTIONS,
          }],
        },
      ],
    },
  },
  CustomFieldContext: {
    transformation: {
      fieldTypeOverrides: [
        { fieldName: 'options', fieldType: 'list<CustomFieldContextOption>' },
      ],
    },
    deployRequests: {
      add: {
        url: '/rest/api/3/field/{fieldId}/context',
        method: 'post',
      },
      modify: {
        url: '/rest/api/3/field/{fieldId}/context/{contextId}',
        method: 'put',
        urlParamsToFields: {
          contextId: 'id',
        },
      },
      remove: {
        url: '/rest/api/3/field/{fieldId}/context/{contextId}',
        method: 'delete',
        urlParamsToFields: {
          contextId: 'id',
        },
      },
    },
  },
  PageBeanCustomFieldContextOption: {
    request: {
      url: '/rest/api/3/field/{fieldId}/context/{contextId}/option',
      paginationField: 'startAt',
    },
  },
  PageBeanFieldConfigurationDetails: {
    request: {
      url: '/rest/api/3/fieldconfiguration',
      paginationField: 'startAt',
      recurseInto: [
        {
          type: 'PageBeanFieldConfigurationItem',
          toField: 'fields',
          context: [{ name: 'id', fromField: 'id' }],
        },
      ],
    },
  },
  FieldConfigurationDetails: {
    transformation: {
      fieldTypeOverrides: [
        { fieldName: 'fields', fieldType: 'list<FieldConfigurationItem>' },
      ],
    },
  },
  PageBeanFieldConfigurationItem: {
    request: {
      url: '/rest/api/3/fieldconfiguration/{id}/fields',
      paginationField: 'startAt',
    },
  },
  PageBeanFieldConfigurationScheme: { // FieldConfigurationScheme
    request: {
      url: '/rest/api/3/fieldconfigurationscheme',
      paginationField: 'startAt',
      recurseInto: [
        {
          type: 'PageBeanFieldConfigurationIssueTypeItem',
          toField: 'items',
          context: [{ name: 'schemeId', fromField: 'id' }],
        },
      ],
    },
  },
  FieldConfigurationScheme: {
    transformation: {
      fieldTypeOverrides: [{ fieldName: 'items', fieldType: 'list<FieldConfigurationIssueTypeItem>' }],
    },
  },
  PageBeanFieldConfigurationIssueTypeItem: { // FieldConfigurationIssueTypeItem
    request: {
      url: '/rest/api/3/fieldconfigurationscheme/mapping?fieldConfigurationSchemeId={schemeId}',
      paginationField: 'startAt',
    },
  },
  FieldConfigurationIssueTypeItem: {
    transformation: {
      fieldsToOmit: [{ fieldName: 'fieldConfigurationSchemeId' }],
    },
  },
  PageBeanFilterDetails: {
    request: {
      url: '/rest/api/3/filter/search',
      queryParams: {
        expand: 'description,owner,jql,searchUrl,viewUrl,sharePermissions,subscriptions',
      },
      paginationField: 'startAt',
      recurseInto: [
        {
          // note - when the columns are default we get a 404 error if we try to get them
          // there is no way to know ahead of time if a filter has columns configured
          // but we suppress 404 errors so this works
          type: 'rest__api__3__filter___id___columns@uuuuuuuu_00123_00125uu',
          toField: 'columns',
          context: [{ name: 'id', fromField: 'id' }],
        },
      ],
    },
  },
  FilterDetails: {
    transformation: {
      fieldTypeOverrides: [
        { fieldName: 'columns', fieldType: 'list<ColumnItem>' },
      ],
    },
    deployRequests: {
      add: {
        url: '/rest/api/3/filter',
        method: 'post',
      },
      modify: {
        url: '/rest/api/3/filter/{id}',
        method: 'put',
      },
      remove: {
        url: '/rest/api/3/filter/{id}',
        method: 'delete',
      },
    },
  },
  PageBeanIssueTypeScheme: {
    request: {
      url: '/rest/api/3/issuetypescheme',
      paginationField: 'startAt',
      recurseInto: [
        {
          type: 'PageBeanIssueTypeSchemeMapping',
          toField: 'issueTypes',
          context: [{ name: 'schemeId', fromField: 'id' }],
        },
      ],
    },
  },
  IssueTypeScheme: {
    transformation: {
      fieldTypeOverrides: [{ fieldName: 'issueTypes', fieldType: 'list<IssueTypeSchemeMapping>' }],
    },
    deployRequests: {
      add: {
        url: '/rest/api/3/issuetypescheme',
        method: 'post',
      },
      modify: {
        url: '/rest/api/3/issuetypescheme/{issueTypeSchemeId}',
        method: 'put',
        urlParamsToFields: {
          issueTypeSchemeId: 'id',
        },
      },
      remove: {
        url: '/rest/api/3/issuetypescheme/{issueTypeSchemeId}',
        method: 'delete',
        urlParamsToFields: {
          issueTypeSchemeId: 'id',
        },
      },
    },
  },
  PageBeanIssueTypeSchemeMapping: {
    request: {
      url: '/rest/api/3/issuetypescheme/mapping?issueTypeSchemeId={schemeId}',
      paginationField: 'startAt',
    },
  },
  IssueTypeSchemeMapping: {
    transformation: {
      fieldsToOmit: [{ fieldName: 'issueTypeSchemeId' }],
    },
  },
  PageBeanIssueTypeScreenScheme: {
    request: {
      url: '/rest/api/3/issuetypescreenscheme',
      paginationField: 'startAt',
      recurseInto: [
        {
          type: 'PageBeanIssueTypeScreenSchemeItem',
          toField: 'items',
          context: [{ name: 'schemeId', fromField: 'id' }],
        },
      ],
    },
  },
  IssueTypeScreenScheme: {
    transformation: {
      fieldTypeOverrides: [{ fieldName: 'items', fieldType: 'list<IssueTypeScreenSchemeItem>' }],
    },
    request: {
      url: '/rest/api/3/issuetypescreenscheme',
      paginationField: 'startAt',
    },
    deployRequests: {
      add: {
        url: '/rest/api/3/issuetypescreenscheme',
        method: 'post',
      },
      modify: {
        url: '/rest/api/3/issuetypescreenscheme/{issueTypeScreenSchemeId}',
        method: 'put',
        urlParamsToFields: {
          issueTypeScreenSchemeId: 'id',
        },
      },
      remove: {
        url: '/rest/api/3/issuetypescreenscheme/{issueTypeScreenSchemeId}',
        method: 'delete',
        urlParamsToFields: {
          issueTypeScreenSchemeId: 'id',
        },
      },
    },
  },
  PageBeanIssueTypeScreenSchemeItem: {
    request: {
      url: '/rest/api/3/issuetypescreenscheme/mapping?issueTypeScreenSchemeId={schemeId}',
      paginationField: 'startAt',
    },
  },
  IssueTypeScreenSchemeItem: {
    transformation: {
      fieldsToOmit: [{ fieldName: 'issueTypeScreenSchemeId' }],
    },
  },
  PageBeanNotificationScheme: {
    request: {
      url: '/rest/api/3/notificationscheme',
      queryParams: {
        expand: 'all',
      },
      paginationField: 'startAt',
    },
  },
  Permissions: {
    request: {
      url: '/rest/api/3/permissions',
    },
  },
  PermissionSchemes: {
    request: {
      url: '/rest/api/3/permissionscheme',
      queryParams: {
        expand: 'all',
      },
    },
  },
  PermissionScheme: {
    request: {
      url: '/rest/api/3/permissionscheme',
      queryParams: {
        expand: 'all',
      },
    },
    deployRequests: {
      add: {
        url: '/rest/api/3/permissionscheme',
        method: 'post',
      },
      modify: {
        url: '/rest/api/3/permissionscheme/{schemeId}',
        method: 'put',
        urlParamsToFields: {
          schemeId: 'id',
        },
      },
      remove: {
        url: '/rest/api/3/permissionscheme/{schemeId}',
        method: 'delete',
        urlParamsToFields: {
          schemeId: 'id',
        },
      },
    },
  },
  ProjectType: {
    transformation: {
      idFields: ['key'],
    },
  },
  PageBeanProject: {
    request: {
      url: '/rest/api/3/project/search',
      queryParams: {
        expand: 'description,lead,issueTypes,url,projectKeys,permissions',
      },
      recurseInto: [
        {
          type: 'PageBeanComponentWithIssueCount',
          toField: 'components',
          context: [{ name: 'projectIdOrKey', fromField: 'id' }],
        },
        {
          type: 'ContainerOfWorkflowSchemeAssociations',
          toField: 'workflowScheme',
          context: [{ name: 'projectId', fromField: 'id' }],
        },
        {
          type: 'PermissionScheme',
          toField: 'permissionScheme',
          context: [{ name: 'projectId', fromField: 'id' }],
        },
        {
          type: 'NotificationScheme',
          toField: 'notificationScheme',
          context: [{ name: 'projectId', fromField: 'id' }],
        },
        {
          type: 'PageBeanIssueTypeScreenSchemesProjects',
          toField: 'issueTypeScreenScheme',
          context: [{ name: 'projectId', fromField: 'id' }],
        },
        {
          type: 'PageBeanFieldConfigurationSchemeProjects',
          toField: 'fieldConfigurationScheme',
          context: [{ name: 'projectId', fromField: 'id' }],
        },
      ],
    },
  },
  Project: {
    transformation: {
      fieldTypeOverrides: [
        { fieldName: 'components', fieldType: 'list<ComponentWithIssueCount>' },
        /**
         * This is the correct values returned from recurseInto.
         * This types will be changed to matching scheme types
         * in override_project_scheme_fields_types.ts
         */
        { fieldName: 'workflowScheme', fieldType: 'list<WorkflowSchemeAssociations>' },
        { fieldName: 'permissionScheme', fieldType: 'list<PermissionScheme>' },
        { fieldName: 'notificationScheme', fieldType: 'list<NotificationScheme>' },
        { fieldName: 'issueTypeScreenScheme', fieldType: 'list<IssueTypeScreenSchemesProjects>' },
        { fieldName: 'fieldConfigurationScheme', fieldType: 'list<FieldConfigurationSchemeProjects>' },
      ],
    },
  },
  ContainerOfWorkflowSchemeAssociations: {
    request: {
      url: '/rest/api/3/workflowscheme/project?projectId={projectId}',
    },
  },
  WorkflowSchemeAssociations: {
    transformation: {
      fieldsToOmit: [{ fieldName: 'projectIds' }],
    },
    deployRequests: {
      add: {
        url: '/rest/api/3/project',
        method: 'post',
      },
      modify: {
        url: '/rest/api/3/project/{projectIdOrKey}',
        method: 'put',
        urlParamsToFields: {
          projectIdOrKey: 'id',
        },
      },
      remove: {
        url: '/rest/api/3/project/{projectIdOrKey}',
        method: 'delete',
        urlParamsToFields: {
          projectIdOrKey: 'id',
        },
      },
    },
  },
  ComponentWithIssueCount: {
    transformation: {
      fieldsToOmit: [{ fieldName: 'issueCount' }],
    },
  },
  PermissionScheme: {
    request: {
      url: '/rest/api/3/project/{projectId}/permissionscheme',
    },
  },
  NotificationScheme: {
    request: {
      url: '/rest/api/3/project/{projectId}/notificationscheme',
    },
  },
  PageBeanIssueTypeScreenSchemesProjects: {
    request: {
      url: '/rest/api/3/issuetypescreenscheme/project?projectId={projectId}',
    },
  },

  IssueTypeScreenSchemesProjects: {
    transformation: {
      fieldsToOmit: [{ fieldName: 'projectIds' }],
    },
  },

  PageBeanFieldConfigurationSchemeProjects: {
    request: {
      url: '/rest/api/3/fieldconfigurationscheme/project?projectId={projectId}',
    },
  },

  PageBeanScreen: {
    request: {
      url: '/rest/api/3/screens',
      paginationField: 'startAt',
      recurseInto: [
        {
          type: 'rest__api__3__screens___screenId___tabs@uuuuuuuu_00123_00125uu',
          toField: 'tabs',
          context: [{ name: 'screenId', fromField: 'id' }],
        },
        {
          type: 'rest__api__3__screens___screenId___availableFields@uuuuuuuu_00123_00125uu',
          toField: 'availableFields',
          context: [{ name: 'screenId', fromField: 'id' }],
        },
      ],
    },
  },
  Screen: {
    transformation: {
      fieldTypeOverrides: [
        { fieldName: 'tabs', fieldType: 'list<ScreenableTab>' },
        { fieldName: 'availableFields', fieldType: 'list<ScreenableField>' },
      ],
    },
    deployRequests: {
      add: {
        url: '/rest/api/3/screens',
        method: 'post',
      },
      modify: {
        url: '/rest/api/3/screens/{screenId}',
        method: 'put',
        urlParamsToFields: {
          screenId: 'id',
        },
      },
      remove: {
        url: '/rest/api/3/screens/{screenId}',
        method: 'delete',
        urlParamsToFields: {
          screenId: 'id',
        },
      },
    },
  },
  'rest__api__3__screens___screenId___tabs@uuuuuuuu_00123_00125uu': {
    request: {
      url: '/rest/api/3/screens/{screenId}/tabs',
      recurseInto: [
        {
          type: 'rest__api__3__screens___screenId___tabs___tabId___fields@uuuuuuuu_00123_00125uuuu_00123_00125uu',
          toField: 'fields',
          context: [{ name: 'tabId', fromField: 'id' }],
        },
      ],
    },
    transformation: {
      dataField: '.',
    },
  },
  ScreenableTab: {
    transformation: {
      fieldTypeOverrides: [
        { fieldName: 'fields', fieldType: 'list<ScreenableField>' },
      ],
    },
  },
  PageBeanScreenScheme: {
    request: {
      url: '/rest/api/3/screenscheme',
      paginationField: 'startAt',
    },
  },
  rest__api__3__status: {
    transformation: {
      dataField: '.',
    },
  },
  PageBeanWorkflow: {
    request: {
      url: '/rest/api/3/workflow/search',
      paginationField: 'startAt',
      queryParams: {
        expand: 'transitions,transitions.rules,statuses,statuses.properties',
      },
    },
  },
  Workflow: {
    transformation: {
      idFields: ['id.name'],
    },
    deployRequests: {
      add: {
        url: '/rest/api/3/workflow',
        method: 'post',
      },
      // Works only for inactive workflows
      remove: {
        url: '/rest/api/3/workflow/{entityId}',
        method: 'delete',
        urlParamsToFields: {
          entityId: 'id',
        },
      },
    },
  },
  PageBeanWorkflowScheme: {
    request: {
      url: '/rest/api/3/workflowscheme',
      paginationField: 'startAt',
    },
  },
  WorkflowScheme: {
    deployRequests: {
      add: {
        url: '/rest/api/3/workflowscheme',
        method: 'post',
      },
      modify: {
        url: '/rest/api/3/workflowscheme/{id}',
        method: 'put',
      },
      remove: {
        url: '/rest/api/3/workflowscheme/{id}',
        method: 'delete',
      },
    },
  },
  IssueTypeDetails: {
    request: {
      url: '/rest/api/3/issuetype',
    },
    transformation: {
      dataField: '.',
    },
    deployRequests: {
      add: {
        url: '/rest/api/3/issuetype',
        method: 'post',
      },
      modify: {
        url: '/rest/api/3/issuetype/{id}',
        method: 'put',
      },
      remove: {
        url: '/rest/api/3/issuetype/{id}',
        method: 'delete',
      },
    },
  },
  AttachmentSettings: {
    transformation: {
      isSingleton: true,
    },
  },
  Permissions_permissions: {
    transformation: {
      isSingleton: true,
    },
  },

  // Jira API
  'agile__1_0__board@uuvuu': {
    request: {
      url: '/rest/agile/1.0/board',
      paginationField: 'startAt',
      queryParams: {
        expand: 'admins,permissions',
      },
      recurseInto: [
        {
          type: 'agile__1_0__board___boardId___configuration@uuvuuuu_00123_00125uu',
          toField: 'config',
          context: [{ name: 'boardId', fromField: 'id' }],
        },
      ],
    },
  },

  Board: {
    transformation: {
      fieldTypeOverrides: [
        { fieldName: 'config', fieldType: 'list<agile__1_0__board___boardId___configuration@uuvuuuu_00123_00125uu>' },
      ],
    },
    deployRequests: {
      add: {
        url: '/rest/agile/1.0/board',
        method: 'post',
      },
      remove: {
        url: '/rest/agile/1.0/board/{boardId}',
        method: 'delete',
        urlParamsToFields: {
          boardId: 'id',
        },
      },
    },
  },

  IssueLinkType: {
    deployRequests: {
      add: {
        url: '/rest/api/3/issueLinkType',
        method: 'post',
      },
      modify: {
        url: '/rest/api/3/issueLinkType/{issueLinkTypeId}',
        method: 'put',
        urlParamsToFields: {
          issueLinkTypeId: 'id',
        },
      },
      remove: {
        url: '/rest/api/3/issueLinkType/{issueLinkTypeId}',
        method: 'delete',
        urlParamsToFields: {
          issueLinkTypeId: 'id',
        },
      },
    },
  },

  ProjectRole: {
    deployRequests: {
      add: {
        url: '/rest/api/3/role',
        method: 'post',
      },
      modify: {
        url: '/rest/api/3/role/{id}',
        method: 'put',
      },
      remove: {
        url: '/rest/api/3/role/{id}',
        method: 'delete',
      },
    },
  },

  ScreenScheme: {
    deployRequests: {
      add: {
        url: '/rest/api/3/screenscheme',
        method: 'post',
      },
      modify: {
        url: '/rest/api/3/screenscheme/{screenSchemeId}',
        method: 'put',
        urlParamsToFields: {
          screenSchemeId: 'id',
        },
      },
      remove: {
        url: '/rest/api/3/screenscheme/{screenSchemeId}',
        method: 'delete',
        urlParamsToFields: {
          screenSchemeId: 'id',
        },
      },
    },
  },

  'agile__1_0__board___boardId___configuration@uuvuuuu_00123_00125uu': {
    request: {
      url: '/rest/agile/1.0/board/{boardId}/configuration',
    },
  },
}

export const DEFAULT_API_DEFINITIONS: JiraApiConfig = {
  platformSwagger: {
    url: 'https://developer.atlassian.com/cloud/jira/platform/swagger-v3.v3.json',
  },
  jiraSwagger: {
    url: 'https://developer.atlassian.com/cloud/jira/software/swagger.v3.json',
    typeNameOverrides: [
      {
        originalName: 'agile__1_0__board_values@uuvuuu',
        newName: 'Board',
      },
    ],
  },
  typeDefaults: {
    transformation: {
      idFields: DEFAULT_ID_FIELDS,
      fieldsToOmit: FIELDS_TO_OMIT,
    },
  },
  types: DEFAULT_TYPE_CUSTOMIZATIONS,
}

export const DEFAULT_INCLUDE_ENDPOINTS: string[] = [
  // platform api
  'rest__api__3__application_properties@uuuuuub', // ApplicationProperty
  'rest__api__3__applicationrole',
  'AttachmentSettings',
  'Configuration',
  'rest__api__3__configuration__timetracking__list', // TimeTrackingProvider
  'PageBeanDashboard',
  'PageBeanField',
  'PageBeanFieldConfigurationDetails',
  'PageBeanFieldConfigurationScheme',
  'PageBeanFieldConfigurationIssueTypeItem',
  'PageBeanFilterDetails',
  'IssueTypeDetails',
  'IssueLinkTypes',
  'SecuritySchemes',
  'PageBeanIssueTypeScheme',
  'PageBeanIssueTypeSchemeMapping',
  'PageBeanIssueTypeScreenScheme',
  'PageBeanIssueTypeScreenSchemeItem',
  'PageBeanNotificationScheme',
  'Permissions',
  'PermissionSchemes',
  'rest__api__3__priority',
  'rest__api__3__projectCategory',
  'PageBeanProject',
  'rest__api__3__project__type',
  'rest__api__3__resolution',
  'rest__api__3__role',
  'PageBeanScreen',
  'PageBeanScreenScheme',
  'rest__api__3__status',
  'rest__api__3__statuscategory',
  'PageBeanWorkflow',
  'PageBeanWorkflowScheme',
  'ServerInformation',

  // jira api
  'agile__1_0__board@uuvuu',
]

export type JiraConfig = {
  client?: JiraClientConfig
  fetch: JiraFetchConfig
  apiDefinitions: JiraApiConfig
}

const defaultApiDefinitionsType = createSwaggerAdapterApiConfigType({ adapter: JIRA })

const apiDefinitionsType = createMatchingObjectType<JiraApiConfig>({
  elemID: new ElemID(JIRA, 'apiDefinitions'),
  fields: {
    apiVersion: { refType: BuiltinTypes.STRING },
    typeDefaults: {
      refType: defaultApiDefinitionsType.fields.typeDefaults.refType,
      annotations: { _required: true },
    },
    types: {
      refType: defaultApiDefinitionsType.fields.types.refType,
      annotations: { _required: true },
    },
    jiraSwagger: {
      refType: defaultApiDefinitionsType.fields.swagger.refType,
      annotations: { _required: true },
    },
    platformSwagger: {
      refType: defaultApiDefinitionsType.fields.swagger.refType,
      annotations: { _required: true },
    },
    supportedTypes: {
      refType: new ListType(BuiltinTypes.STRING),
    },
  },
})

export const DEFAULT_CONFIG: JiraConfig = {
  fetch: {
    includeTypes: DEFAULT_INCLUDE_ENDPOINTS,
  },
  apiDefinitions: DEFAULT_API_DEFINITIONS,
}

export const configType = createMatchingObjectType<Partial<JiraConfig>>({
  elemID: new ElemID(JIRA),
  fields: {
    client: { refType: createClientConfigType(JIRA) },
    fetch: { refType: createUserFetchConfigType(JIRA) },
    apiDefinitions: { refType: apiDefinitionsType },
  },
  annotations: {
    [CORE_ANNOTATIONS.DEFAULT]: _.omit(DEFAULT_CONFIG, 'apiDefinitions'),
  },
})

export const getApiDefinitions = (config: JiraApiConfig): {
  platform: configUtils.AdapterSwaggerApiConfig
  jira: configUtils.AdapterSwaggerApiConfig
} => {
  const baseConfig = _.omit(config, ['platformSwagger', 'jiraSwagger'])
  return {
    platform: { ...baseConfig, swagger: config.platformSwagger },
    jira: { ...baseConfig, swagger: config.jiraSwagger },
  }
}

export type FilterContext = Pick<JiraConfig, 'fetch' | 'apiDefinitions'><|MERGE_RESOLUTION|>--- conflicted
+++ resolved
@@ -15,11 +15,7 @@
 */
 import _ from 'lodash'
 import { createMatchingObjectType } from '@salto-io/adapter-utils'
-<<<<<<< HEAD
 import { BuiltinTypes, CORE_ANNOTATIONS, ElemID, ListType } from '@salto-io/adapter-api'
-=======
-import { ElemID, CORE_ANNOTATIONS, BuiltinTypes, ListType } from '@salto-io/adapter-api'
->>>>>>> 8085624e
 import { client as clientUtils, config as configUtils } from '@salto-io/adapter-components'
 import { JIRA } from './constants'
 
@@ -437,7 +433,7 @@
   },
   PermissionScheme: {
     request: {
-      url: '/rest/api/3/permissionscheme',
+      url: '/rest/api/3/project/{projectId}/permissionscheme',
       queryParams: {
         expand: 'all',
       },
@@ -524,6 +520,26 @@
         { fieldName: 'fieldConfigurationScheme', fieldType: 'list<FieldConfigurationSchemeProjects>' },
       ],
     },
+    deployRequests: {
+      add: {
+        url: '/rest/api/3/project',
+        method: 'post',
+      },
+      modify: {
+        url: '/rest/api/3/project/{projectIdOrKey}',
+        method: 'put',
+        urlParamsToFields: {
+          projectIdOrKey: 'id',
+        },
+      },
+      remove: {
+        url: '/rest/api/3/project/{projectIdOrKey}',
+        method: 'delete',
+        urlParamsToFields: {
+          projectIdOrKey: 'id',
+        },
+      },
+    },
   },
   ContainerOfWorkflowSchemeAssociations: {
     request: {
@@ -534,35 +550,10 @@
     transformation: {
       fieldsToOmit: [{ fieldName: 'projectIds' }],
     },
-    deployRequests: {
-      add: {
-        url: '/rest/api/3/project',
-        method: 'post',
-      },
-      modify: {
-        url: '/rest/api/3/project/{projectIdOrKey}',
-        method: 'put',
-        urlParamsToFields: {
-          projectIdOrKey: 'id',
-        },
-      },
-      remove: {
-        url: '/rest/api/3/project/{projectIdOrKey}',
-        method: 'delete',
-        urlParamsToFields: {
-          projectIdOrKey: 'id',
-        },
-      },
-    },
   },
   ComponentWithIssueCount: {
     transformation: {
       fieldsToOmit: [{ fieldName: 'issueCount' }],
-    },
-  },
-  PermissionScheme: {
-    request: {
-      url: '/rest/api/3/project/{projectId}/permissionscheme',
     },
   },
   NotificationScheme: {
