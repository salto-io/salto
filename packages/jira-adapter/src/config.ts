--- conflicted
+++ resolved
@@ -15,11 +15,7 @@
 */
 import _ from 'lodash'
 import { createMatchingObjectType } from '@salto-io/adapter-utils'
-<<<<<<< HEAD
 import { BuiltinTypes, CORE_ANNOTATIONS, ElemID, ListType } from '@salto-io/adapter-api'
-=======
-import { ElemID, BuiltinTypes, ListType, CORE_ANNOTATIONS } from '@salto-io/adapter-api'
->>>>>>> e22cc46f
 import { client as clientUtils, config as configUtils } from '@salto-io/adapter-components'
 import { JIRA } from './constants'
 
@@ -595,8 +591,6 @@
   'PageBeanIssueTypeScreenScheme',
   'PageBeanIssueTypeScreenSchemeItem',
   'PageBeanNotificationScheme',
-  // 'PageBeanIssueTypeScreenSchemesProjects',
-  // 'PageBeanFieldConfigurationSchemeProjects',
   'Permissions',
   'PermissionSchemes',
   'rest__api__3__priority',
