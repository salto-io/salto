/*
*                      Copyright 2023 Salto Labs Ltd.
*
* Licensed under the Apache License, Version 2.0 (the "License");
* you may not use this file except in compliance with
* the License.  You may obtain a copy of the License at
*
*     http://www.apache.org/licenses/LICENSE-2.0
*
* Unless required by applicable law or agreed to in writing, software
* distributed under the License is distributed on an "AS IS" BASIS,
* WITHOUT WARRANTIES OR CONDITIONS OF ANY KIND, either express or implied.
* See the License for the specific language governing permissions and
* limitations under the License.
*/
import { toChange, ObjectType, ElemID } from '@salto-io/adapter-api'
import { mockClient } from '../utils'
import changeValidator from '../../src/change_validators'
import { JIRA } from '../../src/constants'
import { getDefaultConfig } from '../../src/config/config'

describe('change validator creator', () => {
  describe('checkDeploymentAnnotationsValidator', () => {
<<<<<<< HEAD
    const { client, getIdMapFunc, paginator } = mockClient()
=======
    const { client, getUserMapFunc } = mockClient()
>>>>>>> a5e7029a

    it('should not fail if there are no deploy changes', async () => {
      expect(
        await changeValidator(
<<<<<<< HEAD
          client, getDefaultConfig({ isDataCenter: false }), getIdMapFunc, paginator
=======
          client, getDefaultConfig({ isDataCenter: false }), getUserMapFunc
>>>>>>> a5e7029a
        )([])
      ).toEqual([])
    })

    it('should fail each change individually', async () => {
      expect(await changeValidator(
<<<<<<< HEAD
        client, getDefaultConfig({ isDataCenter: false }), getIdMapFunc, paginator
=======
        client, getDefaultConfig({ isDataCenter: false }), getUserMapFunc
>>>>>>> a5e7029a
      )([
        toChange({ after: new ObjectType({ elemID: new ElemID(JIRA, 'obj') }) }),
        toChange({ before: new ObjectType({ elemID: new ElemID(JIRA, 'obj2') }) }),
      ])).toEqual([
        {
          elemID: new ElemID(JIRA, 'obj'),
          severity: 'Error',
          message: 'Deployment of non-instance elements is not supported in adapter jira',
          detailedMessage: 'Deployment of non-instance elements is not supported in adapter jira. Please see your business app FAQ at https://help.salto.io/en/articles/6927118-supported-business-applications for a list of supported elements.',
        },
        {
          elemID: new ElemID(JIRA, 'obj2'),
          severity: 'Error',
          message: 'Deployment of non-instance elements is not supported in adapter jira',
          detailedMessage: 'Deployment of non-instance elements is not supported in adapter jira. Please see your business app FAQ at https://help.salto.io/en/articles/6927118-supported-business-applications for a list of supported elements.',
        },
      ])
    })
  })
})<|MERGE_RESOLUTION|>--- conflicted
+++ resolved
@@ -21,31 +21,19 @@
 
 describe('change validator creator', () => {
   describe('checkDeploymentAnnotationsValidator', () => {
-<<<<<<< HEAD
-    const { client, getIdMapFunc, paginator } = mockClient()
-=======
-    const { client, getUserMapFunc } = mockClient()
->>>>>>> a5e7029a
+    const { client, getUserMapFunc, paginator } = mockClient()
 
     it('should not fail if there are no deploy changes', async () => {
       expect(
         await changeValidator(
-<<<<<<< HEAD
-          client, getDefaultConfig({ isDataCenter: false }), getIdMapFunc, paginator
-=======
-          client, getDefaultConfig({ isDataCenter: false }), getUserMapFunc
->>>>>>> a5e7029a
+          client, getDefaultConfig({ isDataCenter: false }), getUserMapFunc, paginator
         )([])
       ).toEqual([])
     })
 
     it('should fail each change individually', async () => {
       expect(await changeValidator(
-<<<<<<< HEAD
-        client, getDefaultConfig({ isDataCenter: false }), getIdMapFunc, paginator
-=======
-        client, getDefaultConfig({ isDataCenter: false }), getUserMapFunc
->>>>>>> a5e7029a
+        client, getDefaultConfig({ isDataCenter: false }), getUserMapFunc, paginator
       )([
         toChange({ after: new ObjectType({ elemID: new ElemID(JIRA, 'obj') }) }),
         toChange({ before: new ObjectType({ elemID: new ElemID(JIRA, 'obj2') }) }),
