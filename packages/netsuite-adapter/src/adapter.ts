/*
*                      Copyright 2021 Salto Labs Ltd.
*
* Licensed under the Apache License, Version 2.0 (the "License");
* you may not use this file except in compliance with
* the License.  You may obtain a copy of the License at
*
*     http://www.apache.org/licenses/LICENSE-2.0
*
* Unless required by applicable law or agreed to in writing, software
* distributed under the License is distributed on an "AS IS" BASIS,
* WITHOUT WARRANTIES OR CONDITIONS OF ANY KIND, either express or implied.
* See the License for the specific language governing permissions and
* limitations under the License.
*/
import {
  FetchResult, isInstanceElement, AdapterOperations, DeployResult, DeployOptions,
  ElemIdGetter, ReadOnlyElementsSource,
  FetchOptions, Field, BuiltinTypes, CORE_ANNOTATIONS, DeployModifiers, Change, getChangeElement,
  Element, ProgressReporter,
} from '@salto-io/adapter-api'
import _ from 'lodash'
import { collections, values } from '@salto-io/lowerdash'
import { logger } from '@salto-io/logging'
import { filter } from '@salto-io/adapter-utils'
import {
  createInstanceElement,
} from './transformer'
import {
  customTypes, getMetadataTypes, fileCabinetTypes,
} from './types'
import { TYPES_TO_SKIP, FILE_PATHS_REGEX_SKIP_LIST,
  INTEGRATION, FETCH_TARGET, SKIP_LIST, LAST_FETCH_TIME, USE_CHANGES_DETECTION, FETCH, INCLUDE, EXCLUDE, DEPLOY, DEPLOY_REFERENCED_ELEMENTS, WARN_STALE_DATA, APPLICATION_ID, LOCKED_ELEMENTS_TO_EXCLUDE } from './constants'
import replaceInstanceReferencesFilter from './filters/instance_references'
import parseSavedSearch from './filters/parse_saved_searchs'
import convertLists from './filters/convert_lists'
import consistentValues from './filters/consistent_values'
import addParentFolder from './filters/add_parent_folder'
import serviceUrls from './filters/service_urls'
import redundantFields from './filters/remove_redundant_fields'
import hiddenFields from './filters/hidden_fields'
import replaceRecordRef from './filters/replace_record_ref'
import removeUnsupportedTypes from './filters/remove_unsupported_types'
import dataInstancesInternalId from './filters/data_instances_internal_id'
import dataInstancesReferences from './filters/data_instances_references'
import dataTypesCustomFields from './filters/data_types_custom_fields'
import dataInstancesCustomFields from './filters/data_instances_custom_fields'
import dataInstancesAttributes from './filters/data_instances_attributes'
import dataInstancesNullFields from './filters/data_instances_null_fields'
import dataInstancesDiff from './filters/data_instances_diff'
import dataInstancesIdentifiers from './filters/data_instances_identifiers'
<<<<<<< HEAD
import suiteAppInternalIds from './filters/suite_app_internal_ids'
import SDFInternalIds from './filters/internal_ids/sdf_internal_ids'
import accountSpecificValues from './filters/account_specific_values'
import translationConverter from './filters/translation_converter'
import systemNoteAuthorInformation from './filters/author_information/system_note'
import savedSearchesAuthorInformation from './filters/author_information/saved_searches'
=======
import SDFInternalIds from './filters/sdf_internal_ids'
import internalIds from './filters/internal_ids/internal_ids'
import accountSpecificValues from './filters/account_specific_values'
import translationConverter from './filters/translation_converter'
import authorInformation from './filters/author_information'
>>>>>>> 05242565
import { Filter, FilterCreator } from './filter'
import { getConfigFromConfigChanges, NetsuiteConfig, DEFAULT_DEPLOY_REFERENCED_ELEMENTS, DEFAULT_WARN_STALE_DATA, DEFAULT_USE_CHANGES_DETECTION } from './config'
import { andQuery, buildNetsuiteQuery, NetsuiteQuery, NetsuiteQueryParameters, notQuery, QueryParams, convertToQueryParams } from './query'
import { createServerTimeElements, getLastServerTime } from './server_time'
import { getChangedObjects } from './changes_detector/changes_detector'
import NetsuiteClient from './client/client'
import { createDateRange } from './changes_detector/date_formats'
import { createElementsSourceIndex } from './elements_source_index/elements_source_index'
import { LazyElementsSourceIndexes } from './elements_source_index/types'
import getChangeValidator from './change_validator'
import { FetchByQueryFunc, FetchByQueryReturnType } from './change_validators/safe_deploy'
import { getChangeGroupIdsFunc } from './group_changes'
import { getDataElements } from './data_elements/data_elements'

const { makeArray } = collections.array
const { awu } = collections.asynciterable

const log = logger(module)

export interface NetsuiteAdapterParams {
  client: NetsuiteClient
  elementsSource: ReadOnlyElementsSource
  // Filters to support special cases upon fetch
  filtersCreators?: FilterCreator[]
  // Types that we skip their deployment and fetch
  typesToSkip?: string[]
  // File paths regular expression that we skip their fetch
  filePathRegexSkipList?: string[]
  // Determines whether to attempt deploying all the elements that are referenced by the changed
  // elements. It's needed as a workaround in cases deploy fails due to SDF inconsistent behavior
  deployReferencedElements?: boolean
  // callback function to get an existing elemId or create a new one by the ServiceIds values
  getElemIdFunc?: ElemIdGetter
  // config that is determined by the user
  config: NetsuiteConfig
}

export default class NetsuiteAdapter implements AdapterOperations {
  private readonly client: NetsuiteClient
  private readonly elementsSource: ReadOnlyElementsSource
  private readonly typesToSkip: string[]
  private readonly filePathRegexSkipList: string[]
  private readonly deployReferencedElements?: boolean
  private readonly warnStaleData?: boolean
  private readonly userConfig: NetsuiteConfig
  private getElemIdFunc?: ElemIdGetter
  private readonly fetchInclude?: QueryParams
  private readonly fetchExclude?: QueryParams
  private readonly lockedElements?: QueryParams
  private readonly fetchTarget?: NetsuiteQueryParameters
  private readonly skipList?: NetsuiteQueryParameters // old version
  private readonly useChangesDetection: boolean
  private createFiltersRunner: () => Required<Filter>
  private elementsSourceIndex: LazyElementsSourceIndexes


  public constructor({
    client,
    elementsSource,
    filtersCreators = [
      dataInstancesIdentifiers,
      dataInstancesDiff,
      // addParentFolder must run before replaceInstanceReferencesFilter
      addParentFolder,
      parseSavedSearch,
      convertLists,
      consistentValues,
      replaceInstanceReferencesFilter,
      serviceUrls,
<<<<<<< HEAD
      SDFInternalIds,
=======
      internalIds,
>>>>>>> 05242565
      dataInstancesAttributes,
      redundantFields,
      hiddenFields,
      replaceRecordRef,
      dataTypesCustomFields,
      dataInstancesCustomFields,
      dataInstancesCustomFields,
      dataInstancesNullFields,
      removeUnsupportedTypes,
      dataInstancesReferences,
      dataInstancesInternalId,
<<<<<<< HEAD
      suiteAppInternalIds,
      // systemNoteAuthorInformation must run after internal_ids
      systemNoteAuthorInformation,
      savedSearchesAuthorInformation,
=======
      SDFInternalIds,
      // authorInformation must run after internal_ids
      authorInformation,
>>>>>>> 05242565
      translationConverter,
      accountSpecificValues,
    ],
    typesToSkip = [
      INTEGRATION, // The imported xml has no values, especially no SCRIPT_ID, for standard
      // integrations and contains only SCRIPT_ID attribute for custom ones.
      // There is no value in fetching them as they contain no data and are not deployable.
      // If we decide to fetch them we should set the SCRIPT_ID by the xml's filename upon fetch.
    ],
    filePathRegexSkipList = [],
    getElemIdFunc,
    config,
  }: NetsuiteAdapterParams) {
    this.client = client
    this.elementsSource = elementsSource
    this.typesToSkip = typesToSkip.concat(makeArray(config[TYPES_TO_SKIP]))
    this.filePathRegexSkipList = filePathRegexSkipList
      .concat(makeArray(config[FILE_PATHS_REGEX_SKIP_LIST]))
    this.userConfig = config
    this.getElemIdFunc = getElemIdFunc
    this.fetchInclude = config[FETCH]?.[INCLUDE]
    this.fetchExclude = config[FETCH]?.[EXCLUDE]
    this.lockedElements = config[FETCH]?.[LOCKED_ELEMENTS_TO_EXCLUDE]
    this.fetchTarget = config[FETCH_TARGET]
    this.skipList = config[SKIP_LIST] // old version
    this.useChangesDetection = config[USE_CHANGES_DETECTION] ?? DEFAULT_USE_CHANGES_DETECTION
    this.deployReferencedElements = config[DEPLOY]?.[DEPLOY_REFERENCED_ELEMENTS]
     ?? config[DEPLOY_REFERENCED_ELEMENTS]
    this.warnStaleData = config[DEPLOY]?.[WARN_STALE_DATA]
    this.elementsSourceIndex = createElementsSourceIndex(this.elementsSource)
    this.createFiltersRunner = () => filter.filtersRunner(
      {
        client: this.client,
        elementsSourceIndex: this.elementsSourceIndex,
        elementsSource: this.elementsSource,
        isPartial: this.fetchTarget !== undefined,
      },
      filtersCreators,
    )
  }

  public fetchByQuery: FetchByQueryFunc = async (
    fetchQuery: NetsuiteQuery,
    progressReporter: ProgressReporter,
    useChangesDetection: boolean
  ): Promise<FetchByQueryReturnType> => {
    const {
      changedObjectsQuery,
      serverTime,
    } = await this.runSuiteAppOperations(fetchQuery, this.elementsSourceIndex, useChangesDetection)
    const updatedFetchQuery = changedObjectsQuery !== undefined
      ? andQuery(changedObjectsQuery, fetchQuery)
      : fetchQuery

    const serverTimeElements = this.fetchTarget === undefined && serverTime !== undefined
      ? createServerTimeElements(serverTime)
      : []

    const dataElementsPromise = getDataElements(this.client, fetchQuery,
      this.getElemIdFunc)

    const getCustomObjectsResult = this.client.getCustomObjects(
      Object.keys(customTypes),
      updatedFetchQuery
    )
    const importFileCabinetResult = this.client.importFileCabinetContent(updatedFetchQuery)
    progressReporter.reportProgress({ message: 'Fetching file cabinet items' })

    const {
      elements: fileCabinetContent,
      failedPaths: failedFilePaths,
    } = await importFileCabinetResult

    progressReporter.reportProgress({ message: 'Fetching instances' })
    const {
      elements: customObjects,
      failedToFetchAllAtOnce,
      failedTypes,
    } = await getCustomObjectsResult

    progressReporter.reportProgress({ message: 'Running filters for additional information' })
    _(Object.values(customTypes))
      .concat(Object.values(fileCabinetTypes))
      .forEach(type => {
        type.fields[LAST_FETCH_TIME] = new Field(
          type,
          LAST_FETCH_TIME,
          BuiltinTypes.STRING,
          { [CORE_ANNOTATIONS.HIDDEN_VALUE]: true },
        )
      });

    [...Object.values(customTypes), ...Object.values(fileCabinetTypes)].forEach(type => {
      type.fields[APPLICATION_ID] = new Field(type, APPLICATION_ID, BuiltinTypes.STRING)
    })

    const customizationInfos = [...customObjects, ...fileCabinetContent]
    const instances = await awu(customizationInfos).map(customizationInfo => {
      const type = customTypes[customizationInfo.typeName]
        ?? fileCabinetTypes[customizationInfo.typeName]
      return type
        ? createInstanceElement(customizationInfo, type, this.getElemIdFunc, serverTime)
        : undefined
    }).filter(isInstanceElement).toArray()

    const dataElements = await dataElementsPromise

    const elements = [
      ...getMetadataTypes(),
      ...dataElements,
      ...instances,
      ...serverTimeElements,
    ]

    await this.createFiltersRunner().onFetch(elements)

    return {
      failedToFetchAllAtOnce,
      failedFilePaths,
      failedTypes,
      elements,
    }
  }

  /**
   * Fetch configuration elements: objects, types and instances for the given Netsuite account.
   * Account credentials were given in the constructor.
   */

  public async fetch({ progressReporter }: FetchOptions): Promise<FetchResult> {
    const deprecatedSkipList = buildNetsuiteQuery(convertToQueryParams({
      types: Object.fromEntries(this.typesToSkip.map(typeName => [typeName, ['.*']])),
      filePaths: this.filePathRegexSkipList.map(reg => `.*${reg}.*`),
    }))

    const fetchQuery = [
      this.fetchInclude && buildNetsuiteQuery(this.fetchInclude),
      this.fetchTarget && buildNetsuiteQuery(convertToQueryParams(this.fetchTarget)),
      this.fetchExclude && notQuery(buildNetsuiteQuery(this.fetchExclude)),
      this.lockedElements && notQuery(buildNetsuiteQuery(this.lockedElements)),
      this.skipList && notQuery(buildNetsuiteQuery(convertToQueryParams(this.skipList))),
      notQuery(deprecatedSkipList),
    ].filter(values.isDefined).reduce(andQuery)

    const isPartial = this.fetchTarget !== undefined

    const {
      failedToFetchAllAtOnce,
      failedFilePaths,
      failedTypes,
      elements,
    } = await this.fetchByQuery(fetchQuery, progressReporter, this.useChangesDetection)

    const updatedConfig = getConfigFromConfigChanges(
      failedToFetchAllAtOnce, failedFilePaths, failedTypes, this.userConfig
    )

    if (_.isUndefined(updatedConfig)) {
      return { elements, isPartial }
    }
    return { elements, updatedConfig, isPartial }
  }

  private async runSuiteAppOperations(
    fetchQuery: NetsuiteQuery,
    elementsSourceIndex: LazyElementsSourceIndexes,
    useChangesDetection: boolean
  ):
    Promise<{
      changedObjectsQuery?: NetsuiteQuery
      serverTime?: Date
    }> {
    const sysInfo = await this.client.getSystemInformation()
    if (sysInfo === undefined) {
      log.debug('Did not get sysInfo, skipping SuiteApp operations')
      return {}
    }

    if (this.fetchTarget === undefined) {
      return {
        serverTime: sysInfo.time,
      }
    }

    if (!useChangesDetection) {
      log.debug('Changes detection is disabled')
      return {
        serverTime: sysInfo.time,
      }
    }

    const lastFetchTime = await getLastServerTime(this.elementsSource)
    if (lastFetchTime === undefined) {
      log.debug('Failed to get last fetch time')
      return { serverTime: sysInfo.time }
    }

    const changedObjectsQuery = await getChangedObjects(
      this.client,
      fetchQuery,
      createDateRange(lastFetchTime, sysInfo.time),
      elementsSourceIndex,
    )

    return { changedObjectsQuery, serverTime: sysInfo.time }
  }


  public async deploy({ changeGroup }: DeployOptions): Promise<DeployResult> {
    const changesToDeploy = changeGroup.changes
      .map(change => ({
        action: change.action,
        data: _.mapValues(change.data, (element: Element) => element.clone()),
      })) as Change[]

    const filtersRunner = this.createFiltersRunner()
    await filtersRunner.preDeploy(changesToDeploy)

    const deployResult = await this.client.deploy(
      changesToDeploy,
      changeGroup.groupID,
      this.deployReferencedElements ?? DEFAULT_DEPLOY_REFERENCED_ELEMENTS,
    )

    const ids = deployResult.appliedChanges.map(
      change => getChangeElement(change).elemID.getFullName()
    )

    const appliedChanges = changeGroup.changes
      .filter(change => ids.includes(getChangeElement(change).elemID.getFullName()))
      .map(change => ({
        action: change.action,
        data: _.mapValues(change.data, (element: Element) => element.clone()),
      } as Change))

    await filtersRunner.onDeploy(appliedChanges, deployResult)

    return {
      errors: deployResult.errors,
      appliedChanges,
    }
  }

  public get deployModifiers(): DeployModifiers {
    return {
      changeValidator: getChangeValidator({
        withSuiteApp: this.client.isSuiteAppConfigured(),
        warnStaleData: this.warnStaleData ?? DEFAULT_WARN_STALE_DATA,
        fetchByQuery: this.fetchByQuery,
      }),
      getChangeGroupIds: getChangeGroupIdsFunc(this.client.isSuiteAppConfigured()),
    }
  }
}<|MERGE_RESOLUTION|>--- conflicted
+++ resolved
@@ -49,20 +49,12 @@
 import dataInstancesNullFields from './filters/data_instances_null_fields'
 import dataInstancesDiff from './filters/data_instances_diff'
 import dataInstancesIdentifiers from './filters/data_instances_identifiers'
-<<<<<<< HEAD
-import suiteAppInternalIds from './filters/suite_app_internal_ids'
+import suiteAppInternalIds from './filters/internal_ids/suite_app_internal_ids'
 import SDFInternalIds from './filters/internal_ids/sdf_internal_ids'
 import accountSpecificValues from './filters/account_specific_values'
 import translationConverter from './filters/translation_converter'
 import systemNoteAuthorInformation from './filters/author_information/system_note'
 import savedSearchesAuthorInformation from './filters/author_information/saved_searches'
-=======
-import SDFInternalIds from './filters/sdf_internal_ids'
-import internalIds from './filters/internal_ids/internal_ids'
-import accountSpecificValues from './filters/account_specific_values'
-import translationConverter from './filters/translation_converter'
-import authorInformation from './filters/author_information'
->>>>>>> 05242565
 import { Filter, FilterCreator } from './filter'
 import { getConfigFromConfigChanges, NetsuiteConfig, DEFAULT_DEPLOY_REFERENCED_ELEMENTS, DEFAULT_WARN_STALE_DATA, DEFAULT_USE_CHANGES_DETECTION } from './config'
 import { andQuery, buildNetsuiteQuery, NetsuiteQuery, NetsuiteQueryParameters, notQuery, QueryParams, convertToQueryParams } from './query'
@@ -132,11 +124,7 @@
       consistentValues,
       replaceInstanceReferencesFilter,
       serviceUrls,
-<<<<<<< HEAD
       SDFInternalIds,
-=======
-      internalIds,
->>>>>>> 05242565
       dataInstancesAttributes,
       redundantFields,
       hiddenFields,
@@ -148,16 +136,10 @@
       removeUnsupportedTypes,
       dataInstancesReferences,
       dataInstancesInternalId,
-<<<<<<< HEAD
       suiteAppInternalIds,
       // systemNoteAuthorInformation must run after internal_ids
       systemNoteAuthorInformation,
       savedSearchesAuthorInformation,
-=======
-      SDFInternalIds,
-      // authorInformation must run after internal_ids
-      authorInformation,
->>>>>>> 05242565
       translationConverter,
       accountSpecificValues,
     ],
