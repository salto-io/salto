/*
*                      Copyright 2021 Salto Labs Ltd.
*
* Licensed under the Apache License, Version 2.0 (the "License");
* you may not use this file except in compliance with
* the License.  You may obtain a copy of the License at
*
*     http://www.apache.org/licenses/LICENSE-2.0
*
* Unless required by applicable law or agreed to in writing, software
* distributed under the License is distributed on an "AS IS" BASIS,
* WITHOUT WARRANTIES OR CONDITIONS OF ANY KIND, either express or implied.
* See the License for the specific language governing permissions and
* limitations under the License.
*/
import {
  FetchResult, isInstanceElement, AdapterOperations, DeployResult, DeployOptions,
  ElemIdGetter, Element, getChangeElement, InstanceElement, ReadOnlyElementsSource,
  FetchOptions, Field, BuiltinTypes, CORE_ANNOTATIONS,
} from '@salto-io/adapter-api'
import _ from 'lodash'
import { collections, values } from '@salto-io/lowerdash'
import { resolveValues } from '@salto-io/adapter-utils'
import { logger } from '@salto-io/logging'
import {
  createInstanceElement, getLookUpName, toCustomizationInfo,
} from './transformer'
import {
  customTypes, getAllTypes, fileCabinetTypes,
} from './types'
import { TYPES_TO_SKIP, FILE_PATHS_REGEX_SKIP_LIST, DEPLOY_REFERENCED_ELEMENTS,
  INTEGRATION, FETCH_TARGET, SKIP_LIST, LAST_FETCH_TIME } from './constants'
import replaceInstanceReferencesFilter from './filters/instance_references'
import convertLists from './filters/convert_lists'
import consistentValues from './filters/consistent_values'
import { FilterCreator } from './filter'
import { getConfigFromConfigChanges, NetsuiteConfig, DEFAULT_DEPLOY_REFERENCED_ELEMENTS } from './config'
import { getAllReferencedInstances, getRequiredReferencedInstances } from './reference_dependencies'
import { andQuery, buildNetsuiteQuery, NetsuiteQuery, NetsuiteQueryParameters, notQuery } from './query'
import { createServerTimeElements, getLastServerTime } from './server_time'
import { getChangedObjects } from './changes_detector/changes_detector'
import NetsuiteClient from './client/client'
import { createDateRange } from './changes_detector/date_formats'
import { createElementsSourceIndex } from './elements_source_index/elements_source_index'
import { LazyElementsSourceIndex } from './elements_source_index/types'

const { makeArray } = collections.array
const { awu } = collections.asynciterable
<<<<<<< HEAD
=======

const log = logger(module)
>>>>>>> 285e447b

export interface NetsuiteAdapterParams {
  client: NetsuiteClient
  elementsSource: ReadOnlyElementsSource
  // Filters to support special cases upon fetch
  filtersCreators?: FilterCreator[]
  // Types that we skip their deployment and fetch
  typesToSkip?: string[]
  // File paths regular expression that we skip their fetch
  filePathRegexSkipList?: string[]
  // Determines whether to attempt deploying all the elements that are referenced by the changed
  // elements. It's needed as a workaround in cases deploy fails due to SDF inconsistent behavior
  deployReferencedElements?: boolean
  // callback function to get an existing elemId or create a new one by the ServiceIds values
  getElemIdFunc?: ElemIdGetter
  // config that is determined by the user
  config: NetsuiteConfig
}

export default class NetsuiteAdapter implements AdapterOperations {
  private readonly client: NetsuiteClient
  private readonly elementsSource: ReadOnlyElementsSource
  private filtersCreators: FilterCreator[]
  private readonly typesToSkip: string[]
  private readonly filePathRegexSkipList: string[]
  private readonly deployReferencedElements: boolean
  private readonly userConfig: NetsuiteConfig
  private getElemIdFunc?: ElemIdGetter
  private readonly fetchTarget?: NetsuiteQueryParameters
  private readonly skipList?: NetsuiteQueryParameters

  public constructor({
    client,
    elementsSource,
    filtersCreators = [
      convertLists,
      consistentValues,
      replaceInstanceReferencesFilter,
    ],
    typesToSkip = [
      INTEGRATION, // The imported xml has no values, especially no SCRIPT_ID, for standard
      // integrations and contains only SCRIPT_ID attribute for custom ones.
      // There is no value in fetching them as they contain no data and are not deployable.
      // If we decide to fetch them we should set the SCRIPT_ID by the xml's filename upon fetch.
    ],
    filePathRegexSkipList = [],
    deployReferencedElements = DEFAULT_DEPLOY_REFERENCED_ELEMENTS,
    getElemIdFunc,
    config,
  }: NetsuiteAdapterParams) {
    this.client = client
    this.elementsSource = elementsSource
    this.filtersCreators = filtersCreators
    this.typesToSkip = typesToSkip.concat(makeArray(config[TYPES_TO_SKIP]))
    this.filePathRegexSkipList = filePathRegexSkipList
      .concat(makeArray(config[FILE_PATHS_REGEX_SKIP_LIST]))
    this.deployReferencedElements = config[DEPLOY_REFERENCED_ELEMENTS] ?? deployReferencedElements
    this.userConfig = config
    this.getElemIdFunc = getElemIdFunc
    this.fetchTarget = config[FETCH_TARGET]
    this.skipList = config[SKIP_LIST]
  }

  /**
   * Fetch configuration elements: objects, types and instances for the given Netsuite account.
   * Account credentials were given in the constructor.
   */
  public async fetch({ progressReporter }: FetchOptions): Promise<FetchResult> {
    const elementsSourceIndex = createElementsSourceIndex(this.elementsSource)

    const deprecatedSkipList = buildNetsuiteQuery({
      types: Object.fromEntries(this.typesToSkip.map(typeName => [typeName, ['.*']])),
      filePaths: this.filePathRegexSkipList.map(reg => `.*${reg}.*`),
    })

    let fetchQuery = [
      this.fetchTarget && buildNetsuiteQuery(this.fetchTarget),
      this.skipList && notQuery(buildNetsuiteQuery(this.skipList)),
      notQuery(deprecatedSkipList),
    ].filter(values.isDefined).reduce(andQuery)


    const {
      changedObjectsQuery,
      serverTime,
    } = await this.runSuiteAppOperations(fetchQuery, elementsSourceIndex)
    fetchQuery = changedObjectsQuery !== undefined
      ? andQuery(changedObjectsQuery, fetchQuery)
      : fetchQuery

    const serverTimeElements = this.fetchTarget === undefined && serverTime !== undefined
      ? createServerTimeElements(serverTime)
      : []

    const isPartial = this.fetchTarget !== undefined

    const getCustomObjectsResult = this.client.getCustomObjects(
      Object.keys(customTypes),
      fetchQuery
    )
    const importFileCabinetResult = this.client.importFileCabinetContent(fetchQuery)
    const {
      elements: fileCabinetContent,
      failedPaths: failedFilePaths,
    } = await importFileCabinetResult
    progressReporter.reportProgress({ message: 'Finished fetching file cabinet instances. Fetching custom object instances' })

    const {
      elements: customObjects,
      failedToFetchAllAtOnce,
      failedTypeToInstances,
    } = await getCustomObjectsResult
    progressReporter.reportProgress({ message: 'Finished fetching instances. Running filters for additional information' })

    _(Object.values(customTypes))
      .concat(Object.values(fileCabinetTypes))
      .forEach(type => {
        type.fields[LAST_FETCH_TIME] = new Field(
          type,
          LAST_FETCH_TIME,
          BuiltinTypes.STRING,
          { [CORE_ANNOTATIONS.HIDDEN_VALUE]: true },
        )
      })

    const customizationInfos = [...customObjects, ...fileCabinetContent]
    const instances = await awu(customizationInfos).map(customizationInfo => {
      const type = customTypes[customizationInfo.typeName]
        ?? fileCabinetTypes[customizationInfo.typeName]
      return type
        ? createInstanceElement(customizationInfo, type, this.getElemIdFunc, serverTime)
        : undefined
    }).filter(isInstanceElement)
      .toArray()
<<<<<<< HEAD
    const elements = [...getAllTypes(), ...instances]
=======
    const elements = [...getAllTypes(), ...instances, ...serverTimeElements]
>>>>>>> 285e447b

    progressReporter.reportProgress({ message: 'Finished fetching instances. Running filters for additional information' })
    await this.runFiltersOnFetch(elements, elementsSourceIndex, isPartial)
    const updatedConfig = getConfigFromConfigChanges(
      failedToFetchAllAtOnce, failedFilePaths, failedTypeToInstances, this.userConfig
    )

    if (_.isUndefined(updatedConfig)) {
      return { elements, isPartial }
    }
    return { elements, updatedConfig, isPartial }
  }

<<<<<<< HEAD
=======
  private async runSuiteAppOperations(
    fetchQuery: NetsuiteQuery,
    elementsSourceIndex: LazyElementsSourceIndex
  ):
    Promise<{
      changedObjectsQuery?: NetsuiteQuery
      serverTime?: Date
    }> {
    const sysInfo = await this.client.getSystemInformation()
    if (sysInfo === undefined) {
      log.warn('Failed to get sysInfo, skipping SuiteApp operations')
      return {}
    }

    if (this.fetchTarget === undefined) {
      return {
        serverTime: sysInfo.time,
      }
    }

    const lastFetchTime = await getLastServerTime(this.elementsSource)
    if (lastFetchTime === undefined) {
      log.debug('Failed to get last fetch time')
      return { serverTime: sysInfo.time }
    }

    const changedObjectsQuery = await getChangedObjects(
      this.client,
      fetchQuery,
      createDateRange(lastFetchTime, sysInfo.time),
      elementsSourceIndex,
    )

    return { changedObjectsQuery, serverTime: sysInfo.time }
  }

>>>>>>> 285e447b
  private async getAllRequiredReferencedInstances(
    changedInstances: ReadonlyArray<InstanceElement>
  ): Promise<ReadonlyArray<InstanceElement>> {
    if (this.deployReferencedElements) {
      return getAllReferencedInstances(changedInstances)
    }
    return getRequiredReferencedInstances(changedInstances)
  }

  public async deploy({ changeGroup }: DeployOptions): Promise<DeployResult> {
    const changedInstances = changeGroup.changes.map(getChangeElement).filter(isInstanceElement)
    const customizationInfosToDeploy = await awu(
      await this.getAllRequiredReferencedInstances(changedInstances)
    ).map(async instance => resolveValues(instance, getLookUpName))
      .map(toCustomizationInfo)
      .toArray()
    try {
      await this.client.deploy(customizationInfosToDeploy)
    } catch (e) {
      return { errors: [e], appliedChanges: [] }
    }
    return { errors: [], appliedChanges: changeGroup.changes }
  }

  private async runFiltersOnFetch(
    elements: Element[],
    elementsSourceIndex: LazyElementsSourceIndex,
    isPartial: boolean
  ): Promise<void> {
    // Fetch filters order is important so they should run one after the other
    return this.filtersCreators.map(filterCreator => filterCreator()).reduce(
      (prevRes, filter) => prevRes.then(() =>
        filter.onFetch({ elements, elementsSourceIndex, isPartial })),
      Promise.resolve(),
    )
  }
}<|MERGE_RESOLUTION|>--- conflicted
+++ resolved
@@ -46,11 +46,8 @@
 
 const { makeArray } = collections.array
 const { awu } = collections.asynciterable
-<<<<<<< HEAD
-=======
 
 const log = logger(module)
->>>>>>> 285e447b
 
 export interface NetsuiteAdapterParams {
   client: NetsuiteClient
@@ -185,11 +182,7 @@
         : undefined
     }).filter(isInstanceElement)
       .toArray()
-<<<<<<< HEAD
-    const elements = [...getAllTypes(), ...instances]
-=======
     const elements = [...getAllTypes(), ...instances, ...serverTimeElements]
->>>>>>> 285e447b
 
     progressReporter.reportProgress({ message: 'Finished fetching instances. Running filters for additional information' })
     await this.runFiltersOnFetch(elements, elementsSourceIndex, isPartial)
@@ -203,8 +196,6 @@
     return { elements, updatedConfig, isPartial }
   }
 
-<<<<<<< HEAD
-=======
   private async runSuiteAppOperations(
     fetchQuery: NetsuiteQuery,
     elementsSourceIndex: LazyElementsSourceIndex
@@ -241,7 +232,6 @@
     return { changedObjectsQuery, serverTime: sysInfo.time }
   }
 
->>>>>>> 285e447b
   private async getAllRequiredReferencedInstances(
     changedInstances: ReadonlyArray<InstanceElement>
   ): Promise<ReadonlyArray<InstanceElement>> {
