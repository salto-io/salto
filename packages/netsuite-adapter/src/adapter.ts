/*
*                      Copyright 2021 Salto Labs Ltd.
*
* Licensed under the Apache License, Version 2.0 (the "License");
* you may not use this file except in compliance with
* the License.  You may obtain a copy of the License at
*
*     http://www.apache.org/licenses/LICENSE-2.0
*
* Unless required by applicable law or agreed to in writing, software
* distributed under the License is distributed on an "AS IS" BASIS,
* WITHOUT WARRANTIES OR CONDITIONS OF ANY KIND, either express or implied.
* See the License for the specific language governing permissions and
* limitations under the License.
*/
import {
  FetchResult, isInstanceElement, AdapterOperations, DeployResult, DeployOptions,
  ElemIdGetter, ReadOnlyElementsSource, Change,
  FetchOptions, Field, BuiltinTypes, CORE_ANNOTATIONS, DeployModifiers,
} from '@salto-io/adapter-api'
import _ from 'lodash'
import { collections, values } from '@salto-io/lowerdash'
import { logger } from '@salto-io/logging'
import { filter } from '@salto-io/adapter-utils'
import {
  createInstanceElement,
} from './transformer'
import {
  customTypes, getMetadataTypes, fileCabinetTypes,
} from './types'
import { TYPES_TO_SKIP, FILE_PATHS_REGEX_SKIP_LIST,
  INTEGRATION, FETCH_TARGET, SKIP_LIST, LAST_FETCH_TIME, USE_CHANGES_DETECTION, FETCH, INCLUDE, EXCLUDE, DEPLOY, DEPLOY_REFERENCED_ELEMENTS } from './constants'
import replaceInstanceReferencesFilter from './filters/instance_references'
import parseSavedSearch from './filters/parse_saved_searchs'
import convertLists from './filters/convert_lists'
import consistentValues from './filters/consistent_values'
import addParentFolder from './filters/add_parent_folder'
import serviceUrls from './filters/service_urls'
import redundantFields from './filters/remove_redundant_fields'
import hiddenFields from './filters/hidden_fields'
import replaceRecordRef from './filters/replace_record_ref'
import removeUnsupportedTypes from './filters/remove_unsupported_types'
import dataInstancesInternalId from './filters/data_instances_internal_id'
import dataInstancesReferences from './filters/data_instances_references'
import dataTypesCustomFields from './filters/data_types_custom_fields'
import dataInstancesCustomFields from './filters/data_instances_custom_fields'
import rolesInternalId from './filters/roles_internal_id'
import { Filter, FilterCreator } from './filter'
import { getConfigFromConfigChanges, NetsuiteConfig, DEFAULT_DEPLOY_REFERENCED_ELEMENTS, DEFAULT_USE_CHANGES_DETECTION } from './config'
import { andQuery, buildNetsuiteQuery, NetsuiteQuery, NetsuiteQueryParameters, notQuery, QueryParams, convertToQueryParams } from './query'
import { createServerTimeElements, getLastServerTime } from './server_time'
import { getChangedObjects } from './changes_detector/changes_detector'
import NetsuiteClient from './client/client'
import { createDateRange } from './changes_detector/date_formats'
import { createElementsSourceIndex } from './elements_source_index/elements_source_index'
import { LazyElementsSourceIndexes } from './elements_source_index/types'
import getChangeValidator from './change_validator'
import { getChangeGroupIdsFunc } from './group_changes'
import { getDataTypes } from './data_elements/data_elements'

const { makeArray } = collections.array
const { awu } = collections.asynciterable

const log = logger(module)

export interface NetsuiteAdapterParams {
  client: NetsuiteClient
  elementsSource: ReadOnlyElementsSource
  // Filters to support special cases upon fetch
  filtersCreators?: FilterCreator[]
  // Types that we skip their deployment and fetch
  typesToSkip?: string[]
  // File paths regular expression that we skip their fetch
  filePathRegexSkipList?: string[]
  // Determines whether to attempt deploying all the elements that are referenced by the changed
  // elements. It's needed as a workaround in cases deploy fails due to SDF inconsistent behavior
  deployReferencedElements?: boolean
  // callback function to get an existing elemId or create a new one by the ServiceIds values
  getElemIdFunc?: ElemIdGetter
  // config that is determined by the user
  config: NetsuiteConfig
}

export default class NetsuiteAdapter implements AdapterOperations {
  private readonly client: NetsuiteClient
  private readonly elementsSource: ReadOnlyElementsSource
  private readonly typesToSkip: string[]
  private readonly filePathRegexSkipList: string[]
  private readonly deployReferencedElements?: boolean
  private readonly userConfig: NetsuiteConfig
  private getElemIdFunc?: ElemIdGetter
  private readonly fetchInclude?: QueryParams
  private readonly fetchExclude?: QueryParams
  private readonly fetchTarget?: NetsuiteQueryParameters
  private readonly skipList?: NetsuiteQueryParameters // old version
  private readonly useChangesDetection: boolean
  private filtersRunner: Required<Filter>
  private elementsSourceIndex: LazyElementsSourceIndexes


  public constructor({
    client,
    elementsSource,
    filtersCreators = [
      // addParentFolder must run before replaceInstanceReferencesFilter
      addParentFolder,
      parseSavedSearch,
      convertLists,
      consistentValues,
      replaceInstanceReferencesFilter,
      serviceUrls,
      rolesInternalId,
      redundantFields,
      hiddenFields,
      replaceRecordRef,
      dataTypesCustomFields,
      dataInstancesCustomFields,
      removeUnsupportedTypes,
      dataInstancesReferences,
      dataInstancesInternalId,
    ],
    typesToSkip = [
      INTEGRATION, // The imported xml has no values, especially no SCRIPT_ID, for standard
      // integrations and contains only SCRIPT_ID attribute for custom ones.
      // There is no value in fetching them as they contain no data and are not deployable.
      // If we decide to fetch them we should set the SCRIPT_ID by the xml's filename upon fetch.
    ],
    filePathRegexSkipList = [],
    getElemIdFunc,
    config,
  }: NetsuiteAdapterParams) {
    this.client = client
    this.elementsSource = elementsSource
    this.typesToSkip = typesToSkip.concat(makeArray(config[TYPES_TO_SKIP]))
    this.filePathRegexSkipList = filePathRegexSkipList
      .concat(makeArray(config[FILE_PATHS_REGEX_SKIP_LIST]))
    this.userConfig = config
    this.getElemIdFunc = getElemIdFunc
    this.fetchInclude = config[FETCH]?.[INCLUDE]
    this.fetchExclude = config[FETCH]?.[EXCLUDE]
    this.fetchTarget = config[FETCH_TARGET]
    this.skipList = config[SKIP_LIST] // old version
    this.useChangesDetection = config[USE_CHANGES_DETECTION] ?? DEFAULT_USE_CHANGES_DETECTION
    this.deployReferencedElements = config[DEPLOY]?.[DEPLOY_REFERENCED_ELEMENTS]
     ?? config[DEPLOY_REFERENCED_ELEMENTS]
    this.elementsSourceIndex = createElementsSourceIndex(this.elementsSource)
    this.filtersRunner = filter.filtersRunner({
      client: this.client,
      elementsSourceIndex: this.elementsSourceIndex,
      elementsSource: this.elementsSource,
      isPartial: this.fetchTarget !== undefined,
    },
    filtersCreators)
  }

  /**
   * Fetch configuration elements: objects, types and instances for the given Netsuite account.
   * Account credentials were given in the constructor.
   */

  public async fetch({ progressReporter }: FetchOptions): Promise<FetchResult> {
    const deprecatedSkipList = buildNetsuiteQuery(convertToQueryParams({
      types: Object.fromEntries(this.typesToSkip.map(typeName => [typeName, ['.*']])),
      filePaths: this.filePathRegexSkipList.map(reg => `.*${reg}.*`),
    }))

    let fetchQuery = [
      this.fetchInclude && buildNetsuiteQuery(this.fetchInclude),
      this.fetchTarget && buildNetsuiteQuery(convertToQueryParams(this.fetchTarget)),
      this.fetchExclude && notQuery(buildNetsuiteQuery(this.fetchExclude)),
      this.skipList && notQuery(buildNetsuiteQuery(convertToQueryParams(this.skipList))),
      notQuery(deprecatedSkipList),
    ].filter(values.isDefined).reduce(andQuery)


    const {
      changedObjectsQuery,
      serverTime,
    } = await this.runSuiteAppOperations(fetchQuery, this.elementsSourceIndex)
    fetchQuery = changedObjectsQuery !== undefined
      ? andQuery(changedObjectsQuery, fetchQuery)
      : fetchQuery

    const serverTimeElements = this.fetchTarget === undefined && serverTime !== undefined
      ? createServerTimeElements(serverTime)
      : []

    const isPartial = this.fetchTarget !== undefined

    // TODO: Replace when data instances are ready
    // const dataElementsPromise = await getDataElements(this.client, fetchQuery)
    const dataElementsPromise = await getDataTypes(this.client)

    const getCustomObjectsResult = this.client.getCustomObjects(
      Object.keys(customTypes),
      fetchQuery
    )
    const importFileCabinetResult = this.client.importFileCabinetContent(fetchQuery)
    progressReporter.reportProgress({ message: 'Fetching file cabinet items' })

    const {
      elements: fileCabinetContent,
      failedPaths: failedFilePaths,
    } = await importFileCabinetResult

    progressReporter.reportProgress({ message: 'Fetching instances' })
    const {
      elements: customObjects,
      failedToFetchAllAtOnce,
      failedTypeToInstances,
    } = await getCustomObjectsResult

    progressReporter.reportProgress({ message: 'Running filters for additional information' })
    _(Object.values(customTypes))
      .concat(Object.values(fileCabinetTypes))
      .forEach(type => {
        type.fields[LAST_FETCH_TIME] = new Field(
          type,
          LAST_FETCH_TIME,
          BuiltinTypes.STRING,
          { [CORE_ANNOTATIONS.HIDDEN_VALUE]: true },
        )
      })

    const customizationInfos = [...customObjects, ...fileCabinetContent]
    const instances = await awu(customizationInfos).map(customizationInfo => {
      const type = customTypes[customizationInfo.typeName]
        ?? fileCabinetTypes[customizationInfo.typeName]
      return type
        ? createInstanceElement(customizationInfo, type, this.getElemIdFunc, serverTime)
        : undefined
    }).filter(isInstanceElement).toArray()

    const dataElements = await dataElementsPromise

    const elements = [
      ...getMetadataTypes(),
      ...dataElements,
      ...instances,
      ...serverTimeElements,
    ]

    await this.filtersRunner.onFetch(elements)
    const updatedConfig = getConfigFromConfigChanges(
      failedToFetchAllAtOnce, failedFilePaths, failedTypeToInstances, this.userConfig
    )

    if (_.isUndefined(updatedConfig)) {
      return { elements, isPartial }
    }
    return { elements, updatedConfig, isPartial }
  }

  private async runSuiteAppOperations(
    fetchQuery: NetsuiteQuery,
    elementsSourceIndex: LazyElementsSourceIndexes
  ):
    Promise<{
      changedObjectsQuery?: NetsuiteQuery
      serverTime?: Date
    }> {
    const sysInfo = await this.client.getSystemInformation()
    if (sysInfo === undefined) {
      log.debug('Did not get sysInfo, skipping SuiteApp operations')
      return {}
    }

    if (this.fetchTarget === undefined) {
      return {
        serverTime: sysInfo.time,
      }
    }

    if (!this.useChangesDetection) {
      log.debug('Changes detection is disabled')
      return {
        serverTime: sysInfo.time,
      }
    }

    const lastFetchTime = await getLastServerTime(this.elementsSource)
    if (lastFetchTime === undefined) {
      log.debug('Failed to get last fetch time')
      return { serverTime: sysInfo.time }
    }

    const changedObjectsQuery = await getChangedObjects(
      this.client,
      fetchQuery,
      createDateRange(lastFetchTime, sysInfo.time),
      elementsSourceIndex,
    )

    return { changedObjectsQuery, serverTime: sysInfo.time }
  }


  public async deploy({ changeGroup }: DeployOptions): Promise<DeployResult> {
<<<<<<< HEAD
    const changes = _.cloneDeep(changeGroup.changes) as Change[]
    await this.filtersRunner.preDeploy(changes)
    return this.client.deploy(changes, changeGroup.groupID, this.deployReferencedElements)
=======
    return this.client.deploy(changeGroup, this.deployReferencedElements
       ?? DEFAULT_DEPLOY_REFERENCED_ELEMENTS)
>>>>>>> 107fb961
    // const changedInstances = changeGroup.changes.map(getChangeElement).filter(isInstanceElement)
    // const customizationInfosToDeploy = await awu(
    //   await this.getAllRequiredReferencedInstances(changedInstances)
    // ).map(async instance => resolveValues(instance, getLookUpName))
    //   .map(toCustomizationInfo)
    //   .toArray()
    // try {
    //   await this.client.deploy(customizationInfosToDeploy, this.deployReferencedElements)
    // } catch (e) {
    //   return { errors: [e], appliedChanges: [] }
    // }
    // return { errors: [], appliedChanges: changeGroup.changes }
  }

  public get deployModifiers(): DeployModifiers {
    return {
      changeValidator: getChangeValidator(this.client.isSuiteAppConfigured()),
      getChangeGroupIds: getChangeGroupIdsFunc(this.client.isSuiteAppConfigured()),
    }
  }
}<|MERGE_RESOLUTION|>--- conflicted
+++ resolved
@@ -296,14 +296,10 @@
 
 
   public async deploy({ changeGroup }: DeployOptions): Promise<DeployResult> {
-<<<<<<< HEAD
     const changes = _.cloneDeep(changeGroup.changes) as Change[]
     await this.filtersRunner.preDeploy(changes)
-    return this.client.deploy(changes, changeGroup.groupID, this.deployReferencedElements)
-=======
-    return this.client.deploy(changeGroup, this.deployReferencedElements
-       ?? DEFAULT_DEPLOY_REFERENCED_ELEMENTS)
->>>>>>> 107fb961
+    return this.client.deploy(changes, changeGroup.groupID, this.deployReferencedElements
+      ?? DEFAULT_DEPLOY_REFERENCED_ELEMENTS)
     // const changedInstances = changeGroup.changes.map(getChangeElement).filter(isInstanceElement)
     // const customizationInfosToDeploy = await awu(
     //   await this.getAllRequiredReferencedInstances(changedInstances)
