/*
*                      Copyright 2021 Salto Labs Ltd.
*
* Licensed under the Apache License, Version 2.0 (the "License");
* you may not use this file except in compliance with
* the License.  You may obtain a copy of the License at
*
*     http://www.apache.org/licenses/LICENSE-2.0
*
* Unless required by applicable law or agreed to in writing, software
* distributed under the License is distributed on an "AS IS" BASIS,
* WITHOUT WARRANTIES OR CONDITIONS OF ANY KIND, either express or implied.
* See the License for the specific language governing permissions and
* limitations under the License.
*/
import {
  FetchResult, isInstanceElement, AdapterOperations, DeployResult, DeployOptions,
<<<<<<< HEAD
  ElemIdGetter, ReadOnlyElementsSource, Change,
  FetchOptions, Field, BuiltinTypes, CORE_ANNOTATIONS,
  DeployModifiers, InstanceElement,
=======
  ElemIdGetter, ReadOnlyElementsSource,
  FetchOptions, Field, BuiltinTypes, CORE_ANNOTATIONS, DeployModifiers, Change, getChangeElement,
  Element,
>>>>>>> 8b8f79b4
} from '@salto-io/adapter-api'
import _ from 'lodash'
import { collections, values } from '@salto-io/lowerdash'
import { logger } from '@salto-io/logging'
import { filter } from '@salto-io/adapter-utils'
import {
  createInstanceElement,
} from './transformer'
import {
  customTypes, getMetadataTypes, fileCabinetTypes,
} from './types'
import { TYPES_TO_SKIP, FILE_PATHS_REGEX_SKIP_LIST,
  INTEGRATION, FETCH_TARGET, SKIP_LIST, LAST_FETCH_TIME, USE_CHANGES_DETECTION, FETCH, INCLUDE, EXCLUDE, DEPLOY, DEPLOY_REFERENCED_ELEMENTS } from './constants'
import replaceInstanceReferencesFilter from './filters/instance_references'
import parseSavedSearch from './filters/parse_saved_searchs'
import convertLists from './filters/convert_lists'
import consistentValues from './filters/consistent_values'
import addParentFolder from './filters/add_parent_folder'
import serviceUrls from './filters/service_urls'
import redundantFields from './filters/remove_redundant_fields'
import hiddenFields from './filters/hidden_fields'
import replaceRecordRef from './filters/replace_record_ref'
import removeUnsupportedTypes from './filters/remove_unsupported_types'
import dataInstancesInternalId from './filters/data_instances_internal_id'
import dataInstancesReferences from './filters/data_instances_references'
import dataTypesCustomFields from './filters/data_types_custom_fields'
import dataInstancesCustomFields from './filters/data_instances_custom_fields'
import rolesInternalId from './filters/roles_internal_id'
import dataInstancesAttributes from './filters/data_instances_attributes'
import dataInstancesNullFields from './filters/data_instances_null_fields'
import dataInstancesDiff from './filters/data_instances_diff'
import addInternalId from './filters/add_internal_ids'
import { Filter, FilterCreator } from './filter'
import { getConfigFromConfigChanges, NetsuiteConfig, DEFAULT_DEPLOY_REFERENCED_ELEMENTS, DEFAULT_USE_CHANGES_DETECTION } from './config'
import { andQuery, buildNetsuiteQuery, NetsuiteQuery, NetsuiteQueryParameters, notQuery, QueryParams, convertToQueryParams } from './query'
import { createServerTimeElements, getLastServerTime } from './server_time'
import { getChangedObjects } from './changes_detector/changes_detector'
import NetsuiteClient from './client/client'
import { createDateRange } from './changes_detector/date_formats'
import { createElementsSourceIndex } from './elements_source_index/elements_source_index'
import { LazyElementsSourceIndexes } from './elements_source_index/types'
import getChangeValidator from './change_validator'
import { getChangeGroupIdsFunc } from './group_changes'
import { getDataTypes } from './data_elements/data_elements'

const { makeArray } = collections.array
const { awu } = collections.asynciterable

const log = logger(module)

export interface NetsuiteAdapterParams {
  client: NetsuiteClient
  elementsSource: ReadOnlyElementsSource
  // Filters to support special cases upon fetch
  filtersCreators?: FilterCreator[]
  // Types that we skip their deployment and fetch
  typesToSkip?: string[]
  // File paths regular expression that we skip their fetch
  filePathRegexSkipList?: string[]
  // Determines whether to attempt deploying all the elements that are referenced by the changed
  // elements. It's needed as a workaround in cases deploy fails due to SDF inconsistent behavior
  deployReferencedElements?: boolean
  // callback function to get an existing elemId or create a new one by the ServiceIds values
  getElemIdFunc?: ElemIdGetter
  // config that is determined by the user
  config: NetsuiteConfig
}

export default class NetsuiteAdapter implements AdapterOperations {
  private readonly client: NetsuiteClient
  private readonly elementsSource: ReadOnlyElementsSource
  private readonly typesToSkip: string[]
  private readonly filePathRegexSkipList: string[]
  private readonly deployReferencedElements?: boolean
  private readonly userConfig: NetsuiteConfig
  private getElemIdFunc?: ElemIdGetter
  private readonly fetchInclude?: QueryParams
  private readonly fetchExclude?: QueryParams
  private readonly fetchTarget?: NetsuiteQueryParameters
  private readonly skipList?: NetsuiteQueryParameters // old version
  private readonly useChangesDetection: boolean
  private filtersRunner: Required<Filter>
  private elementsSourceIndex: LazyElementsSourceIndexes


  public constructor({
    client,
    elementsSource,
    filtersCreators = [
      dataInstancesDiff,
      // addParentFolder must run before replaceInstanceReferencesFilter
      addParentFolder,
      parseSavedSearch,
      convertLists,
      consistentValues,
      replaceInstanceReferencesFilter,
      serviceUrls,
      rolesInternalId,
      dataInstancesAttributes,
      redundantFields,
      hiddenFields,
      replaceRecordRef,
      dataTypesCustomFields,
      dataInstancesCustomFields,
      dataInstancesCustomFields,
      dataInstancesNullFields,
      removeUnsupportedTypes,
      dataInstancesReferences,
      dataInstancesInternalId,
      addInternalId,
    ],
    typesToSkip = [
      INTEGRATION, // The imported xml has no values, especially no SCRIPT_ID, for standard
      // integrations and contains only SCRIPT_ID attribute for custom ones.
      // There is no value in fetching them as they contain no data and are not deployable.
      // If we decide to fetch them we should set the SCRIPT_ID by the xml's filename upon fetch.
    ],
    filePathRegexSkipList = [],
    getElemIdFunc,
    config,
  }: NetsuiteAdapterParams) {
    this.client = client
    this.elementsSource = elementsSource
    this.typesToSkip = typesToSkip.concat(makeArray(config[TYPES_TO_SKIP]))
    this.filePathRegexSkipList = filePathRegexSkipList
      .concat(makeArray(config[FILE_PATHS_REGEX_SKIP_LIST]))
    this.userConfig = config
    this.getElemIdFunc = getElemIdFunc
    this.fetchInclude = config[FETCH]?.[INCLUDE]
    this.fetchExclude = config[FETCH]?.[EXCLUDE]
    this.fetchTarget = config[FETCH_TARGET]
    this.skipList = config[SKIP_LIST] // old version
    this.useChangesDetection = config[USE_CHANGES_DETECTION] ?? DEFAULT_USE_CHANGES_DETECTION
    this.deployReferencedElements = config[DEPLOY]?.[DEPLOY_REFERENCED_ELEMENTS]
     ?? config[DEPLOY_REFERENCED_ELEMENTS]
    this.elementsSourceIndex = createElementsSourceIndex(this.elementsSource)
    this.filtersRunner = filter.filtersRunner({
      client: this.client,
      elementsSourceIndex: this.elementsSourceIndex,
      elementsSource: this.elementsSource,
      isPartial: this.fetchTarget !== undefined,
    },
    filtersCreators)
  }

  /**
   * Fetch configuration elements: objects, types and instances for the given Netsuite account.
   * Account credentials were given in the constructor.
   */

  public async fetch({ progressReporter }: FetchOptions): Promise<FetchResult> {
    const deprecatedSkipList = buildNetsuiteQuery(convertToQueryParams({
      types: Object.fromEntries(this.typesToSkip.map(typeName => [typeName, ['.*']])),
      filePaths: this.filePathRegexSkipList.map(reg => `.*${reg}.*`),
    }))

    let fetchQuery = [
      this.fetchInclude && buildNetsuiteQuery(this.fetchInclude),
      this.fetchTarget && buildNetsuiteQuery(convertToQueryParams(this.fetchTarget)),
      this.fetchExclude && notQuery(buildNetsuiteQuery(this.fetchExclude)),
      this.skipList && notQuery(buildNetsuiteQuery(convertToQueryParams(this.skipList))),
      notQuery(deprecatedSkipList),
    ].filter(values.isDefined).reduce(andQuery)


    const {
      changedObjectsQuery,
      serverTime,
    } = await this.runSuiteAppOperations(fetchQuery, this.elementsSourceIndex)
    fetchQuery = changedObjectsQuery !== undefined
      ? andQuery(changedObjectsQuery, fetchQuery)
      : fetchQuery

    const serverTimeElements = this.fetchTarget === undefined && serverTime !== undefined
      ? createServerTimeElements(serverTime)
      : []

    const isPartial = this.fetchTarget !== undefined

    // TODO: Replace when data instances are ready
    // const dataElementsPromise = await getDataElements(this.client, fetchQuery,
    // this.getElemIdFunc)
    const dataElementsPromise = await getDataTypes(this.client)

    const getCustomObjectsResult = this.client.getCustomObjects(
      Object.keys(customTypes),
      fetchQuery
    )
    const importFileCabinetResult = this.client.importFileCabinetContent(fetchQuery)
    progressReporter.reportProgress({ message: 'Fetching file cabinet items' })

    const {
      elements: fileCabinetContent,
      failedPaths: failedFilePaths,
    } = await importFileCabinetResult

    progressReporter.reportProgress({ message: 'Fetching instances' })
    const {
      elements: customObjects,
      failedToFetchAllAtOnce,
      failedTypeToInstances,
    } = await getCustomObjectsResult

    progressReporter.reportProgress({ message: 'Running filters for additional information' })
    _(Object.values(customTypes))
      .concat(Object.values(fileCabinetTypes))
      .forEach(type => {
        type.fields[LAST_FETCH_TIME] = new Field(
          type,
          LAST_FETCH_TIME,
          BuiltinTypes.STRING,
          { [CORE_ANNOTATIONS.HIDDEN_VALUE]: true },
        )
      })

    const customizationInfos = [...customObjects, ...fileCabinetContent]
    const instances = await awu(customizationInfos).map(customizationInfo => {
      const type = customTypes[customizationInfo.typeName]
        ?? fileCabinetTypes[customizationInfo.typeName]
      return type
        ? createInstanceElement(customizationInfo, type, this.getElemIdFunc, serverTime)
        : undefined
    }).filter(isInstanceElement).toArray()

    const dataElements = await dataElementsPromise

    const elements = [
      ...getMetadataTypes(),
      ...dataElements,
      ...instances,
      ...serverTimeElements,
    ]

    await this.filtersRunner.onFetch(elements)
    const updatedConfig = getConfigFromConfigChanges(
      failedToFetchAllAtOnce, failedFilePaths, failedTypeToInstances, this.userConfig
    )

    if (_.isUndefined(updatedConfig)) {
      return { elements, isPartial }
    }
    return { elements, updatedConfig, isPartial }
  }

  private async runSuiteAppOperations(
    fetchQuery: NetsuiteQuery,
    elementsSourceIndex: LazyElementsSourceIndexes
  ):
    Promise<{
      changedObjectsQuery?: NetsuiteQuery
      serverTime?: Date
    }> {
    const sysInfo = await this.client.getSystemInformation()
    if (sysInfo === undefined) {
      log.debug('Did not get sysInfo, skipping SuiteApp operations')
      return {}
    }

    if (this.fetchTarget === undefined) {
      return {
        serverTime: sysInfo.time,
      }
    }

    if (!this.useChangesDetection) {
      log.debug('Changes detection is disabled')
      return {
        serverTime: sysInfo.time,
      }
    }

    const lastFetchTime = await getLastServerTime(this.elementsSource)
    if (lastFetchTime === undefined) {
      log.debug('Failed to get last fetch time')
      return { serverTime: sysInfo.time }
    }

    const changedObjectsQuery = await getChangedObjects(
      this.client,
      fetchQuery,
      createDateRange(lastFetchTime, sysInfo.time),
      elementsSourceIndex,
    )

    return { changedObjectsQuery, serverTime: sysInfo.time }
  }


  public async deploy({ changeGroup }: DeployOptions): Promise<DeployResult> {
<<<<<<< HEAD
    const changes = changeGroup.changes
      .map(change => ({
        action: change.action,
        data: _.mapValues(change.data, (element: InstanceElement) => element.clone()),
      })) as Change[]
    await this.filtersRunner.preDeploy(changes)
    return this.client.deploy(changes, changeGroup.groupID, this.deployReferencedElements
      ?? DEFAULT_DEPLOY_REFERENCED_ELEMENTS)
=======
    const changesToDeploy = changeGroup.changes
      .map(change => ({
        action: change.action,
        data: _.mapValues(change.data, (element: Element) => element.clone()),
      })) as Change[]

    await this.filtersRunner.preDeploy(changesToDeploy)

    const deployResult = await this.client.deploy(
      changesToDeploy,
      changeGroup.groupID,
      this.deployReferencedElements ?? DEFAULT_DEPLOY_REFERENCED_ELEMENTS,
    )

    const ids = deployResult.appliedChanges.map(
      change => getChangeElement(change).elemID.getFullName()
    )

    const appliedChanges = changeGroup.changes
      .filter(change => ids.includes(getChangeElement(change).elemID.getFullName()))
      .map(change => ({
        action: change.action,
        data: _.mapValues(change.data, (element: Element) => element.clone()),
      } as Change))

    await this.filtersRunner.onDeploy(appliedChanges, deployResult)

    return {
      errors: deployResult.errors,
      appliedChanges,
    }
>>>>>>> 8b8f79b4
    // const changedInstances = changeGroup.changes.map(getChangeElement).filter(isInstanceElement)
    // const customizationInfosToDeploy = await awu(
    //   await this.getAllRequiredReferencedInstances(changedInstances)
    // ).map(async instance => resolveValues(instance, getLookUpName))
    //   .map(toCustomizationInfo)
    //   .toArray()
    // try {
    //   await this.client.deploy(customizationInfosToDeploy, this.deployReferencedElements)
    // } catch (e) {
    //   return { errors: [e], appliedChanges: [] }
    // }
    // return { errors: [], appliedChanges: changeGroup.changes }
  }

  public get deployModifiers(): DeployModifiers {
    return {
      changeValidator: getChangeValidator(this.client.isSuiteAppConfigured()),
      getChangeGroupIds: getChangeGroupIdsFunc(this.client.isSuiteAppConfigured()),
    }
  }
}<|MERGE_RESOLUTION|>--- conflicted
+++ resolved
@@ -15,15 +15,9 @@
 */
 import {
   FetchResult, isInstanceElement, AdapterOperations, DeployResult, DeployOptions,
-<<<<<<< HEAD
-  ElemIdGetter, ReadOnlyElementsSource, Change,
-  FetchOptions, Field, BuiltinTypes, CORE_ANNOTATIONS,
-  DeployModifiers, InstanceElement,
-=======
   ElemIdGetter, ReadOnlyElementsSource,
   FetchOptions, Field, BuiltinTypes, CORE_ANNOTATIONS, DeployModifiers, Change, getChangeElement,
   Element,
->>>>>>> 8b8f79b4
 } from '@salto-io/adapter-api'
 import _ from 'lodash'
 import { collections, values } from '@salto-io/lowerdash'
@@ -313,16 +307,6 @@
 
 
   public async deploy({ changeGroup }: DeployOptions): Promise<DeployResult> {
-<<<<<<< HEAD
-    const changes = changeGroup.changes
-      .map(change => ({
-        action: change.action,
-        data: _.mapValues(change.data, (element: InstanceElement) => element.clone()),
-      })) as Change[]
-    await this.filtersRunner.preDeploy(changes)
-    return this.client.deploy(changes, changeGroup.groupID, this.deployReferencedElements
-      ?? DEFAULT_DEPLOY_REFERENCED_ELEMENTS)
-=======
     const changesToDeploy = changeGroup.changes
       .map(change => ({
         action: change.action,
@@ -354,7 +338,6 @@
       errors: deployResult.errors,
       appliedChanges,
     }
->>>>>>> 8b8f79b4
     // const changedInstances = changeGroup.changes.map(getChangeElement).filter(isInstanceElement)
     // const customizationInfosToDeploy = await awu(
     //   await this.getAllRequiredReferencedInstances(changedInstances)
