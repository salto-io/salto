--- conflicted
+++ resolved
@@ -45,11 +45,6 @@
 export const defaultCredentialsType = new ObjectType({
   elemID: configID,
   fields: {
-<<<<<<< HEAD
-    accountId: { refType: createRefToElmWithValue(BuiltinTypes.STRING) },
-    tokenId: { refType: createRefToElmWithValue(BuiltinTypes.STRING) },
-    tokenSecret: { refType: createRefToElmWithValue(BuiltinTypes.STRING) },
-=======
     accountId: {
       refType: createRefToElmWithValue(BuiltinTypes.STRING),
       // annotations: { message: 'Account ID' },
@@ -76,7 +71,6 @@
       },
     },
      */
->>>>>>> 285e447b
   },
   annotationRefsOrTypes: {},
   annotations: {},
