/*
*                      Copyright 2021 Salto Labs Ltd.
*
* Licensed under the Apache License, Version 2.0 (the "License");
* you may not use this file except in compliance with
* the License.  You may obtain a copy of the License at
*
*     http://www.apache.org/licenses/LICENSE-2.0
*
* Unless required by applicable law or agreed to in writing, software
* distributed under the License is distributed on an "AS IS" BASIS,
* WITHOUT WARRANTIES OR CONDITIONS OF ANY KIND, either express or implied.
* See the License for the specific language governing permissions and
* limitations under the License.
*/
import {
  Adapter, BuiltinTypes, ElemID, InstanceElement, ObjectType, AdapterInstallResult,
  AdapterOperationsContext, AdapterOperations,
} from '@salto-io/adapter-api'
import { collections, regex } from '@salto-io/lowerdash'
import { logger } from '@salto-io/logging'
import _ from 'lodash'
import { SdkDownloadService } from '@salto-io/suitecloud-cli'
<<<<<<< HEAD
import Bottleneck from 'bottleneck'
import changeValidator from './change_validator'
import { getChangeGroupIds } from './group_changes'
=======
>>>>>>> 4d5f4762
import NetsuiteAdapter from './adapter'
import { configType, DEFAULT_CONCURRENCY, NetsuiteConfig } from './config'
import {
  NETSUITE, TYPES_TO_SKIP, FILE_PATHS_REGEX_SKIP_LIST, DEPLOY_REFERENCED_ELEMENTS, CLIENT_CONFIG,
  FETCH_TARGET,
  FETCH_ALL_TYPES_AT_ONCE,
  SKIP_LIST,
  SUITEAPP_CLIENT_CONFIG,
  USE_CHANGES_DETECTION,
  CONCURRENCY_LIMIT,
} from './constants'
import { validateParameters } from './query'
import { Credentials } from './client/credentials'
import SuiteAppClient from './client/suiteapp_client/suiteapp_client'
import SdfClient from './client/sdf_client'
import NetsuiteClient from './client/client'

const log = logger(module)
const { makeArray } = collections.array

const configID = new ElemID(NETSUITE)

// The SuiteApp fields are commented out until we will be ready to expose them to the user
export const defaultCredentialsType = new ObjectType({
  elemID: configID,
  fields: {
    accountId: {
      type: BuiltinTypes.STRING,
      annotations: { message: 'Account ID' },
    },
    tokenId: {
      type: BuiltinTypes.STRING,
      annotations: { message: 'SDF Token ID' },
    },
    tokenSecret: {
      type: BuiltinTypes.STRING,
      annotations: { message: 'SDF Token Secret' },
    },
    suiteAppTokenId: {
      type: BuiltinTypes.STRING,
      annotations: {
        message: 'Salto SuiteApp Token ID (empty if Salto SuiteApp is not installed)',
      },
    },
    suiteAppTokenSecret: {
      type: BuiltinTypes.STRING,
      annotations: {
        message: 'Salto SuiteApp Token Secret (empty if Salto SuiteApp is not installed)',
      },
    },
  },
  annotationTypes: {},
  annotations: {},
})

const netsuiteConfigFromConfig = (config: Readonly<InstanceElement> | undefined):
  NetsuiteConfig => {
  const validateRegularExpressions = (regularExpressions: string[]): void => {
    const invalidRegularExpressions = regularExpressions
      .filter(strRegex => !regex.isValidRegex(strRegex))
    if (!_.isEmpty(invalidRegularExpressions)) {
      const errMessage = `received an invalid ${FILE_PATHS_REGEX_SKIP_LIST} value. The following regular expressions are invalid: ${invalidRegularExpressions}`
      throw Error(errMessage)
    }
  }

  const fetchTargetParameters = config?.value?.[FETCH_TARGET]
  const skipListParameters = config?.value?.[SKIP_LIST]
  const filePathsRegexSkipList = config?.value?.[FILE_PATHS_REGEX_SKIP_LIST]
    && makeArray(config?.value?.[FILE_PATHS_REGEX_SKIP_LIST])
  const clientConfig = config?.value?.[CLIENT_CONFIG]
  if (clientConfig?.[FETCH_ALL_TYPES_AT_ONCE] && fetchTargetParameters !== undefined) {
    log.warn(`${FETCH_ALL_TYPES_AT_ONCE} is not supported with ${FETCH_TARGET}. Ignoring ${FETCH_ALL_TYPES_AT_ONCE}`)
    clientConfig[FETCH_ALL_TYPES_AT_ONCE] = false
  }
  try {
    if (filePathsRegexSkipList !== undefined) {
      validateRegularExpressions(filePathsRegexSkipList)
    }
    if (fetchTargetParameters !== undefined) {
      validateParameters(fetchTargetParameters)
    }

    if (skipListParameters !== undefined) {
      validateParameters(skipListParameters)
    }

    const netsuiteConfig: { [K in keyof Required<NetsuiteConfig>]: NetsuiteConfig[K] } = {
      [TYPES_TO_SKIP]: config?.value?.[TYPES_TO_SKIP] && makeArray(config?.value?.[TYPES_TO_SKIP]),
      [DEPLOY_REFERENCED_ELEMENTS]: config?.value?.[DEPLOY_REFERENCED_ELEMENTS],
      [CONCURRENCY_LIMIT]: config?.value?.[CONCURRENCY_LIMIT],
      [FILE_PATHS_REGEX_SKIP_LIST]: filePathsRegexSkipList,
      [CLIENT_CONFIG]: config?.value?.[CLIENT_CONFIG],
      [SUITEAPP_CLIENT_CONFIG]: config?.value?.[SUITEAPP_CLIENT_CONFIG],
      [FETCH_TARGET]: fetchTargetParameters,
      [SKIP_LIST]: skipListParameters,
      [USE_CHANGES_DETECTION]: config?.value?.[USE_CHANGES_DETECTION],
    }

    Object.keys(config?.value ?? {})
      .filter(k => !Object.keys(netsuiteConfig).includes(k))
      .forEach(k => log.debug('Unknown config property was found: %s', k))
    return netsuiteConfig
  } catch (e) {
    e.message = `failed to load Netsuite config: ${e.message}`
    log.error(e.message)
    throw e
  }
}

const netsuiteCredentialsFromCredentials = (credentials: Readonly<InstanceElement>): Credentials =>
  ({
    // accountId must be uppercased as described in https://github.com/oracle/netsuite-suitecloud-sdk/issues/140
    accountId: credentials.value.accountId.toUpperCase().replace('-', '_'),
    tokenId: credentials.value.tokenId,
    tokenSecret: credentials.value.tokenSecret,
    suiteAppTokenId: credentials.value.suiteAppTokenId === '' ? undefined : credentials.value.suiteAppTokenId,
    suiteAppTokenSecret: credentials.value.suiteAppTokenSecret === '' ? undefined : credentials.value.suiteAppTokenSecret,
  })

const getAdapterOperations = (context: AdapterOperationsContext): AdapterOperations => {
  const adapterConfig = netsuiteConfigFromConfig(context.config)
  const credentials = netsuiteCredentialsFromCredentials(context.credentials)

  const globalLimiter = new Bottleneck({
    maxConcurrent: adapterConfig.concurrencyLimit
      ?? Math.max(
        adapterConfig.client?.sdfConcurrencyLimit ?? DEFAULT_CONCURRENCY,
        adapterConfig.suiteAppClient?.suiteAppConcurrencyLimit ?? DEFAULT_CONCURRENCY
      ),
  })
  const suiteAppClient = credentials.suiteAppTokenId && credentials.suiteAppTokenSecret
    ? new SuiteAppClient({
      credentials: {
        accountId: credentials.accountId,
        suiteAppTokenId: credentials.suiteAppTokenId,
        suiteAppTokenSecret: credentials.suiteAppTokenSecret,
      },
      config: adapterConfig[SUITEAPP_CLIENT_CONFIG],
      globalLimiter,
    })
    : undefined

  const sdfClient = new SdfClient({
    credentials,
    config: adapterConfig[CLIENT_CONFIG],
    globalLimiter,
  })

  return new NetsuiteAdapter({
    client: new NetsuiteClient(sdfClient, suiteAppClient),
    elementsSource: context.elementsSource,
    config: adapterConfig,
    getElemIdFunc: context.getElemIdFunc,
  })
}

export const adapter: Adapter = {
  operations: context => getAdapterOperations(context),
  validateCredentials: async config => {
    const credentials = netsuiteCredentialsFromCredentials(config)
    return NetsuiteClient.validateCredentials(credentials)
  },
  authenticationMethods: {
    basic: {
      credentialsType: defaultCredentialsType,
    },
  },
  configType,
  install: async (): Promise<AdapterInstallResult> => {
    try {
      return await SdkDownloadService.download()
    } catch (err) {
      return { success: false, errors: [err.message ?? err] }
    }
  },
}<|MERGE_RESOLUTION|>--- conflicted
+++ resolved
@@ -21,13 +21,7 @@
 import { logger } from '@salto-io/logging'
 import _ from 'lodash'
 import { SdkDownloadService } from '@salto-io/suitecloud-cli'
-<<<<<<< HEAD
 import Bottleneck from 'bottleneck'
-import changeValidator from './change_validator'
-import { getChangeGroupIds } from './group_changes'
-=======
->>>>>>> 4d5f4762
-import NetsuiteAdapter from './adapter'
 import { configType, DEFAULT_CONCURRENCY, NetsuiteConfig } from './config'
 import {
   NETSUITE, TYPES_TO_SKIP, FILE_PATHS_REGEX_SKIP_LIST, DEPLOY_REFERENCED_ELEMENTS, CLIENT_CONFIG,
@@ -43,6 +37,7 @@
 import SuiteAppClient from './client/suiteapp_client/suiteapp_client'
 import SdfClient from './client/sdf_client'
 import NetsuiteClient from './client/client'
+import NetsuiteAdapter from './adapter'
 
 const log = logger(module)
 const { makeArray } = collections.array
