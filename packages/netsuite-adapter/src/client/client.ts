/*
*                      Copyright 2023 Salto Labs Ltd.
*
* Licensed under the Apache License, Version 2.0 (the "License");
* you may not use this file except in compliance with
* the License.  You may obtain a copy of the License at
*
*     http://www.apache.org/licenses/LICENSE-2.0
*
* Unless required by applicable law or agreed to in writing, software
* distributed under the License is distributed on an "AS IS" BASIS,
* WITHOUT WARRANTIES OR CONDITIONS OF ANY KIND, either express or implied.
* See the License for the specific language governing permissions and
* limitations under the License.
*/

import { AccountId, Change, getChangeData, InstanceElement, isInstanceChange, isModificationChange, CredentialError, isField, ChangeDataType, isAdditionChange, isAdditionOrModificationChange, ObjectType, isObjectTypeChange, isFieldChange, ElemID } from '@salto-io/adapter-api'
import { logger } from '@salto-io/logging'
import { decorators, collections, values } from '@salto-io/lowerdash'
import { elements as elementUtils } from '@salto-io/adapter-components'
import _ from 'lodash'
import { captureServiceIdInfo } from '../service_id_info'
import { NetsuiteQuery } from '../query'
import { Credentials, isSuiteAppCredentials, toUrlAccountId } from './credentials'
import SdfClient from './sdf_client'
import SuiteAppClient from './suiteapp_client/suiteapp_client'
import { createSuiteAppFileCabinetOperations, SuiteAppFileCabinetOperations, DeployType } from '../suiteapp_file_cabinet'
import { ConfigRecord, SavedSearchQuery, SystemInformation } from './suiteapp_client/types'
import { CustomRecordTypeRecords, RecordValue } from './suiteapp_client/soap_client/types'
import { AdditionalDependencies, CustomizationInfo, GetCustomObjectsResult, getOrTransformCustomRecordTypeToInstance, ImportFileCabinetResult } from './types'
import { toCustomizationInfo } from '../transformer'
import { isSdfCreateOrUpdateGroupId, isSdfDeleteGroupId, isSuiteAppCreateRecordsGroupId, isSuiteAppDeleteRecordsGroupId, isSuiteAppUpdateRecordsGroupId, SUITEAPP_CREATING_FILES_GROUP_ID, SUITEAPP_DELETING_FILES_GROUP_ID, SUITEAPP_FILE_CABINET_GROUPS, SUITEAPP_UPDATING_CONFIG_GROUP_ID, SUITEAPP_UPDATING_FILES_GROUP_ID } from '../group_changes'
import { DeployResult, getElementValueOrAnnotations } from '../types'
import { APPLICATION_ID, SCRIPT_ID } from '../constants'
import { LazyElementsSourceIndexes } from '../elements_source_index/types'
import { toConfigDeployResult, toSetConfigTypes } from '../suiteapp_config_elements'
import { FeaturesDeployError, MissingManifestFeaturesError, getChangesElemIdsToRemove, toFeaturesDeployPartialSuccessResult } from './errors'
import { Graph, GraphNode } from './graph_utils'

const { isDefined } = values
const { awu } = collections.asynciterable
const { lookupValue } = values
const log = logger(module)
const { DefaultMap } = collections.map

const GROUP_TO_DEPLOY_TYPE: Record<string, DeployType> = {
  [SUITEAPP_CREATING_FILES_GROUP_ID]: 'add',
  [SUITEAPP_UPDATING_FILES_GROUP_ID]: 'update',
  [SUITEAPP_DELETING_FILES_GROUP_ID]: 'delete',
}

const getScriptIdFromElement = (changeData: ChangeDataType): string => {
  if (isField(changeData)) {
    return changeData.parent.annotations[SCRIPT_ID]
  }
  return getElementValueOrAnnotations(changeData)[SCRIPT_ID]
}

const getChangeType = (change: Change): 'addition' | 'modification' =>
  (isAdditionChange(change) ? 'addition' : 'modification')

const isSubsetOfArray = (subsetArray: unknown[], setArray: unknown[]):boolean =>
  subsetArray.length === _.intersection(subsetArray, setArray).length

type SDFObjectNode = {
  elemIdFullName: string
  scriptid: string
  changeType: 'addition' | 'modification'
  customizationInfos: CustomizationInfo[]
}

type DependencyInfo = {
  dependencyMap: Map<string, Set<string>>
  dependencyGraph: Graph<SDFObjectNode>
}

export default class NetsuiteClient {
  private sdfClient: SdfClient
  private suiteAppClient?: SuiteAppClient
  private suiteAppFileCabinet?: SuiteAppFileCabinetOperations
  public readonly url: URL

  constructor(sdfClient: SdfClient, suiteAppClient?: SuiteAppClient) {
    this.sdfClient = sdfClient
    this.suiteAppClient = suiteAppClient
    if (this.suiteAppClient === undefined) {
      log.debug('Salto SuiteApp not configured')
    } else {
      this.suiteAppFileCabinet = createSuiteAppFileCabinetOperations(this.suiteAppClient)
      log.debug('Salto SuiteApp configured')
    }

    this.url = new URL(`https://${toUrlAccountId(this.sdfClient.getCredentials().accountId)}.app.netsuite.com`)
  }

  @NetsuiteClient.logDecorator
  static async validateCredentials(credentials: Credentials): Promise<AccountId> {
    if (isSuiteAppCredentials(credentials)) {
      try {
        await SuiteAppClient.validateCredentials(credentials)
      } catch (e) {
        e.message = `Salto SuiteApp Authentication failed. ${e.message}`
        throw new CredentialError(e.message)
      }
    } else {
      log.debug('SuiteApp is not configured - skipping SuiteApp credentials validation')
    }

    try {
      return await SdfClient.validateCredentials(credentials)
    } catch (e) {
      e.message = `SDF Authentication failed. ${e.message}`
      throw new CredentialError(e)
    }
  }

  @NetsuiteClient.logDecorator
  async getConfigRecords(): Promise<ConfigRecord[]> {
    return this.suiteAppClient?.getConfigRecords() ?? []
  }

  @NetsuiteClient.logDecorator
  async deployConfigChanges(
    instancesChanges: Change<InstanceElement>[]
  ): Promise<DeployResult> {
    if (this.suiteAppClient === undefined) {
      return { errors: [new Error(`Salto SuiteApp is not configured and therefore changes group "${SUITEAPP_UPDATING_CONFIG_GROUP_ID}" cannot be deployed`)], appliedChanges: [] }
    }
    const modificationChanges = instancesChanges.filter(isModificationChange)
    return toConfigDeployResult(
      modificationChanges,
      await this.suiteAppClient.setConfigRecordsValues(
        toSetConfigTypes(modificationChanges)
      )
    )
  }

  @NetsuiteClient.logDecorator
  async getCustomObjects(typeNames: string[], query: NetsuiteQuery):
    Promise<GetCustomObjectsResult> {
    return this.sdfClient.getCustomObjects(typeNames, query)
  }

  @NetsuiteClient.logDecorator
  async importFileCabinetContent(query: NetsuiteQuery):
    Promise<ImportFileCabinetResult> {
    if (this.suiteAppFileCabinet !== undefined) {
      return this.suiteAppFileCabinet.importFileCabinet(query)
    }

    return this.sdfClient.importFileCabinetContent(query)
  }

  private static async toCustomizationInfos(
    elements: (InstanceElement | ObjectType)[],
  ): Promise<CustomizationInfo[]> {
    return awu(elements)
      .map(getOrTransformCustomRecordTypeToInstance)
      .filter(isDefined)
      .map(toCustomizationInfo)
      .toArray()
  }

  private static async getSDFObjectNodes(
    changes: Change<InstanceElement | ObjectType>[],
  ): Promise<SDFObjectNode[]> {
    const elementsAndChangeTypes = changes
      .filter(isAdditionOrModificationChange)
      .map(change =>
        ({ element: getChangeData(change), changeType: getChangeType(change) }))
    return awu(elementsAndChangeTypes)
      .map(async ({ element, changeType }) => ({
        elemIdFullName: element.elemID.getFullName(),
        scriptid: getScriptIdFromElement(element),
        changeType,
        customizationInfos: await NetsuiteClient.toCustomizationInfos([element]),
      }))
      .toArray()
  }

  public static async createDependencyMapAndGraph(
    changes: Change<InstanceElement | ObjectType>[],
<<<<<<< HEAD
    elementsSourceIndex: LazyElementsSourceIndexes,
=======
>>>>>>> 5375b7ca
  ): Promise<DependencyInfo> {
    const dependencyMap = new DefaultMap<string, Set<string>>(() => new Set())
    const elemIdsAndCustInfos = await NetsuiteClient.getSDFObjectNodes(changes)
    const dependencyGraph = new Graph<SDFObjectNode>(
      'elemIdFullName', elemIdsAndCustInfos.map(elemIdsAndCustInfo => new GraphNode(elemIdsAndCustInfo))
    )
    elemIdsAndCustInfos.forEach(elemIdAndCustInfo => {
      const currSet = dependencyMap.get(elemIdAndCustInfo.elemIdFullName)
      const endNode = dependencyGraph.findNode(elemIdAndCustInfo)
      elemIdAndCustInfo.customizationInfos.forEach(custInfo =>
        lookupValue(custInfo.values, val => {
          if (!_.isString(val)) {
            return
          }
          const serviceIdInfoArray = captureServiceIdInfo(val)
          serviceIdInfoArray.forEach(serviceIdInfo => {
            currSet.add(serviceIdInfo.serviceId)
            const startNode = dependencyGraph.findNodeByField(SCRIPT_ID, serviceIdInfo.serviceId)
            if (startNode && endNode && startNode.value.changeType === 'addition') {
              startNode.addEdge(endNode)
            }
          })
        }))
    })
    return { dependencyMap, dependencyGraph }
  }

  private static getDependenciesFromGraph(
    elemIds: ElemID[],
    dependencyGraph: Graph<SDFObjectNode>
  ): Set<string> {
    return new Set(elemIds.map(id => dependencyGraph.findNodeByKey(id.getFullName()))
      .filter(values.isDefined)
      .flatMap(node => dependencyGraph.getNodeDependencies(node))
      .map(node => node.value.elemIdFullName))
  }

  private async sdfDeploy({
    changes,
    additionalDependencies,
    validateOnly = false,
  }: {
    changes: ReadonlyArray<Change>
    additionalDependencies: AdditionalDependencies
    validateOnly?: boolean
  }): Promise<DeployResult> {
    const changesToDeploy = changes.filter(
      change => isInstanceChange(change) || isObjectTypeChange(change)
    ) as Change<InstanceElement | ObjectType>[]
    const fieldChangesByType = _.groupBy(
      changes.filter(isFieldChange),
      change => getChangeData(change).parent.elemID.getFullName()
    )

    const someElementToDeploy = getChangeData(changes[0])
    const suiteAppId = getElementValueOrAnnotations(someElementToDeploy)[APPLICATION_ID]

    const errors: Error[] = []
    const { dependencyMap, dependencyGraph } = await NetsuiteClient.createDependencyMapAndGraph(changesToDeploy)
    while (changesToDeploy.length > 0) {
      // eslint-disable-next-line no-await-in-loop
<<<<<<< HEAD
      const customizationInfos = await NetsuiteClient.toCustomizationInfos(
        changesToDeploy.map(getChangeData),
        elementsSourceIndex,
      )
      const changesToApply = changesToDeploy.flatMap(change => [
        change,
        ...(fieldChangesByType[getChangeData(change).elemID.getFullName()] ?? []),
      ])

=======
      const customizationInfos = await NetsuiteClient.toCustomizationInfos(changesToDeploy.map(getChangeData))
>>>>>>> 5375b7ca
      try {
        log.debug('deploying %d changes', changesToDeploy.length)
        // eslint-disable-next-line no-await-in-loop
        await log.time(
          () => this.sdfClient.deploy(
            customizationInfos,
            suiteAppId,
            { additionalDependencies, validateOnly }
          ),
          'sdfDeploy'
        )
        return { errors, appliedChanges: changesToApply }
      } catch (error) {
        errors.push(error)
        if (error instanceof FeaturesDeployError) {
          return {
            errors,
            appliedChanges: toFeaturesDeployPartialSuccessResult(error, changesToApply),
          }
        }
        if (error instanceof MissingManifestFeaturesError) {
          if (_.isEmpty(error.missingFeatures)
          || isSubsetOfArray(error.missingFeatures, additionalDependencies.include.features)) {
            return { errors, appliedChanges: [] }
          }
          additionalDependencies.include.features.push(...error.missingFeatures)
          // remove error because if the deploy succeeds there shouldn't be a change error
          errors.pop()
          // eslint-disable-next-line no-continue
          continue
        }
        const elemIdsToRemove = NetsuiteClient.getDependenciesFromGraph(
          getChangesElemIdsToRemove(error, dependencyMap, changesToDeploy),
          dependencyGraph
        )
        const removedChanges = _.remove(
          changesToDeploy,
          change => elemIdsToRemove.has(getChangeData(change).elemID.getFullName())
        )
        if (removedChanges.length === 0) {
          log.error('no changes were removed from error: %o', error)
          return { errors, appliedChanges: [] }
        }
        log.debug(
          'removed %d changes (%o) from error: %o',
          removedChanges.length,
          removedChanges.map(change => getChangeData(change).elemID.getFullName()),
          error
        )
      }
    }
    return { errors, appliedChanges: [] }
  }

  @NetsuiteClient.logDecorator
  public async validate(
    changes: Change[],
    groupID: string,
    additionalSdfDependencies: AdditionalDependencies,
  ): Promise<ReadonlyArray<Error>> {
    if (isSdfCreateOrUpdateGroupId(groupID)) {
      return (await this.sdfDeploy({
        changes,
        additionalDependencies: additionalSdfDependencies,
        validateOnly: true,
      })).errors
    }
    return []
  }

  @NetsuiteClient.logDecorator
  public async deploy(
    changes: Change[],
    groupID: string,
    additionalSdfDependencies: AdditionalDependencies,
    elementsSourceIndex: LazyElementsSourceIndexes,
  ): Promise<DeployResult> {
    if (isSdfCreateOrUpdateGroupId(groupID)) {
      return this.sdfDeploy({
        changes,
        additionalDependencies: additionalSdfDependencies,
      })
    }

    const instancesChanges = changes.filter(isInstanceChange)
    if (SUITEAPP_FILE_CABINET_GROUPS.includes(groupID)) {
      return this.suiteAppFileCabinet !== undefined
        ? this.suiteAppFileCabinet.deploy(
          instancesChanges,
          GROUP_TO_DEPLOY_TYPE[groupID],
          elementsSourceIndex
        )
        : { errors: [new Error(`Salto SuiteApp is not configured and therefore changes group "${groupID}" cannot be deployed`)], appliedChanges: [] }
    }

    if (groupID === SUITEAPP_UPDATING_CONFIG_GROUP_ID) {
      return this.deployConfigChanges(instancesChanges)
    }

    return this.deployRecords(changes, groupID)
  }

  private async deployRecords(changes: Change[], groupID: string): Promise<DeployResult> {
    const relevantInstances = changes.map(getChangeData).map(getOrTransformCustomRecordTypeToInstance).filter(isDefined)
    const relevantChanges = changes.filter(
      change => isDefined(getOrTransformCustomRecordTypeToInstance(getChangeData(change)))
    )

    const deployResults = await this.runDeployRecordsOperation(relevantInstances, groupID)
    const results = deployResults
      .map((result, index) => (typeof result === 'number' ? relevantChanges[index] : result))
      .filter(values.isDefined)

    const [errors, appliedChanges] = _.partition(
      results, res => res instanceof Error
    ) as [Error[], Change[]]

    const elemIdToInternalId = Object.fromEntries(deployResults
      .map((result, index) => (typeof result === 'number' ? [relevantInstances[index].elemID.getFullName(), result.toString()] : undefined))
      .filter(values.isDefined))

    return { errors, appliedChanges, elemIdToInternalId }
  }

  private async runDeployRecordsOperation(elements: InstanceElement[], groupID: string):
  Promise<(number | Error)[]> {
    if (this.suiteAppClient === undefined) {
      return [new Error(`Salto SuiteApp is not configured and therefore changes group "${groupID}" cannot be deployed`)]
    }

    if (isSuiteAppUpdateRecordsGroupId(groupID)) {
      return this.suiteAppClient.updateInstances(elements)
    }

    if (isSuiteAppCreateRecordsGroupId(groupID)) {
      return this.suiteAppClient.addInstances(elements)
    }

    if (isSuiteAppDeleteRecordsGroupId(groupID)) {
      return this.suiteAppClient.deleteInstances(elements)
    }

    if (isSdfDeleteGroupId(groupID)) {
      return this.suiteAppClient.deleteSdfInstances(elements)
    }

    throw new Error(`Cannot deploy group ID: ${groupID}`)
  }

  public async runSuiteQL(query: string):
    Promise<Record<string, unknown>[] | undefined> {
    return this.suiteAppClient?.runSuiteQL(query)
  }

  public async runSavedSearchQuery(query: SavedSearchQuery):
    Promise<Record<string, unknown>[] | undefined> {
    return this.suiteAppClient?.runSavedSearchQuery(query)
  }

  public async getSystemInformation(): Promise<SystemInformation | undefined> {
    return this.suiteAppClient?.getSystemInformation()
  }

  public isSuiteAppConfigured(): boolean {
    return this.suiteAppClient !== undefined
  }

  public getPathInternalId(path: string): number | undefined {
    const pathToId = this.suiteAppFileCabinet?.getPathToIdMap() ?? {}
    return pathToId[path]
  }

  private static logDecorator = decorators.wrapMethodWith(
    async (
      { call, name }: decorators.OriginalCall,
    ): Promise<unknown> => {
      const desc = `client.${name}`
      try {
        // eslint-disable-next-line @typescript-eslint/return-await
        return await log.time(call, desc)
      } catch (e) {
        log.error('failed to run Netsuite client command on: %o', e)
        throw e
      }
    }
  )

  public async getNetsuiteWsdl(): Promise<elementUtils.soap.WSDL | undefined> {
    return this.suiteAppClient?.getNetsuiteWsdl()
  }

  @NetsuiteClient.logDecorator
  public async getAllRecords(types: string[]): Promise<RecordValue[]> {
    if (this.suiteAppClient === undefined) {
      throw new Error('Cannot call getAllRecords when SuiteApp is not installed')
    }
    return this.suiteAppClient.getAllRecords(types)
  }

  @NetsuiteClient.logDecorator
  public async getCustomRecords(customRecordTypes: string[]): Promise<CustomRecordTypeRecords[]> {
    if (this.suiteAppClient === undefined) {
      throw new Error('Cannot call getCustomRecords when SuiteApp is not installed')
    }
    return this.suiteAppClient.getCustomRecords(customRecordTypes)
  }
}<|MERGE_RESOLUTION|>--- conflicted
+++ resolved
@@ -180,10 +180,6 @@
 
   public static async createDependencyMapAndGraph(
     changes: Change<InstanceElement | ObjectType>[],
-<<<<<<< HEAD
-    elementsSourceIndex: LazyElementsSourceIndexes,
-=======
->>>>>>> 5375b7ca
   ): Promise<DependencyInfo> {
     const dependencyMap = new DefaultMap<string, Set<string>>(() => new Set())
     const elemIdsAndCustInfos = await NetsuiteClient.getSDFObjectNodes(changes)
@@ -243,21 +239,15 @@
 
     const errors: Error[] = []
     const { dependencyMap, dependencyGraph } = await NetsuiteClient.createDependencyMapAndGraph(changesToDeploy)
+
     while (changesToDeploy.length > 0) {
       // eslint-disable-next-line no-await-in-loop
-<<<<<<< HEAD
-      const customizationInfos = await NetsuiteClient.toCustomizationInfos(
-        changesToDeploy.map(getChangeData),
-        elementsSourceIndex,
-      )
+      const customizationInfos = await NetsuiteClient.toCustomizationInfos(changesToDeploy.map(getChangeData))
       const changesToApply = changesToDeploy.flatMap(change => [
         change,
         ...(fieldChangesByType[getChangeData(change).elemID.getFullName()] ?? []),
       ])
 
-=======
-      const customizationInfos = await NetsuiteClient.toCustomizationInfos(changesToDeploy.map(getChangeData))
->>>>>>> 5375b7ca
       try {
         log.debug('deploying %d changes', changesToDeploy.length)
         // eslint-disable-next-line no-await-in-loop
