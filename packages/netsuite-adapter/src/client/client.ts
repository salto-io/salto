/*
*                      Copyright 2021 Salto Labs Ltd.
*
* Licensed under the Apache License, Version 2.0 (the "License");
* you may not use this file except in compliance with
* the License.  You may obtain a copy of the License at
*
*     http://www.apache.org/licenses/LICENSE-2.0
*
* Unless required by applicable law or agreed to in writing, software
* distributed under the License is distributed on an "AS IS" BASIS,
* WITHOUT WARRANTIES OR CONDITIONS OF ANY KIND, either express or implied.
* See the License for the specific language governing permissions and
* limitations under the License.
*/

<<<<<<< HEAD
import { AccountId, Change, DeployResult, getChangeElement, InstanceElement, isInstanceChange } from '@salto-io/adapter-api'
=======
import { AccountId, Change, getChangeElement, InstanceElement, isInstanceChange } from '@salto-io/adapter-api'
>>>>>>> 8b8f79b4
import { logger } from '@salto-io/logging'
import { decorators, collections, values } from '@salto-io/lowerdash'
import { resolveValues } from '@salto-io/adapter-utils'
import { WSDL } from 'soap'
import _ from 'lodash'
import { NetsuiteQuery } from '../query'
import { Credentials, toUrlAccountId } from './credentials'
import SdfClient from './sdf_client'
import SuiteAppClient from './suiteapp_client/suiteapp_client'
import { createSuiteAppFileCabinetOperations, SuiteAppFileCabinetOperations, DeployType } from '../suiteapp_file_cabinet'
import { SavedSearchQuery, SystemInformation } from './suiteapp_client/types'
import { GetCustomObjectsResult, ImportFileCabinetResult } from './types'
import { getAllReferencedInstances, getRequiredReferencedInstances } from '../reference_dependencies'
import { getLookUpName, toCustomizationInfo } from '../transformer'
import { SDF_CHANGE_GROUP_ID, SUITEAPP_CREATING_FILES_GROUP_ID, SUITEAPP_CREATING_RECORDS_GROUP_ID, SUITEAPP_DELETING_FILES_GROUP_ID, SUITEAPP_DELETING_RECORDS_GROUP_ID, SUITEAPP_FILE_CABINET_GROUPS, SUITEAPP_UPDATING_FILES_GROUP_ID, SUITEAPP_UPDATING_RECORDS_GROUP_ID } from '../group_changes'
import { DeployResult } from '../types'

const { awu } = collections.asynciterable
const log = logger(module)

const GROUP_TO_DEPLOY_TYPE: Record<string, DeployType> = {
  [SUITEAPP_CREATING_FILES_GROUP_ID]: 'add',
  [SUITEAPP_UPDATING_FILES_GROUP_ID]: 'update',
  [SUITEAPP_DELETING_FILES_GROUP_ID]: 'delete',
}

export default class NetsuiteClient {
  private sdfClient: SdfClient
  private suiteAppClient?: SuiteAppClient
  private suiteAppFileCabinet?: SuiteAppFileCabinetOperations
  public readonly url: URL

  constructor(sdfClient: SdfClient, suiteAppClient?: SuiteAppClient) {
    this.sdfClient = sdfClient
    this.suiteAppClient = suiteAppClient
    if (this.suiteAppClient === undefined) {
      log.debug('Salto SuiteApp not configured')
    } else {
      this.suiteAppFileCabinet = createSuiteAppFileCabinetOperations(this.suiteAppClient)
      log.debug('Salto SuiteApp configured')
    }

    this.url = new URL(`https://${toUrlAccountId(this.sdfClient.getCredentials().accountId)}.app.netsuite.com`)
  }

  @NetsuiteClient.logDecorator
  static async validateCredentials(credentials: Credentials): Promise<AccountId> {
    if (credentials.suiteAppTokenId && credentials.suiteAppTokenSecret) {
      try {
        await SuiteAppClient.validateCredentials({
          accountId: credentials.accountId,
          suiteAppTokenId: credentials.suiteAppTokenId,
          suiteAppTokenSecret: credentials.suiteAppTokenSecret,
        })
      } catch (e) {
        e.message = `Salto SuiteApp Authentication failed. ${e.message}`
        throw e
      }
    }

    try {
      return await SdfClient.validateCredentials(credentials)
    } catch (e) {
      e.message = `SDF Authentication failed. ${e.message}`
      throw e
    }
  }

  @NetsuiteClient.logDecorator
  async getCustomObjects(typeNames: string[], query: NetsuiteQuery):
    Promise<GetCustomObjectsResult> {
    return this.sdfClient.getCustomObjects(typeNames, query)
  }

  @NetsuiteClient.logDecorator
  async importFileCabinetContent(query: NetsuiteQuery):
    Promise<ImportFileCabinetResult> {
    if (this.suiteAppFileCabinet !== undefined) {
      return this.suiteAppFileCabinet.importFileCabinet(query)
    }

    return this.sdfClient.importFileCabinetContent(query)
  }

  private static async getAllRequiredReferencedInstances(
    changedInstances: ReadonlyArray<InstanceElement>,
    deployReferencedElements: boolean,
  ): Promise<ReadonlyArray<InstanceElement>> {
    if (deployReferencedElements) {
      return getAllReferencedInstances(changedInstances)
    }
    return getRequiredReferencedInstances(changedInstances)
  }

  private async sdfDeploy(
    changes: ReadonlyArray<Change<InstanceElement>>,
    deployReferencedElements: boolean
  ): Promise<DeployResult> {
    const changedInstances = changes.map(getChangeElement)
    const customizationInfos = await awu(await NetsuiteClient.getAllRequiredReferencedInstances(
      changedInstances,
      deployReferencedElements
    )).map(instance => resolveValues(instance, getLookUpName))
      .map(instance => toCustomizationInfo(instance))
      .toArray()

    try {
      await this.sdfClient.deploy(customizationInfos)
      return { errors: [], appliedChanges: changes }
    } catch (e) {
      return { errors: [e], appliedChanges: [] }
    }
  }

  @NetsuiteClient.logDecorator
<<<<<<< HEAD
  async deploy(changes: Change[], groupID: string, deployReferencedElements: boolean):
=======
  public async deploy(changes: Change[], groupID: string, deployReferencedElements: boolean):
>>>>>>> 8b8f79b4
    Promise<DeployResult> {
    const instancesChanges = changes.filter(isInstanceChange)

    if (SDF_CHANGE_GROUP_ID === groupID) {
      return this.sdfDeploy(instancesChanges, deployReferencedElements)
    }

<<<<<<< HEAD
    return this.suiteAppFileCabinet !== undefined
      ? this.suiteAppFileCabinet.deploy(
        instancesChanges,
        GROUP_TO_DEPLOY_TYPE[groupID]
      )
      : { errors: [new Error(`Salto SuiteApp is not configured and therefore changes group "${groupID}" cannot be deployed`)], appliedChanges: [] }
=======
    if (SUITEAPP_FILE_CABINET_GROUPS.includes(groupID)) {
      return this.suiteAppFileCabinet !== undefined
        ? this.suiteAppFileCabinet.deploy(
          instancesChanges,
          GROUP_TO_DEPLOY_TYPE[groupID]
        )
        : { errors: [new Error(`Salto SuiteApp is not configured and therefore changes group "${groupID}" cannot be deployed`)], appliedChanges: [] }
    }

    return this.deployRecords(changes, groupID)
  }

  private async deployRecords(changes: Change[], groupID: string): Promise<DeployResult> {
    const instanceChanges = changes.filter(isInstanceChange)
    const instances = instanceChanges.map(getChangeElement)

    const deployResults = await this.runDeployRecordsOperation(instances, groupID)

    const results = deployResults
      .map((result, index) => (typeof result === 'number' ? instanceChanges[index] : result))
      .filter(values.isDefined)

    const [errors, appliedChanges] = _.partition(
      results, res => res instanceof Error
    ) as [Error[], Change[]]

    const elemIdToInternalId = Object.fromEntries(deployResults
      .map((result, index) => (typeof result === 'number' ? [instances[index].elemID.getFullName(), result.toString()] : undefined))
      .filter(values.isDefined))


    return { errors, appliedChanges, elemIdToInternalId }
  }

  private async runDeployRecordsOperation(elements: InstanceElement[], groupID: string):
  Promise<(number | Error)[]> {
    if (this.suiteAppClient === undefined) {
      return [new Error(`Salto SuiteApp is not configured and therefore changes group "${groupID}" cannot be deployed`)]
    }

    if (groupID.startsWith(SUITEAPP_UPDATING_RECORDS_GROUP_ID)) {
      return this.suiteAppClient.updateInstances(elements)
    }

    if (groupID.startsWith(SUITEAPP_CREATING_RECORDS_GROUP_ID)) {
      return this.suiteAppClient.addInstances(elements)
    }

    if (groupID.startsWith(SUITEAPP_DELETING_RECORDS_GROUP_ID)) {
      return this.suiteAppClient.deleteInstances(elements)
    }

    throw new Error(`Cannot deploy group ID: ${groupID}`)
>>>>>>> 8b8f79b4
  }

  public async runSuiteQL(query: string):
    Promise<Record<string, unknown>[] | undefined> {
    return this.suiteAppClient?.runSuiteQL(query)
  }

  public async runSavedSearchQuery(query: SavedSearchQuery):
    Promise<Record<string, unknown>[] | undefined> {
    return this.suiteAppClient?.runSavedSearchQuery(query)
  }

  public async getSystemInformation(): Promise<SystemInformation | undefined> {
    return this.suiteAppClient?.getSystemInformation()
  }

  public isSuiteAppConfigured(): boolean {
    return this.suiteAppClient !== undefined
  }

  public async getPathInternalId(path: string): Promise<number | undefined> {
    const pathToId = await this.suiteAppFileCabinet?.getPathToIdMap() ?? {}
    return pathToId[path]
  }

  private static logDecorator = decorators.wrapMethodWith(
    async (
      { call, name }: decorators.OriginalCall,
    ): Promise<unknown> => {
      const desc = `client.${name}`
      try {
        // eslint-disable-next-line @typescript-eslint/return-await
        return await log.time(call, desc)
      } catch (e) {
        log.error('failed to run Netsuite client command on: %o', e)
        throw e
      }
    }
  )

  public async getNetsuiteWsdl(): Promise<WSDL | undefined> {
    return this.suiteAppClient?.getNetsuiteWsdl()
  }

  public async getAllRecords(types: string[]): Promise<Record<string, unknown>[]> {
    if (this.suiteAppClient === undefined) {
      throw new Error('Cannot call getAllRecords when SuiteApp is not installed')
    }
    return this.suiteAppClient.getAllRecords(types)
  }
}<|MERGE_RESOLUTION|>--- conflicted
+++ resolved
@@ -14,11 +14,7 @@
 * limitations under the License.
 */
 
-<<<<<<< HEAD
-import { AccountId, Change, DeployResult, getChangeElement, InstanceElement, isInstanceChange } from '@salto-io/adapter-api'
-=======
 import { AccountId, Change, getChangeElement, InstanceElement, isInstanceChange } from '@salto-io/adapter-api'
->>>>>>> 8b8f79b4
 import { logger } from '@salto-io/logging'
 import { decorators, collections, values } from '@salto-io/lowerdash'
 import { resolveValues } from '@salto-io/adapter-utils'
@@ -134,11 +130,7 @@
   }
 
   @NetsuiteClient.logDecorator
-<<<<<<< HEAD
-  async deploy(changes: Change[], groupID: string, deployReferencedElements: boolean):
-=======
   public async deploy(changes: Change[], groupID: string, deployReferencedElements: boolean):
->>>>>>> 8b8f79b4
     Promise<DeployResult> {
     const instancesChanges = changes.filter(isInstanceChange)
 
@@ -146,14 +138,6 @@
       return this.sdfDeploy(instancesChanges, deployReferencedElements)
     }
 
-<<<<<<< HEAD
-    return this.suiteAppFileCabinet !== undefined
-      ? this.suiteAppFileCabinet.deploy(
-        instancesChanges,
-        GROUP_TO_DEPLOY_TYPE[groupID]
-      )
-      : { errors: [new Error(`Salto SuiteApp is not configured and therefore changes group "${groupID}" cannot be deployed`)], appliedChanges: [] }
-=======
     if (SUITEAPP_FILE_CABINET_GROUPS.includes(groupID)) {
       return this.suiteAppFileCabinet !== undefined
         ? this.suiteAppFileCabinet.deploy(
@@ -207,7 +191,6 @@
     }
 
     throw new Error(`Cannot deploy group ID: ${groupID}`)
->>>>>>> 8b8f79b4
   }
 
   public async runSuiteQL(query: string):
