--- conflicted
+++ resolved
@@ -119,25 +119,9 @@
   fields: {
     [TYPES_TO_SKIP]: {
       refType: createRefToElmWithValue(new ListType(BuiltinTypes.STRING)),
-<<<<<<< HEAD
-      annotations: {
-        [CORE_ANNOTATIONS.DEFAULT]: [
-          SAVED_SEARCH, // Due to https://github.com/oracle/netsuite-suitecloud-sdk/issues/127 we receive changes each fetch.
-          // Although the SAVED_SEARCH is not editable since it's encrypted, there still might be
-          // a value for specific customers to use it for moving between envs, backup etc.
-        ],
-      },
     },
     [FILE_PATHS_REGEX_SKIP_LIST]: {
       refType: createRefToElmWithValue(new ListType(BuiltinTypes.STRING)),
-      annotations: {
-        [CORE_ANNOTATIONS.DEFAULT]: [],
-      },
-=======
-    },
-    [FILE_PATHS_REGEX_SKIP_LIST]: {
-      refType: createRefToElmWithValue(new ListType(BuiltinTypes.STRING)),
->>>>>>> 285e447b
     },
     [DEPLOY_REFERENCED_ELEMENTS]: {
       refType: createRefToElmWithValue(BuiltinTypes.BOOLEAN),
@@ -147,13 +131,10 @@
     },
     [CLIENT_CONFIG]: {
       refType: createRefToElmWithValue(clientConfigType),
-<<<<<<< HEAD
-=======
     },
 
     [SUITEAPP_CLIENT_CONFIG]: {
       refType: createRefToElmWithValue(suiteAppClientConfigType),
->>>>>>> 285e447b
     },
 
     [FETCH_TARGET]: {
