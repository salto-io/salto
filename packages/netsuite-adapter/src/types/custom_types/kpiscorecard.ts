--- conflicted
+++ resolved
@@ -247,11 +247,7 @@
       },
     }, /* Original description: The default value is F. */
     label: {
-<<<<<<< HEAD
-      refType: createRefToElmWithValue(BuiltinTypes.STRING),
-=======
       refType: createRefToElmWithValue(BuiltinTypes.STRING) /* Original type was single-select list */,
->>>>>>> 285e447b
       annotations: {
         // [CORE_ANNOTATIONS.LENGTH_LIMIT]: 99,
       },
@@ -314,11 +310,7 @@
       },
     }, /* Original description: The default value is F. */
     label: {
-<<<<<<< HEAD
-      refType: createRefToElmWithValue(BuiltinTypes.STRING),
-=======
       refType: createRefToElmWithValue(BuiltinTypes.STRING) /* Original type was single-select list */,
->>>>>>> 285e447b
       annotations: {
         // [CORE_ANNOTATIONS.LENGTH_LIMIT]: 99,
       },
@@ -362,11 +354,7 @@
       },
     }, /* Original description: This attribute value can be up to 99 characters long.   The default value is ‘custkpiscorecard’. */
     name: {
-<<<<<<< HEAD
-      refType: createRefToElmWithValue(BuiltinTypes.STRING),
-=======
       refType: createRefToElmWithValue(BuiltinTypes.STRING) /* Original type was single-select list */,
->>>>>>> 285e447b
       annotations: {
         [CORE_ANNOTATIONS.REQUIRED]: true,
         // [CORE_ANNOTATIONS.LENGTH_LIMIT]: 25,
@@ -379,11 +367,7 @@
       },
     }, /* Original description: For information about possible values, see kpiscorecards_useperiods. */
     description: {
-<<<<<<< HEAD
-      refType: createRefToElmWithValue(BuiltinTypes.STRING),
-=======
       refType: createRefToElmWithValue(BuiltinTypes.STRING) /* Original type was single-select list */,
->>>>>>> 285e447b
       annotations: {
         // [CORE_ANNOTATIONS.LENGTH_LIMIT]: 999,
       },
