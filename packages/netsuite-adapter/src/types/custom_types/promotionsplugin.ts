/*
*                      Copyright 2021 Salto Labs Ltd.
*
* Licensed under the Apache License, Version 2.0 (the "License");
* you may not use this file except in compliance with
* the License.  You may obtain a copy of the License at
*
*     http://www.apache.org/licenses/LICENSE-2.0
*
* Unless required by applicable law or agreed to in writing, software
* distributed under the License is distributed on an "AS IS" BASIS,
* WITHOUT WARRANTIES OR CONDITIONS OF ANY KIND, either express or implied.
* See the License for the specific language governing permissions and
* limitations under the License.
*/
/* eslint-disable max-len */
/* eslint-disable @typescript-eslint/camelcase */
import {
  BuiltinTypes, CORE_ANNOTATIONS, ElemID, ObjectType, createRestriction, ListType,
} from '@salto-io/adapter-api'
import { createRefToElmWithValue } from '@salto-io/adapter-utils'
import * as constants from '../../constants'
import { enums } from '../enums'

export const promotionspluginInnerTypes: ObjectType[] = []

const promotionspluginElemID = new ElemID(constants.NETSUITE, 'promotionsplugin')
const promotionsplugin_libraries_libraryElemID = new ElemID(constants.NETSUITE, 'promotionsplugin_libraries_library')

const promotionsplugin_libraries_library = new ObjectType({
  elemID: promotionsplugin_libraries_libraryElemID,
  annotations: {
  },
  fields: {
    scriptfile: {
      refType: createRefToElmWithValue(BuiltinTypes.STRING /* Original type was filereference */),
      annotations: {
        [CORE_ANNOTATIONS.REQUIRED]: true,
      },
    }, /* Original description: This field must reference a .js file. */
  },
  path: [constants.NETSUITE, constants.TYPES_PATH, promotionspluginElemID.name],
})

promotionspluginInnerTypes.push(promotionsplugin_libraries_library)

const promotionsplugin_librariesElemID = new ElemID(constants.NETSUITE, 'promotionsplugin_libraries')

const promotionsplugin_libraries = new ObjectType({
  elemID: promotionsplugin_librariesElemID,
  annotations: {
  },
  fields: {
    library: {
      refType: createRefToElmWithValue(new ListType(promotionsplugin_libraries_library)),
      annotations: {
      },
    },
  },
  path: [constants.NETSUITE, constants.TYPES_PATH, promotionspluginElemID.name],
})

promotionspluginInnerTypes.push(promotionsplugin_libraries)


export const promotionsplugin = new ObjectType({
  elemID: promotionspluginElemID,
  annotations: {
  },
  fields: {
    scriptid: {
      refType: createRefToElmWithValue(BuiltinTypes.SERVICE_ID),
      annotations: {
        [CORE_ANNOTATIONS.REQUIRED]: true,
        [constants.IS_ATTRIBUTE]: true,
        [CORE_ANNOTATIONS.RESTRICTION]: createRestriction({ regex: '^customscript[0-9a-z_]+' }),
      },
    }, /* Original description: This attribute value can be up to 40 characters long.   The default value is ‘customscript’. */
    name: {
<<<<<<< HEAD
      refType: createRefToElmWithValue(BuiltinTypes.STRING),
=======
      refType: createRefToElmWithValue(BuiltinTypes.STRING) /* Original type was single-select list */,
>>>>>>> 285e447b
      annotations: {
        [CORE_ANNOTATIONS.REQUIRED]: true,
        // [CORE_ANNOTATIONS.LENGTH_LIMIT]: 40,
      },
    }, /* Original description: This field value can be up to 40 characters long.   This field accepts references to the string custom type. */
    scriptfile: {
      refType: createRefToElmWithValue(BuiltinTypes.STRING /* Original type was filereference */),
      annotations: {
        [CORE_ANNOTATIONS.REQUIRED]: true,
      },
    }, /* Original description: This field must reference a .js file. */
    description: {
<<<<<<< HEAD
      refType: createRefToElmWithValue(BuiltinTypes.STRING),
=======
      refType: createRefToElmWithValue(BuiltinTypes.STRING) /* Original type was single-select list */,
>>>>>>> 285e447b
      annotations: {
        // [CORE_ANNOTATIONS.LENGTH_LIMIT]: 999,
      },
    }, /* Original description: This field value can be up to 999 characters long.   This field accepts references to the string custom type. */
    isinactive: {
      refType: createRefToElmWithValue(BuiltinTypes.BOOLEAN),
      annotations: {
      },
    }, /* Original description: The default value is F. */
    notifyadmins: {
      refType: createRefToElmWithValue(BuiltinTypes.BOOLEAN),
      annotations: {
      },
    }, /* Original description: The default value is F. */
    notifyemails: {
      refType: createRefToElmWithValue(BuiltinTypes.STRING),
      annotations: {
        // [CORE_ANNOTATIONS.LENGTH_LIMIT]: 999,
      },
    }, /* Original description: This field value can be up to 999 characters long. */
    notifygroup: {
      refType: createRefToElmWithValue(BuiltinTypes.STRING),
      annotations: {
      },
    }, /* Original description: Note Account-specific values are not supported by SDF. */
    notifyowner: {
      refType: createRefToElmWithValue(BuiltinTypes.BOOLEAN),
      annotations: {
      },
    }, /* Original description: The default value is T. */
    notifyuser: {
      refType: createRefToElmWithValue(BuiltinTypes.BOOLEAN),
      annotations: {
      },
    }, /* Original description: The default value is F. */
    loglevel: {
      refType: createRefToElmWithValue(enums.script_loglevel),
      annotations: {
      },
    }, /* Original description: For information about possible values, see script_loglevel.   The default value is 'DEBUG'. */
    runasrole: {
      refType: createRefToElmWithValue(BuiltinTypes.STRING /* Original type was single-select list */),
      annotations: {
      },
    }, /* Original description: This field accepts references to the role custom type.   For information about other possible values, see generic_role. */
    status: {
      refType: createRefToElmWithValue(enums.script_status),
      annotations: {
      },
    }, /* Original description: For information about possible values, see script_status.   The default value is 'TESTING'. */
    libraries: {
      refType: createRefToElmWithValue(promotionsplugin_libraries),
      annotations: {
      },
    },
  },
  path: [constants.NETSUITE, constants.TYPES_PATH, promotionspluginElemID.name],
})<|MERGE_RESOLUTION|>--- conflicted
+++ resolved
@@ -77,11 +77,7 @@
       },
     }, /* Original description: This attribute value can be up to 40 characters long.   The default value is ‘customscript’. */
     name: {
-<<<<<<< HEAD
-      refType: createRefToElmWithValue(BuiltinTypes.STRING),
-=======
       refType: createRefToElmWithValue(BuiltinTypes.STRING) /* Original type was single-select list */,
->>>>>>> 285e447b
       annotations: {
         [CORE_ANNOTATIONS.REQUIRED]: true,
         // [CORE_ANNOTATIONS.LENGTH_LIMIT]: 40,
@@ -94,11 +90,7 @@
       },
     }, /* Original description: This field must reference a .js file. */
     description: {
-<<<<<<< HEAD
-      refType: createRefToElmWithValue(BuiltinTypes.STRING),
-=======
       refType: createRefToElmWithValue(BuiltinTypes.STRING) /* Original type was single-select list */,
->>>>>>> 285e447b
       annotations: {
         // [CORE_ANNOTATIONS.LENGTH_LIMIT]: 999,
       },
