--- conflicted
+++ resolved
@@ -31,20 +31,11 @@
     "lint-fix": "yarn lint --fix"
   },
   "dependencies": {
-<<<<<<< HEAD
-    "@salto-io/adapter-api": "0.3.24",
-    "@salto-io/adapter-components": "0.3.24",
-    "@salto-io/adapter-utils": "0.3.24",
-    "@salto-io/logging": "0.3.24",
-    "@salto-io/lowerdash": "0.3.24",
-=======
     "@salto-io/adapter-api": "0.3.29",
     "@salto-io/adapter-components": "0.3.29",
     "@salto-io/adapter-utils": "0.3.29",
-    "@salto-io/e2e-credentials-store": "0.3.29",
     "@salto-io/logging": "0.3.29",
     "@salto-io/lowerdash": "0.3.29",
->>>>>>> 1ab92d6e
     "@types/parse-link-header": "^2.0.0",
     "joi": "^17.4.0",
     "lodash": "^4.17.21",
@@ -54,12 +45,8 @@
     "xml-js": "^1.6.11"
   },
   "devDependencies": {
-<<<<<<< HEAD
-    "@salto-io/e2e-credentials-store": "0.3.24",
-    "@salto-io/test-utils": "0.3.24",
-=======
+    "@salto-io/e2e-credentials-store": "0.3.29",
     "@salto-io/test-utils": "0.3.29",
->>>>>>> 1ab92d6e
     "@types/jest": "^27.4.0",
     "@types/lodash": "^4.14.168",
     "@typescript-eslint/eslint-plugin": "4.22.1",
