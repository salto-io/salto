--- conflicted
+++ resolved
@@ -93,10 +93,7 @@
 import addImportantValues from './filters/add_important_values'
 import groupPushPathFilter from './filters/group_push_path'
 import renameDefaultAccessPolicy from './filters/rename_default_access_policy'
-<<<<<<< HEAD
-import domainFilter from './filters/domain_parent'
-import { APP_LOGO_TYPE_NAME, BRAND_LOGO_TYPE_NAME, FAV_ICON_TYPE_NAME, OKTA } from './constants'
-=======
+ßimport domainFilter from './filters/domain_parent'
 import {
   APP_LOGO_TYPE_NAME,
   BRAND_LOGO_TYPE_NAME,
@@ -104,7 +101,6 @@
   OKTA,
   POLICY_RULE_PRIORITY_TYPE_NAMES,
 } from './constants'
->>>>>>> 5fac21f5
 import { getLookUpName } from './reference_mapping'
 import { User, getUsers, getUsersFromInstances } from './user_utils'
 import { isClassicEngineOrg } from './utils'
@@ -143,12 +139,9 @@
   brandThemeFilesFilter,
   fieldReferencesFilter,
   // should run after fieldReferencesFilter
-<<<<<<< HEAD
   domainFilter,
   // should run after fieldReferencesFilter
-=======
   policyRulePrioritiesFilter,
->>>>>>> 5fac21f5
   addAliasFilter,
   // should run after fieldReferencesFilter and userFilter
   unorderedListsFilter,
