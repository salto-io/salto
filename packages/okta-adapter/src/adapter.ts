/*
 *                      Copyright 2024 Salto Labs Ltd.
 *
 * Licensed under the Apache License, Version 2.0 (the "License");
 * you may not use this file except in compliance with
 * the License.  You may obtain a copy of the License at
 *
 *     http://www.apache.org/licenses/LICENSE-2.0
 *
 * Unless required by applicable law or agreed to in writing, software
 * distributed under the License is distributed on an "AS IS" BASIS,
 * WITHOUT WARRANTIES OR CONDITIONS OF ANY KIND, either express or implied.
 * See the License for the specific language governing permissions and
 * limitations under the License.
 */
import _ from 'lodash'
import {
  Element,
  FetchResult,
  AdapterOperations,
  DeployResult,
  InstanceElement,
  TypeMap,
  isObjectType,
  FetchOptions,
  DeployOptions,
  Change,
  isInstanceChange,
  ElemIdGetter,
  ReadOnlyElementsSource,
  getChangeData,
  ProgressReporter,
  isInstanceElement,
  FixElementsFunc,
} from '@salto-io/adapter-api'
import {
  config as configUtils,
  definitions,
  elements as elementUtils,
  client as clientUtils,
  combineElementFixers,
  resolveChangeElement,
  fetch as fetchUtils,
  openapi,
  restoreChangeElement,
} from '@salto-io/adapter-components'
import { applyFunctionToChangeData, logDuration } from '@salto-io/adapter-utils'
import { logger } from '@salto-io/logging'
import { collections, objects } from '@salto-io/lowerdash'
import OktaClient from './client/client'
import changeValidator from './change_validators'
import {
  OktaConfig,
  API_DEFINITIONS_CONFIG,
  CLIENT_CONFIG,
  configType,
  FETCH_CONFIG,
  getSupportedTypes,
} from './config'
import fetchCriteria from './fetch_criteria'
import { paginate } from './client/pagination'
import { dependencyChanger } from './dependency_changers'
import { FilterCreator, Filter, filtersRunner } from './filter'
import commonFilters from './filters/common'
import fieldReferencesFilter from './filters/field_references'
import urlReferencesFilter from './filters/url_references'
import defaultDeployFilter from './filters/default_deploy'
import appDeploymentFilter from './filters/app_deployment'
import standardRolesFilter from './filters/standard_roles'
import userTypeFilter from './filters/user_type'
import userSchemaFilter from './filters/user_schema'
import oktaExpressionLanguageFilter from './filters/expression_language'
import accessPolicyRuleConstraintsFilter from './filters/access_policy_rule_constraints'
import defaultPolicyRuleDeployment from './filters/default_rule_deployment'
import authorizationRuleFilter from './filters/authorization_server_rule'
import privateApiDeployFilter from './filters/private_api_deploy'
import profileEnrollmentAttributesFilter from './filters/profile_enrollment_attributes'
import deleteFieldsFilter from './filters/delete_fields'
import userFilter from './filters/user'
import serviceUrlFilter from './filters/service_url'
import schemaFieldsRemovalFilter from './filters/schema_field_removal'
import appLogoFilter from './filters/app_logo'
import brandThemeAdditionFilter from './filters/brand_theme_addition'
import brandThemeRemovalFilter from './filters/brand_theme_removal'
import brandThemeFilesFilter from './filters/brand_theme_files'
import groupMembersFilter from './filters/group_members'
import unorderedListsFilter from './filters/unordered_lists'
import addAliasFilter from './filters/add_alias'
import profileMappingPropertiesFilter from './filters/profile_mapping_properties'
import profileMappingAdditionFilter from './filters/profile_mapping_addition'
import profileMappingRemovalFilter from './filters/profile_mapping_removal'
import omitAuthenticatorMappingFilter from './filters/omit_authenticator_mapping'
import policyPrioritiesFilter from './filters/policy_priority'
import groupPushFilter from './filters/group_push'
import addImportantValues from './filters/add_important_values'
import groupPushPathFilter from './filters/group_push_path'
import renameDefaultAccessPolicy from './filters/rename_default_access_policy'
import domainParentFilter from './filters/domain_parent'
import {
  APP_LOGO_TYPE_NAME,
  BRAND_LOGO_TYPE_NAME,
  FAV_ICON_TYPE_NAME,
  OKTA,
  POLICY_PRIORITY_TYPE_NAMES,
  POLICY_RULE_PRIORITY_TYPE_NAMES,
} from './constants'
import { getLookUpName } from './reference_mapping'
import { User, getUsers, getUsersFromInstances } from './user_utils'
import { isClassicEngineOrg } from './utils'
import { createFixElementFunctions } from './fix_elements'

const { awu } = collections.asynciterable

const { getAllInstances } = elementUtils.swagger
const { getAllElements } = elementUtils.ducktype
const { computeGetArgs } = fetchUtils.resource
const { findDataField } = elementUtils
const { createPaginator } = clientUtils
const log = logger(module)

const DEFAULT_FILTERS = [
  renameDefaultAccessPolicy,
  standardRolesFilter,
  deleteFieldsFilter,
  userTypeFilter,
  userSchemaFilter,
  omitAuthenticatorMappingFilter,
  profileMappingPropertiesFilter,
  authorizationRuleFilter,
  // should run before fieldReferencesFilter
  urlReferencesFilter,
  userFilter,
  groupMembersFilter,
  groupPushFilter,
  oktaExpressionLanguageFilter,
  profileEnrollmentAttributesFilter,
  addImportantValues,
  accessPolicyRuleConstraintsFilter,
  defaultPolicyRuleDeployment,
  schemaFieldsRemovalFilter,
  appLogoFilter,
  brandThemeAdditionFilter,
  brandThemeRemovalFilter,
  brandThemeFilesFilter,
  fieldReferencesFilter,
  // should run after fieldReferencesFilter
<<<<<<< HEAD
  domainParentFilter,
  // should run after fieldReferencesFilter
  policyRulePrioritiesFilter,
  // should run after fieldReferencesFilter
=======
  policyPrioritiesFilter,
>>>>>>> b0ddcc24
  addAliasFilter,
  // should run after fieldReferencesFilter and userFilter
  unorderedListsFilter,
  // should run before appDeploymentFilter and after userSchemaFilter
  serviceUrlFilter,
  appDeploymentFilter,
  profileMappingAdditionFilter,
  profileMappingRemovalFilter,
  // should run after fieldReferences
  ...Object.values(commonFilters),
  // should run after commonFilters,
  groupPushPathFilter,
  // should run last
  privateApiDeployFilter,
  defaultDeployFilter,
]

const SKIP_RESOLVE_TYPE_NAMES = [
  APP_LOGO_TYPE_NAME,
  BRAND_LOGO_TYPE_NAME,
  FAV_ICON_TYPE_NAME,
  ...POLICY_RULE_PRIORITY_TYPE_NAMES,
  ...POLICY_PRIORITY_TYPE_NAMES,
]

export interface OktaAdapterParams {
  filterCreators?: FilterCreator[]
  client: OktaClient
  config: OktaConfig
  configInstance?: InstanceElement
  getElemIdFunc?: ElemIdGetter
  elementsSource: ReadOnlyElementsSource
  isOAuthLogin: boolean
  adminClient?: OktaClient
}

export default class OktaAdapter implements AdapterOperations {
  private createFiltersRunner: (usersPromise?: Promise<User[]>) => Required<Filter>
  private client: OktaClient
  private userConfig: OktaConfig
  private configInstance?: InstanceElement
  private paginator: clientUtils.Paginator
  private getElemIdFunc?: ElemIdGetter
  private fetchQuery: elementUtils.query.ElementQuery
  private isOAuthLogin: boolean
  private adminClient?: OktaClient
  private fixElementsFunc: FixElementsFunc

  public constructor({
    filterCreators = DEFAULT_FILTERS,
    client,
    getElemIdFunc,
    config,
    configInstance,
    elementsSource,
    isOAuthLogin,
    adminClient,
  }: OktaAdapterParams) {
    this.userConfig = config
    this.configInstance = configInstance
    this.getElemIdFunc = getElemIdFunc
    this.client = client
    this.adminClient = adminClient
    this.isOAuthLogin = isOAuthLogin
    const paginator = createPaginator({
      client: this.client,
      paginationFuncCreator: paginate,
    })

    this.fetchQuery = elementUtils.query.createElementQuery(this.userConfig.fetch, fetchCriteria)

    this.paginator = paginator

    const filterContext = {}
    this.createFiltersRunner = usersPromise =>
      filtersRunner(
        {
          client,
          paginator,
          config: this.userConfig,
          getElemIdFunc,
          elementsSource,
          fetchQuery: this.fetchQuery,
          adapterContext: filterContext,
          adminClient,
          usersPromise,
        },
        filterCreators,
        objects.concatObjects,
      )
    this.fixElementsFunc = combineElementFixers(createFixElementFunctions({ client, config, elementsSource }))
  }

  @logDuration('generating types from swagger')
  private async getSwaggerTypes(): Promise<{
    allTypes: TypeMap
    parsedConfigs: Record<string, configUtils.RequestableTypeSwaggerConfig>
  }> {
    return openapi.generateTypes(OKTA, this.userConfig[API_DEFINITIONS_CONFIG])
  }

  @logDuration('generating instances from service')
  private async getSwaggerInstances(
    allTypes: TypeMap,
    parsedConfigs: Record<string, configUtils.RequestableTypeSwaggerConfig>,
  ): Promise<fetchUtils.FetchElements<InstanceElement[]>> {
    const updatedApiDefinitionsConfig = {
      ...this.userConfig.apiDefinitions,
      types: {
        ...parsedConfigs,
        ..._.mapValues(this.userConfig.apiDefinitions.types, (def, typeName) => ({
          ...parsedConfigs[typeName],
          ...def,
        })),
      },
    }
    return getAllInstances({
      paginator: this.paginator,
      objectTypes: _.pickBy(allTypes, isObjectType),
      apiConfig: updatedApiDefinitionsConfig,
      fetchQuery: this.fetchQuery,
      supportedTypes: this.userConfig.apiDefinitions.supportedTypes,
      getElemIdFunc: this.getElemIdFunc,
    })
  }

  private async getPrivateApiElements(): Promise<fetchUtils.FetchElements<Element[]>> {
    const { privateApiDefinitions } = this.userConfig
    if (this.isOAuthLogin && this.userConfig[CLIENT_CONFIG]?.usePrivateAPI) {
      log.warn(
        'Fetching private APIs is not supported for OAuth login, creating config suggestion to exclude private APIs',
      )
      return {
        elements: [],
        errors: [
          {
            message:
              'Salto could not access private API when connecting with OAuth. Group Push and Settings types could not be fetched',
            severity: 'Warning',
          },
        ],
        configChanges: [
          { type: 'disablePrivateAPI', reason: 'Private APIs can not be accessed when using OAuth login' },
        ],
      }
    }
    if (this.adminClient === undefined || this.userConfig[CLIENT_CONFIG]?.usePrivateAPI !== true) {
      return { elements: [] }
    }

    const paginator = createPaginator({
      client: this.adminClient,
      paginationFuncCreator: paginate,
    })

    return getAllElements({
      adapterName: OKTA,
      types: privateApiDefinitions.types,
      shouldAddRemainingTypes: false,
      supportedTypes: privateApiDefinitions.supportedTypes,
      fetchQuery: this.fetchQuery,
      paginator,
      nestedFieldFinder: findDataField,
      computeGetArgs,
      typeDefaults: privateApiDefinitions.typeDefaults,
      getElemIdFunc: this.getElemIdFunc,
    })
  }

  @logDuration('generating instances from service')
  private async getAllElements(progressReporter: ProgressReporter): Promise<fetchUtils.FetchElements<Element[]>> {
    progressReporter.reportProgress({ message: 'Fetching types' })
    const { allTypes, parsedConfigs } = await this.getSwaggerTypes()
    progressReporter.reportProgress({ message: 'Fetching instances' })
    const { errors, elements: instances } = await this.getSwaggerInstances(allTypes, parsedConfigs)

    const privateApiResult = await this.getPrivateApiElements()

    const elements = [...Object.values(allTypes), ...instances, ...privateApiResult.elements]
    return {
      elements,
      errors: (errors ?? []).concat(privateApiResult.errors ?? []),
      configChanges: privateApiResult.configChanges,
    }
  }

  private async handleClassicEngineOrg(): Promise<definitions.ConfigChangeSuggestion | undefined> {
    const { isClassicOrg: isClassicOrgByConfig } = this.userConfig[FETCH_CONFIG]
    const isClassicOrg = isClassicOrgByConfig ?? (await isClassicEngineOrg(this.client))
    if (isClassicOrg) {
      // update supported types to exclude types that are not supported in classic orgs
      this.userConfig[API_DEFINITIONS_CONFIG].supportedTypes = getSupportedTypes({
        isClassicOrg,
        supportedTypes: this.userConfig[API_DEFINITIONS_CONFIG].supportedTypes,
      })
      return {
        type: 'enableFetchFlag',
        value: 'isClassicOrg',
        reason:
          'We detected that your Okta organization is using the Classic Engine, therefore, certain types of data that are only compatible with newer versions were not fetched.',
      }
    }
    return undefined
  }

  @logDuration('fetching account configuration')
  async fetch({ progressReporter }: FetchOptions): Promise<FetchResult> {
    log.debug('going to fetch okta account configuration..')
    const { convertUsersIds, getUsersStrategy } = this.userConfig[FETCH_CONFIG]
    const classicOrgConfigSuggestion = await this.handleClassicEngineOrg()
    const { elements, errors, configChanges: getElementsConfigChanges } = await this.getAllElements(progressReporter)

    const usersPromise = convertUsersIds
      ? getUsers(
          this.paginator,
          getUsersStrategy === 'searchQuery'
            ? { userIds: getUsersFromInstances(elements.filter(isInstanceElement)), property: 'id' }
            : undefined,
        )
      : undefined

    log.debug('going to run filters on %d fetched elements', elements.length)
    progressReporter.reportProgress({ message: 'Running filters for additional information' })
    const filterResult = (await this.createFiltersRunner(usersPromise).onFetch(elements)) || {}

    const configChanges = (getElementsConfigChanges ?? []).concat(classicOrgConfigSuggestion ?? [])
    const updatedConfig =
      !_.isEmpty(configChanges) && this.configInstance
        ? definitions.getUpdatedConfigFromConfigChanges({
            configChanges,
            currentConfig: this.configInstance,
            configType,
          })
        : undefined
    return {
      elements,
      errors: (errors ?? []).concat(filterResult.errors ?? []),
      updatedConfig,
    }
  }

  /**
   * Deploy configuration elements to the given account.
   */
  @logDuration('deploying account configuration')
  async deploy({ changeGroup }: DeployOptions): Promise<DeployResult> {
    const changesToDeploy = await Promise.all(
      changeGroup.changes
        .filter(isInstanceChange)
        .map(change => applyFunctionToChangeData<Change<InstanceElement>>(change, instance => instance.clone())),
    )

    const resolvedChanges = await awu(changesToDeploy)
      .map(async change =>
        SKIP_RESOLVE_TYPE_NAMES.includes(getChangeData(change).elemID.typeName)
          ? change
          : resolveChangeElement(change, getLookUpName),
      )
      .toArray()
    const runner = this.createFiltersRunner()
    await runner.preDeploy(resolvedChanges)

    const {
      deployResult: { appliedChanges, errors },
    } = await runner.deploy(resolvedChanges)

    const appliedChangesBeforeRestore = [...appliedChanges]
    await runner.onDeploy(appliedChangesBeforeRestore)

    const sourceChanges = _.keyBy(changesToDeploy, change => getChangeData(change).elemID.getFullName())

    const restoredAppliedChanges = await awu(appliedChangesBeforeRestore)
      .map(change => restoreChangeElement(change, sourceChanges, getLookUpName))
      .toArray()

    return {
      appliedChanges: restoredAppliedChanges,
      errors,
    }
  }

  public get deployModifiers(): AdapterOperations['deployModifiers'] {
    return {
      changeValidator: changeValidator({
        client: this.client,
        config: this.userConfig,
      }),
      dependencyChanger,
    }
  }

  fixElements: FixElementsFunc = elements => this.fixElementsFunc(elements)
}<|MERGE_RESOLUTION|>--- conflicted
+++ resolved
@@ -144,14 +144,9 @@
   brandThemeFilesFilter,
   fieldReferencesFilter,
   // should run after fieldReferencesFilter
-<<<<<<< HEAD
   domainParentFilter,
   // should run after fieldReferencesFilter
-  policyRulePrioritiesFilter,
   // should run after fieldReferencesFilter
-=======
-  policyPrioritiesFilter,
->>>>>>> b0ddcc24
   addAliasFilter,
   // should run after fieldReferencesFilter and userFilter
   unorderedListsFilter,
