/*
 *                      Copyright 2024 Salto Labs Ltd.
 *
 * Licensed under the Apache License, Version 2.0 (the "License");
 * you may not use this file except in compliance with
 * the License.  You may obtain a copy of the License at
 *
 *     http://www.apache.org/licenses/LICENSE-2.0
 *
 * Unless required by applicable law or agreed to in writing, software
 * distributed under the License is distributed on an "AS IS" BASIS,
 * WITHOUT WARRANTIES OR CONDITIONS OF ANY KIND, either express or implied.
 * See the License for the specific language governing permissions and
 * limitations under the License.
 */
import Joi from 'joi'
import _ from 'lodash'
import { createSchemeGuard, getInstancesFromElementSource } from '@salto-io/adapter-utils'
import { logger } from '@salto-io/logging'
import {
  ChangeValidator,
  getChangeData,
  isInstanceChange,
  isModificationChange,
  isReferenceExpression,
  InstanceElement,
  ReferenceExpression,
} from '@salto-io/adapter-api'
import { AUTHENTICATOR_TYPE_NAME, MFA_POLICY_TYPE_NAME } from '../constants'
<<<<<<< HEAD
import { isDeactivation } from '../deployment'
=======
import { isDeactivation } from '../deprecated_deployment'
>>>>>>> d578861a

const log = logger(module)

type PolicyToAuthenticator = {
  policyName: string
  authenticatorId: string
}

type Authenticator = {
  key: ReferenceExpression
  enroll: {
    self: string
  }
}

const AUTHENTICATORS_SCHEMA = Joi.array()
  .items(
    Joi.object({
      key: Joi.required(),
      enroll: Joi.object({
        self: Joi.string().required(),
      })
        .unknown()
        .required(),
    }).unknown(true),
  )
  .required()

export const areAuthenticators = createSchemeGuard<Authenticator[]>(
  AUTHENTICATORS_SCHEMA,
  'Received an invalid value for authenticators',
)

// Options are taken from: https://developer.okta.com/docs/reference/api/policy/#policy-factor-enroll-object
const ENABLED_AUTHENTICATORS = ['OPTIONAL', 'REQUIRED']

const getAutheticatorsForPolicy = (instance: InstanceElement): PolicyToAuthenticator[] => {
  const authenticators = instance.value.settings?.authenticators
  if (!areAuthenticators(authenticators)) {
    log.warn(`Received invalid authenticator for instance ${instance.elemID.getFullName()}`)
    return []
  }
  return (
    authenticators
      // Indicates the authenticator is enabled for this policy
      .filter(authenticator => ENABLED_AUTHENTICATORS.includes(authenticator.enroll.self))
      .map(authenticator => authenticator.key)
      .filter(isReferenceExpression)
      .map(ref => ref.elemID.getFullName())
      .map(authenticatorId => ({ policyName: instance.elemID.name, authenticatorId }))
  )
}

/**
 * Don't deactivate Authenticator if it's enabled in MFA policy
 */
export const enabledAuthenticatorsValidator: ChangeValidator = async (changes, elementSource) => {
  if (elementSource === undefined) {
    log.error('Failed to run enabledAuthenticatorsValidator because element source is undefined')
    return []
  }
  const deactivatedAuthenticators = changes
    .filter(isInstanceChange)
    .filter(isModificationChange)
    .filter(change => getChangeData(change).elemID.typeName === AUTHENTICATOR_TYPE_NAME)
    .filter(change =>
      isDeactivation({ before: change.data.before.value.status, after: change.data.after.value.status }),
    )
    .map(getChangeData)

  if (_.isEmpty(deactivatedAuthenticators)) {
    return []
  }

  const mfaPolicies = await getInstancesFromElementSource(elementSource, [MFA_POLICY_TYPE_NAME])

  const authenticatorToPolicies = _.groupBy(
    mfaPolicies.flatMap(policy => getAutheticatorsForPolicy(policy)),
    authenticatorToPolicy => authenticatorToPolicy.authenticatorId,
  )

  return deactivatedAuthenticators
    .filter(instance => authenticatorToPolicies[instance.elemID.getFullName()] !== undefined)
    .map(instance => {
      const relevantPolicies = authenticatorToPolicies[instance.elemID.getFullName()].map(obj => obj.policyName)
      return {
        elemID: instance.elemID,
        severity: 'Error',
        message: 'Cannot deactivate authenticator because it is enabled in one or more MultifactorEnrollmentPolicy',
        detailedMessage: `This authenticator is enabled in the following MultifactorEnrollmentPolicy elements: ${relevantPolicies.join(', ')}. Please disable the authenticator in these policies before deactivating it.`,
      }
    })
}<|MERGE_RESOLUTION|>--- conflicted
+++ resolved
@@ -27,11 +27,7 @@
   ReferenceExpression,
 } from '@salto-io/adapter-api'
 import { AUTHENTICATOR_TYPE_NAME, MFA_POLICY_TYPE_NAME } from '../constants'
-<<<<<<< HEAD
-import { isDeactivation } from '../deployment'
-=======
 import { isDeactivation } from '../deprecated_deployment'
->>>>>>> d578861a
 
 const log = logger(module)
 
