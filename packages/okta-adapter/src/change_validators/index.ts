/*
 * Copyright 2024 Salto Labs Ltd.
 * Licensed under the Salto Terms of Use (the "License");
 * You may not use this file except in compliance with the License.  You may obtain a copy of the License at https://www.salto.io/terms-of-use
 *
 * CERTAIN THIRD PARTY SOFTWARE MAY BE CONTAINED IN PORTIONS OF THE SOFTWARE. See NOTICE FILE AT https://github.com/salto-io/salto/blob/main/NOTICES
 */
import _ from 'lodash'
import { ChangeValidator } from '@salto-io/adapter-api'
import { deployment, elements as elementsUtils, definitions as definitionUtils } from '@salto-io/adapter-components'
import { groupRuleStatusValidator } from './group_rule_status'
import { groupRuleActionsValidator } from './group_rule_actions'
import { groupPushToApplicationUniquenessValidator } from './group_push_to_application_uniqueness'
import { defaultPoliciesValidator } from './default_policies'
import { customApplicationStatusValidator } from './custom_application_status'
import { appGroupValidator } from './app_group'
import { userTypeAndSchemaValidator } from './user_type_and_schema'
import { appIntegrationSetupValidator } from './app_integration_setup'
import { assignedAccessPoliciesValidator } from './assigned_policies'
import { enabledAuthenticatorsValidator } from './enabled_authenticators'
import { usersValidator } from './user'
import { appWithGroupPushValidator } from './app_with_group_push'
import { appUserSchemaWithInactiveAppValidator } from './app_schema_with_inactive_app'
import { schemaBaseChangesValidator } from './app_user_schema_base_properties'
import { appGroupAssignmentValidator } from './app_group_assignments'
import { appUrlsValidator } from './app_urls'
import { profileMappingRemovalValidator } from './profile_mapping_removal'
import { brandRemovalValidator } from './brand_removal'
import { appUserSchemaRemovalValidator } from './app_user_schema_removal'
import { domainAdditionValidator } from './domain_addition'
import { domainModificationValidator } from './domain_modification'
import { dynamicOSVersionFeatureValidator } from './dynamic_os_version_feature'
import { brandThemeRemovalValidator } from './brand_theme_removal'
import { userStatusValidator } from './user_status'
import { disabledAuthenticatorsInMfaPolicyValidator } from './disabled_authenticators_in_mfa'
import { oidcIdentityProviderValidator } from './oidc_idp'
<<<<<<< HEAD
import { emailDomainAdditionValidator } from './email_domain_addition'
=======
import { everyoneGroupAssignments } from './everyone_group_assignments'
>>>>>>> e983e4ad
import OktaClient from '../client/client'
import {
  API_DEFINITIONS_CONFIG,
  DEPLOY_CONFIG,
  OldOktaDefinitionsConfig,
  PRIVATE_API_DEFINITIONS_CONFIG,
} from '../config'
import { OktaUserConfig, ChangeValidatorName } from '../user_config'
import { OktaOptions } from '../definitions/types'
import { BRAND_LOGO_TYPE_NAME, FAV_ICON_TYPE_NAME } from '../constants'

const {
  createCheckDeploymentBasedOnConfigValidator,
  createCheckDeploymentBasedOnDefinitionsValidator,
  getDefaultChangeValidators,
  createChangeValidator,
} = deployment.changeValidators

export default ({
  client,
  userConfig,
  fetchQuery,
  definitions,
  oldApiDefsConfig,
}: {
  client: OktaClient
  userConfig: OktaUserConfig
  fetchQuery: elementsUtils.query.ElementQuery
  definitions: definitionUtils.ApiDefinitions<OktaOptions>
  oldApiDefsConfig: OldOktaDefinitionsConfig
}): ChangeValidator => {
  const typesDeployedWithOldInfra = [
    ...Object.keys(oldApiDefsConfig[API_DEFINITIONS_CONFIG].types),
    ...Object.keys(oldApiDefsConfig[PRIVATE_API_DEFINITIONS_CONFIG].types),
  ]
  const typesHandledByFilters = [FAV_ICON_TYPE_NAME, BRAND_LOGO_TYPE_NAME]
  const typesDeployedWithNewInfra = definitionUtils.queryWithDefault(definitions.deploy?.instances ?? {}).allKeys()
  const validators: Record<ChangeValidatorName, ChangeValidator> = {
    ...getDefaultChangeValidators(),
    createCheckDeploymentBasedOnConfig: createCheckDeploymentBasedOnConfigValidator({
      typesConfig: _.merge(
        oldApiDefsConfig[API_DEFINITIONS_CONFIG].types,
        oldApiDefsConfig[PRIVATE_API_DEFINITIONS_CONFIG].types,
      ),
      typesWithNoDeploy: [...typesDeployedWithNewInfra, ...typesHandledByFilters],
    }),
    createCheckDeploymentBasedOnDefinitions: createCheckDeploymentBasedOnDefinitionsValidator<OktaOptions>({
      deployDefinitions: definitions.deploy ?? { instances: {} },
      typesWithNoDeploy: [...typesDeployedWithOldInfra, ...typesHandledByFilters],
    }),
    appGroup: appGroupValidator,
    groupRuleStatus: groupRuleStatusValidator,
    groupRuleActions: groupRuleActionsValidator,
    defaultPolicies: defaultPoliciesValidator,
    customApplicationStatus: customApplicationStatusValidator,
    userTypeAndSchema: userTypeAndSchemaValidator,
    appIntegrationSetup: appIntegrationSetupValidator(client),
    assignedAccessPolicies: assignedAccessPoliciesValidator,
    enabledAuthenticators: enabledAuthenticatorsValidator,
    users: usersValidator(client, userConfig, fetchQuery),
    appUserSchemaWithInactiveApp: appUserSchemaWithInactiveAppValidator,
    schemaBaseChanges: schemaBaseChangesValidator,
    appWithGroupPush: appWithGroupPushValidator,
    groupPushToApplicationUniqueness: groupPushToApplicationUniquenessValidator,
    appGroupAssignment: appGroupAssignmentValidator,
    appUrls: appUrlsValidator,
    profileMappingRemoval: profileMappingRemovalValidator,
    brandRemoval: brandRemovalValidator,
    dynamicOSVersion: dynamicOSVersionFeatureValidator,
    brandThemeRemoval: brandThemeRemovalValidator,
    appUserSchemaRemoval: appUserSchemaRemovalValidator,
    domainAddition: domainAdditionValidator,
    domainModification: domainModificationValidator,
    userStatusChanges: userStatusValidator,
    disabledAuthenticatorsInMfaPolicy: disabledAuthenticatorsInMfaPolicyValidator,
    oidcIdentityProvider: oidcIdentityProviderValidator,
<<<<<<< HEAD
    emailDomainAddition: emailDomainAdditionValidator,
=======
    everyoneGroupAssignments,
>>>>>>> e983e4ad
  }

  return createChangeValidator({
    validators,
    validatorsActivationConfig: userConfig[DEPLOY_CONFIG]?.changeValidators,
  })
}<|MERGE_RESOLUTION|>--- conflicted
+++ resolved
@@ -34,11 +34,8 @@
 import { userStatusValidator } from './user_status'
 import { disabledAuthenticatorsInMfaPolicyValidator } from './disabled_authenticators_in_mfa'
 import { oidcIdentityProviderValidator } from './oidc_idp'
-<<<<<<< HEAD
+import { everyoneGroupAssignments } from './everyone_group_assignments'
 import { emailDomainAdditionValidator } from './email_domain_addition'
-=======
-import { everyoneGroupAssignments } from './everyone_group_assignments'
->>>>>>> e983e4ad
 import OktaClient from '../client/client'
 import {
   API_DEFINITIONS_CONFIG,
@@ -115,11 +112,8 @@
     userStatusChanges: userStatusValidator,
     disabledAuthenticatorsInMfaPolicy: disabledAuthenticatorsInMfaPolicyValidator,
     oidcIdentityProvider: oidcIdentityProviderValidator,
-<<<<<<< HEAD
+    everyoneGroupAssignments,
     emailDomainAddition: emailDomainAdditionValidator,
-=======
-    everyoneGroupAssignments,
->>>>>>> e983e4ad
   }
 
   return createChangeValidator({
