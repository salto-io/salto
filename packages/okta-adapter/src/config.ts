--- conflicted
+++ resolved
@@ -311,75 +311,6 @@
       },
     },
   },
-<<<<<<< HEAD
-  Domain: {
-    transformation: {
-      extendsParentId: true,
-      idFields: ['domain'],
-      serviceIdField: 'id',
-      fieldsToHide: [{ fieldName: 'id' }],
-      fieldsToOmit: DEFAULT_FIELDS_TO_OMIT.concat({ fieldName: '_links' }),
-    },
-    deployRequests: {
-      add: {
-        url: '/api/v1/domains',
-        method: 'post',
-      },
-      modify: {
-        url: '/api/v1/domains/{domainId}',
-        method: 'put',
-        urlParamsToFields: {
-          domainId: 'id',
-        },
-      },
-      remove: {
-        url: '/api/v1/domains/{domainId}',
-        method: 'delete',
-        urlParamsToFields: {
-          domainId: 'id',
-        },
-        omitRequestBody: true,
-      },
-    },
-  },
-  'api__v1__email_domains@uuuub': {
-    request: {
-      url: '/api/v1/email-domains',
-    },
-    transformation: {
-      dataField: '.',
-    },
-  },
-  EmailDomain: {
-    transformation: {
-      idFields: ['displayName'],
-      serviceIdField: 'id',
-      fieldsToHide: [{ fieldName: 'id' }],
-    },
-    deployRequests: {
-      add: {
-        url: '/api/v1/email-domains',
-        method: 'post',
-      },
-      modify: {
-        url: '/api/v1/email-domains/{domainId}',
-        method: 'put',
-        urlParamsToFields: {
-          domainId: 'id',
-        },
-      },
-      remove: {
-        url: '/api/v1/email-domains/{domainId}',
-        method: 'delete',
-        urlParamsToFields: {
-          domainId: 'id',
-        },
-        omitRequestBody: true,
-      },
-    },
-  },
-=======
->>>>>>> 30a6e4e7
   OrgSetting: {
     deployRequests: {
       modify: {
@@ -775,105 +706,6 @@
 export const OLD_API_DEFINITIONS_CONFIG: OldOktaDefinitionsConfig = {
   [API_DEFINITIONS_CONFIG]: DEFAULT_API_DEFINITIONS,
   [PRIVATE_API_DEFINITIONS_CONFIG]: DUCKTYPE_API_DEFINITIONS,
-<<<<<<< HEAD
-  [CLIENT_CONFIG]: {
-    usePrivateAPI: true,
-  },
-  [DEPLOY_CONFIG]: {
-    changeValidators: {
-      appUrls: DEFAULT_APP_URLS_VALIDATOR_VALUE,
-    },
-  },
-}
-
-const CLASSIC_ENGINE_UNSUPPORTED_TYPES = [
-  DEVICE_ASSURANCE,
-  AUTHENTICATOR_TYPE_NAME,
-  ACCESS_POLICY_TYPE_NAME,
-  PROFILE_ENROLLMENT_POLICY_TYPE_NAME,
-]
-
-export const getSupportedTypes = ({
-  isClassicOrg,
-  supportedTypes,
-}: {
-  isClassicOrg: boolean
-  supportedTypes: Record<string, string[]>
-}): Record<string, string[]> =>
-  isClassicOrg ? _.omit(supportedTypes, CLASSIC_ENGINE_UNSUPPORTED_TYPES) : supportedTypes
-
-export type ChangeValidatorName =
-  | 'createCheckDeploymentBasedOnConfig'
-  | 'application'
-  | 'appGroup'
-  | 'groupRuleStatus'
-  | 'groupRuleActions'
-  | 'defaultPolicies'
-  | 'customApplicationStatus'
-  | 'userTypeAndSchema'
-  | 'appIntegrationSetup'
-  | 'assignedAccessPolicies'
-  | 'groupSchemaModifyBase'
-  | 'enabledAuthenticators'
-  | 'users'
-  | 'appUserSchemaWithInactiveApp'
-  | 'appWithGroupPush'
-  | 'groupPushToApplicationUniqueness'
-  | 'appGroupAssignment'
-  | 'appUrls'
-  | 'profileMappingRemoval'
-  | 'brandRemoval'
-  | 'dynamicOSVersion'
-  | 'brandThemeRemoval'
-  | 'appUserSchemaRemoval'
-  | 'domainAddition'
-  | 'domainModification'
-  | 'emailDomainAddition'
-
-type ChangeValidatorConfig = Partial<Record<ChangeValidatorName, boolean>>
-
-const changeValidatorConfigType = createMatchingObjectType<ChangeValidatorConfig>({
-  elemID: new ElemID(OKTA, 'changeValidatorConfig'),
-  fields: {
-    createCheckDeploymentBasedOnConfig: { refType: BuiltinTypes.BOOLEAN },
-    application: { refType: BuiltinTypes.BOOLEAN },
-    appGroup: { refType: BuiltinTypes.BOOLEAN },
-    groupRuleStatus: { refType: BuiltinTypes.BOOLEAN },
-    groupRuleActions: { refType: BuiltinTypes.BOOLEAN },
-    defaultPolicies: { refType: BuiltinTypes.BOOLEAN },
-    customApplicationStatus: { refType: BuiltinTypes.BOOLEAN },
-    userTypeAndSchema: { refType: BuiltinTypes.BOOLEAN },
-    appIntegrationSetup: { refType: BuiltinTypes.BOOLEAN },
-    assignedAccessPolicies: { refType: BuiltinTypes.BOOLEAN },
-    groupSchemaModifyBase: { refType: BuiltinTypes.BOOLEAN },
-    enabledAuthenticators: { refType: BuiltinTypes.BOOLEAN },
-    users: { refType: BuiltinTypes.BOOLEAN },
-    appUserSchemaWithInactiveApp: { refType: BuiltinTypes.BOOLEAN },
-    appWithGroupPush: { refType: BuiltinTypes.BOOLEAN },
-    groupPushToApplicationUniqueness: { refType: BuiltinTypes.BOOLEAN },
-    appGroupAssignment: { refType: BuiltinTypes.BOOLEAN },
-    appUrls: { refType: BuiltinTypes.BOOLEAN },
-    profileMappingRemoval: { refType: BuiltinTypes.BOOLEAN },
-    brandRemoval: { refType: BuiltinTypes.BOOLEAN },
-    dynamicOSVersion: { refType: BuiltinTypes.BOOLEAN },
-    brandThemeRemoval: { refType: BuiltinTypes.BOOLEAN },
-    appUserSchemaRemoval: { refType: BuiltinTypes.BOOLEAN },
-    domainAddition: { refType: BuiltinTypes.BOOLEAN },
-    domainModification: { refType: BuiltinTypes.BOOLEAN },
-    emailDomainAddition: { refType: BuiltinTypes.BOOLEAN },
-  },
-  annotations: {
-    [CORE_ANNOTATIONS.ADDITIONAL_PROPERTIES]: false,
-  },
-})
-
-const createClientConfigType = (): ObjectType => {
-  const rateLimitBufferField = { rateLimitBuffer: { refType: BuiltinTypes.NUMBER } }
-  const configType = definitions.createClientConfigType(OKTA, undefined, rateLimitBufferField)
-  configType.fields.usePrivateAPI = new Field(configType, 'usePrivateAPI', BuiltinTypes.BOOLEAN)
-  return configType
-=======
->>>>>>> 30a6e4e7
 }
 
 export type FilterContext = OldOktaDefinitionsConfig