/*
*                      Copyright 2023 Salto Labs Ltd.
*
* Licensed under the Apache License, Version 2.0 (the "License");
* you may not use this file except in compliance with
* the License.  You may obtain a copy of the License at
*
*     http://www.apache.org/licenses/LICENSE-2.0
*
* Unless required by applicable law or agreed to in writing, software
* distributed under the License is distributed on an "AS IS" BASIS,
* WITHOUT WARRANTIES OR CONDITIONS OF ANY KIND, either express or implied.
* See the License for the specific language governing permissions and
* limitations under the License.
*/
import _ from 'lodash'
import { ElemID, CORE_ANNOTATIONS, ActionName, BuiltinTypes, ObjectType, Field } from '@salto-io/adapter-api'
import { createMatchingObjectType } from '@salto-io/adapter-utils'
import { client as clientUtils, config as configUtils, elements } from '@salto-io/adapter-components'
import { ACCESS_POLICY_TYPE_NAME, CUSTOM_NAME_FIELD, IDP_POLICY_TYPE_NAME, MFA_POLICY_TYPE_NAME, OKTA, PASSWORD_POLICY_TYPE_NAME, PROFILE_ENROLLMENT_POLICY_TYPE_NAME, SIGN_ON_POLICY_TYPE_NAME } from './constants'

type UserDeployConfig = configUtils.UserDeployConfig
const {
  createUserFetchConfigType,
  createSwaggerAdapterApiConfigType,
  createDucktypeAdapterApiConfigType,
  createUserDeployConfigType,
} = configUtils

export const CLIENT_CONFIG = 'client'
export const FETCH_CONFIG = 'fetch'
export const DEPLOY_CONFIG = 'deploy'
export const API_DEFINITIONS_CONFIG = 'apiDefinitions'
export const PRIVATE_API_DEFINITIONS_CONFIG = 'privateApiDefinitions'

export type OktaClientConfig = clientUtils.ClientBaseConfig<clientUtils.ClientRateLimitConfig> & {
  usePrivateAPI: boolean
}
export type OktaStatusActionName = 'activate' | 'deactivate'
export type OktaActionName = ActionName | OktaStatusActionName
export type OktaFetchConfig = configUtils.UserFetchConfig & {
  convertUsersIds?: boolean
  enableMissingReferences?: boolean
<<<<<<< HEAD
  rateLimitBuffer?: number
=======
  includeGroupMemberships?: boolean
>>>>>>> e3783e0e
}

export type OktaSwaggerApiConfig = configUtils.AdapterSwaggerApiConfig<OktaActionName>
export type OktaDuckTypeApiConfig = configUtils.AdapterDuckTypeApiConfig

export type OktaConfig = {
  [CLIENT_CONFIG]?: OktaClientConfig
  [FETCH_CONFIG]: OktaFetchConfig
  [API_DEFINITIONS_CONFIG]: OktaSwaggerApiConfig
  [PRIVATE_API_DEFINITIONS_CONFIG]: OktaDuckTypeApiConfig
  [DEPLOY_CONFIG]?: UserDeployConfig
}

const DEFAULT_ID_FIELDS = ['name']
const DEFAULT_FIELDS_TO_OMIT: configUtils.FieldToOmitType[] = [
  { fieldName: 'created' },
  { fieldName: 'lastUpdated' },
  { fieldName: 'createdBy' },
  { fieldName: 'lastUpdatedBy' },
]
const TRANSFORMATION_DEFAULTS: configUtils.TransformationDefaultConfig = {
  idFields: DEFAULT_ID_FIELDS,
  fieldsToOmit: DEFAULT_FIELDS_TO_OMIT,
  nestStandaloneInstances: true,
}

// Policy type is split to different kinds of policies
// The full list of policy types is taken from here:
// https://developer.okta.com/docs/reference/api/policy/#policy-types
type PolicyTypeNames = 'AccessPolicy' | 'IdentityProviderPolicy' | 'MultifactorEnrollmentPolicy' | 'OktaSignOnPolicy' | 'PasswordPolicy' | 'ProfileEnrollmentPolicy'

type PolicyParams = {
  queryParam: string
  ruleName: string
  policyServiceUrl: string
  ruleServiceUrl?: string
}

const POLICY_TYPE_NAME_TO_PARAMS: Record<PolicyTypeNames, PolicyParams> = {
  [ACCESS_POLICY_TYPE_NAME]: {
    queryParam: 'ACCESS_POLICY',
    ruleName: 'AccessPolicyRule',
    policyServiceUrl: '/admin/authn/authentication-policies#authentication-policies/policy/{id}/',
  },
  [IDP_POLICY_TYPE_NAME]: {
    queryParam: 'IDP_DISCOVERY',
    ruleName: 'IdentityProviderPolicyRule',
    policyServiceUrl: '/admin/access/identity-providers#',
    ruleServiceUrl: '/admin/access/identity-providers#rules',
  },
  [MFA_POLICY_TYPE_NAME]: {
    queryParam: 'MFA_ENROLL',
    ruleName: 'MultifactorEnrollmentPolicyRule',
    policyServiceUrl: '/admin/access/multifactor#policies',
  },
  [SIGN_ON_POLICY_TYPE_NAME]: {
    queryParam: 'OKTA_SIGN_ON',
    ruleName: 'OktaSignOnPolicyRule',
    policyServiceUrl: '/admin/access/policies',
  },
  [PASSWORD_POLICY_TYPE_NAME]: {
    queryParam: 'PASSWORD',
    ruleName: 'PasswordPolicyRule',
    policyServiceUrl: '/admin/access/authenticators/password',
  },
  [PROFILE_ENROLLMENT_POLICY_TYPE_NAME]: {
    queryParam: 'PROFILE_ENROLLMENT',
    ruleName: 'ProfileEnrollmentPolicyRule',
    policyServiceUrl: '/admin/authn/policies',
  },
}

const getPolicyItemsName = (policyName: string): string => (`${(policyName).slice(0, -1)}ies`)
const getPolicyRuleItemsName = (policyRuleName: string): string => (`${policyRuleName}s`)
const getPolicyConfig = (): OktaSwaggerApiConfig['types'] => {
  const policiesConfig = Object.entries(POLICY_TYPE_NAME_TO_PARAMS).map(([typeName, details]) => {
    const policyRuleConfig = {
      transformation: {
        serviceIdField: 'id',
        fieldsToHide: [{ fieldName: 'id' }],
        fieldTypeOverrides: [{ fieldName: '_links', fieldType: 'LinksSelf' }],
        fieldsToOmit: DEFAULT_FIELDS_TO_OMIT.concat({ fieldName: '_links' }),
        serviceUrl: details.ruleServiceUrl ?? details.policyServiceUrl,
      },
      deployRequests: {
        add: {
          url: '/api/v1/policies/{policyId}/rules',
          method: 'post',
          urlParamsToFields: {
            policyId: '_parent.0.id',
          },
        },
        modify: {
          url: '/api/v1/policies/{policyId}/rules/{ruleId}',
          method: 'put',
          urlParamsToFields: {
            policyId: '_parent.0.id',
            ruleId: 'id',
          },
        },
        remove: {
          url: '/api/v1/policies/{policyId}/rules/{ruleId}',
          method: 'delete',
          urlParamsToFields: {
            policyId: '_parent.0.id',
            ruleId: 'id',
          },
        },
        activate: {
          url: '/api/v1/policies/{policyId}/rules/{ruleId}/lifecycle/activate',
          method: 'post',
          urlParamsToFields: {
            policyId: '_parent.0.id',
            ruleId: 'id',
          },
        },
        deactivate: {
          url: '/api/v1/policies/{policyId}/rules/{ruleId}/lifecycle/deactivate',
          method: 'post',
          urlParamsToFields: {
            policyId: '_parent.0.id',
            ruleId: 'id',
          },
        },
      },
    }
    const policyDeployRequests = {
      add: {
        url: '/api/v1/policies',
        method: 'post',
      },
      modify: {
        url: '/api/v1/policies/{policyId}',
        method: 'put',
        urlParamsToFields: {
          policyId: 'id',
        },
      },
      remove: {
        url: '/api/v1/policies/{policyId}',
        method: 'delete',
        urlParamsToFields: {
          policyId: 'id',
        },
      },
      activate: {
        url: '/api/v1/policies/{policyId}/lifecycle/activate',
        method: 'post',
        urlParamsToFields: {
          policyId: 'id',
        },
      },
      deactivate: {
        url: '/api/v1/policies/{policyId}/lifecycle/deactivate',
        method: 'post',
        urlParamsToFields: {
          policyId: 'id',
        },
      },
    }
    if ([IDP_POLICY_TYPE_NAME, MFA_POLICY_TYPE_NAME].includes(typeName)) {
      _.set(
        policyRuleConfig.transformation,
        'fieldTypeOverrides',
        [
          { fieldName: '_links', fieldType: 'LinksSelf' },
          { fieldName: 'actions', fieldType: 'PolicyRuleActions' },
          { fieldName: 'conditions', fieldType: 'PolicyRuleConditions' },
        ]
      )
    }
    return {
      [getPolicyItemsName(typeName)]: {
        request: {
          url: '/api/v1/policies',
          queryParams: {
            type: details.queryParam,
          },
          recurseInto: [
            {
              type: getPolicyRuleItemsName(details.ruleName),
              toField: 'policyRules',
              context: [{ name: 'policyId', fromField: 'id' }],
            },
          ],
        },
        transformation: {
          fieldTypeOverrides: [{ fieldName: 'items', fieldType: `list<${typeName}>` }],
        },
      },
      [getPolicyRuleItemsName(details.ruleName)]: {
        request: {
          url: '/api/v1/policies/{policyId}/rules',
        },
        transformation: {
          dataField: '.',
          fieldTypeOverrides: [{ fieldName: 'items', fieldType: `list<${details.ruleName}>` }],
        },
      },
      [typeName]: {
        transformation: {
          serviceIdField: 'id',
          fieldsToHide: [{ fieldName: 'id' }],
          fieldsToOmit: DEFAULT_FIELDS_TO_OMIT.concat({ fieldName: '_links' }),
          fieldTypeOverrides: [{ fieldName: 'policyRules', fieldType: `list<${details.ruleName}>` }],
          standaloneFields: [{ fieldName: 'policyRules' }],
          serviceUrl: details.policyServiceUrl,
        },
        deployRequests: typeName !== IDP_POLICY_TYPE_NAME ? policyDeployRequests : undefined,
      },
      [details.ruleName]: policyRuleConfig,
    }
  })
  return Object.assign({}, ...policiesConfig)
}

const DEFAULT_TYPE_CUSTOMIZATIONS: OktaSwaggerApiConfig['types'] = {
  api__v1__groups: {
    request: {
      url: '/api/v1/groups',
      recurseInto: [
        {
          type: 'api__v1__groups___groupId___roles@uuuuuu_00123_00125uu',
          toField: 'roles',
          context: [{ name: 'groupId', fromField: 'id' }],
        },
      ],
    },
  },
  Group: {
    transformation: {
      fieldTypeOverrides: [
        { fieldName: 'roles', fieldType: 'list<RoleAssignment>' },
        { fieldName: 'source', fieldType: 'Group__source' },
      ],
      fieldsToHide: [
        { fieldName: 'id' },
      ],
      fieldsToOmit: DEFAULT_FIELDS_TO_OMIT.concat([
        { fieldName: 'lastMembershipUpdated' },
        { fieldName: '_links' },
      ]),
      idFields: ['profile.name'],
      serviceIdField: 'id',
      serviceUrl: '/admin/group/{id}',
      standaloneFields: [{ fieldName: 'roles' }],
      nestStandaloneInstances: false,
    },
    deployRequests: {
      add: {
        url: '/api/v1/groups',
        method: 'post',
      },
      modify: {
        url: '/api/v1/groups/{groupId}',
        method: 'put',
        urlParamsToFields: {
          groupId: 'id',
        },
      },
      remove: {
        url: '/api/v1/groups/{groupId}',
        method: 'delete',
        urlParamsToFields: {
          groupId: 'id',
        },
      },
    },
  },
  'api__v1__groups___groupId___roles@uuuuuu_00123_00125uu': {
    request: {
      url: '/api/v1/groups/{groupId}/roles',
    },
  },
  Role: {
    transformation: {
      fieldTypeOverrides: [
        { fieldName: 'targetGroups', fieldType: 'list<Group>' },
      ],
      idFields: ['label'],
      serviceIdField: 'id',
      fieldsToOmit: DEFAULT_FIELDS_TO_OMIT.concat({ fieldName: '_links' }),
      fieldsToHide: [{ fieldName: 'id' }],
    },
  },
  api__v1__apps: {
    request: {
      url: '/api/v1/apps',
      recurseInto: [
        {
          type: 'api__v1__apps___appId___groups@uuuuuu_00123_00125uu',
          toField: 'assignedGroups',
          context: [{ name: 'appId', fromField: 'id' }],
        },
        {
          type: 'AppUserSchema',
          toField: 'appUserSchema',
          context: [{ name: 'appId', fromField: 'id' }],
        },
      ],
    },
  },
  Application: {
    transformation: {
      fieldTypeOverrides: [
        { fieldName: 'name', fieldType: 'string' },
        { fieldName: CUSTOM_NAME_FIELD, fieldType: 'string' },
        { fieldName: 'credentials', fieldType: 'ApplicationCredentials' },
        { fieldName: 'settings', fieldType: 'unknown' },
        { fieldName: 'assignedGroups', fieldType: 'list<ApplicationGroupAssignment>' },
        { fieldName: 'profileEnrollment', fieldType: 'string' },
        { fieldName: 'accessPolicy', fieldType: 'string' },
        { fieldName: 'appUserSchema', fieldType: 'list<AppUserSchema>' },
      ],
      idFields: ['label'],
      serviceIdField: 'id',
      fieldsToHide: [
        { fieldName: CUSTOM_NAME_FIELD },
        { fieldName: 'id' },
        { fieldName: '_links' },
      ],
      fieldsToOmit: DEFAULT_FIELDS_TO_OMIT.concat({ fieldName: '_embedded' }),
      serviceUrl: '/admin/app/{name}/instance/{id}/#tab-general',
      standaloneFields: [{ fieldName: 'appUserSchema' }],
    },
    deployRequests: {
      add: {
        url: '/api/v1/apps',
        method: 'post',
      },
      modify: {
        url: '/api/v1/apps/{applicationId}',
        method: 'put',
        urlParamsToFields: {
          applicationId: 'id',
        },
      },
      remove: {
        url: '/api/v1/apps/{applicationId}',
        method: 'delete',
        urlParamsToFields: {
          applicationId: 'id',
        },
      },
      activate: {
        url: '/api/v1/apps/{applicationId}/lifecycle/activate',
        method: 'post',
        urlParamsToFields: {
          applicationId: 'id',
        },
      },
      deactivate: {
        url: '/api/v1/apps/{applicationId}/lifecycle/deactivate',
        method: 'post',
        urlParamsToFields: {
          applicationId: 'id',
        },
      },
    },
  },
  AppUserSchema: {
    request: {
      url: '/api/v1/meta/schemas/apps/{appId}/default',
    },
    transformation: {
      idFields: [],
      extendsParentId: true,
      dataField: '.',
      fieldsToOmit: DEFAULT_FIELDS_TO_OMIT.concat(
        { fieldName: '$schema' },
        { fieldName: 'type' },
        { fieldName: 'properties' }
      ),
      fieldsToHide: [{ fieldName: 'id' }, { fieldName: 'name' }],
    },
    deployRequests: {
      modify: {
        url: '/api/v1/meta/schemas/apps/{applicationId}/default',
        method: 'post',
        urlParamsToFields: {
          applicationId: '_parent.0.id',
        },
      },
    },
  },
  UserSchemaPublic: {
    transformation: {
      fieldTypeOverrides: [
        { fieldName: 'properties', fieldType: 'Map<okta.UserSchemaAttribute>' },
      ],
    },
  },
  GroupSchemaCustom: {
    transformation: {
      fieldTypeOverrides: [
        { fieldName: 'properties', fieldType: 'Map<okta.GroupSchemaAttribute>' },
      ],
    },
  },
  AppLogo: {
    deployRequests: {
      add: {
        url: '/api/v1/apps/{appId}/logo',
        method: 'post',
        urlParamsToFields: {
          appId: '_parent.0.id',
        },
      },
      modify: {
        url: '/api/v1/apps/{appId}/logo',
        method: 'post',
        urlParamsToFields: {
          appId: '_parent.0.id',
        },
      },
    },
  },
  ApplicationCredentials: {
    transformation: {
      fieldTypeOverrides: [
        { fieldName: 'oauthClient', fieldType: 'ApplicationCredentialsOAuthClient' },
        { fieldName: 'password', fieldType: 'PasswordCredential' },
        { fieldName: 'revealPassword', fieldType: 'boolean' },
        { fieldName: 'scheme', fieldType: 'string' },
        { fieldName: 'userName', fieldType: 'string' },
      ],
      fieldsToOmit: [{ fieldName: 'signing', fieldType: 'ApplicationCredentialsSigning' }],
    },
  },
  ApplicationVisibility: {
    transformation: {
      // The field cannot be changed and might include non multienv values
      fieldsToOmit: [{ fieldName: 'appLinks' }],
    },
  },
  api__v1__meta__types__user: {
    transformation: {
      // by default there is an unwanted traversal here
      dataField: '.',
    },
  },
  api__v1__idps: {
    request: {
      url: '/api/v1/idps',
      recurseInto: [
        {
          type: 'api__v1__idps___idpId___credentials__csrs@uuuuuu_00123_00125uuuu',
          toField: 'CSRs',
          context: [{ name: 'idpId', fromField: 'id' }],
        },
      ],
    },
  },
  IdentityProvider: {
    transformation: {
      fieldTypeOverrides: [
        { fieldName: 'CSRs', fieldType: 'list<Csr>' },
      ],
      serviceIdField: 'id',
      fieldsToOmit: DEFAULT_FIELDS_TO_OMIT.concat({ fieldName: '_links' }),
      fieldsToHide: [{ fieldName: 'id' }],
      serviceUrl: '/admin/access/identity-providers/edit/{id}',
    },
  },
  api__v1__features: {
    request: {
      url: '/api/v1/features',
      recurseInto: [
        {
          // Additional features that need to be enabled in order to enable the feature
          type: 'api__v1__features___featureId___dependencies@uuuuuu_00123_00125uu',
          toField: 'featureDependencies',
          context: [{ name: 'featureId', fromField: 'id' }],
        },
      ],
    },
  },
  Feature: {
    transformation: {
      fieldTypeOverrides: [
        { fieldName: 'featureDependencies', fieldType: 'list<Feature>' },
      ],
      serviceIdField: 'id',
      fieldsToOmit: DEFAULT_FIELDS_TO_OMIT.concat({ fieldName: '_links' }),
      fieldsToHide: [{ fieldName: 'id' }],
    },
  },
  UserSchema: {
    transformation: {
      fieldTypeOverrides: [
        { fieldName: 'description', fieldType: 'string' },
        { fieldName: 'userType', fieldType: 'string' },
      ],
      serviceIdField: 'id',
      fieldsToOmit: DEFAULT_FIELDS_TO_OMIT
        .concat({ fieldName: '_links' }, { fieldName: '$schema' }, { fieldName: 'type' }, { fieldName: 'title' }, { fieldName: 'description' }, { fieldName: 'properties' }),
      fieldsToHide: [{ fieldName: 'id' }, { fieldName: 'name' }],
      // serviceUrl is created in service_url filter
    },
    deployRequests: {
      add: {
        url: '/api/v1/meta/schemas/user/{schemaId}',
        method: 'post',
        urlParamsToFields: {
          schemaId: 'id',
        },
        fieldsToIgnore: ['id', 'name'],
      },
      modify: {
        url: '/api/v1/meta/schemas/user/{schemaId}',
        method: 'post',
        urlParamsToFields: {
          schemaId: 'id',
        },
        fieldsToIgnore: ['id', 'name'],
      },
    },
  },
  OrgContactTypeObj: {
    transformation: {
      idFields: ['contactType'],
      fieldsToOmit: DEFAULT_FIELDS_TO_OMIT.concat({ fieldName: '_links' }),
    },
  },
  api__v1__templates__sms: {
    transformation: {
      dataField: '.',
    },
  },
  api__v1__authorizationServers: {
    request: {
      url: '/api/v1/authorizationServers',
      recurseInto: [
        {
          type: 'api__v1__authorizationServers___authServerId___scopes@uuuuuu_00123_00125uu',
          toField: 'scopes',
          context: [{ name: 'authServerId', fromField: 'id' }],
        },
        {
          type: 'api__v1__authorizationServers___authServerId___claims@uuuuuu_00123_00125uu',
          toField: 'claims',
          context: [{ name: 'authServerId', fromField: 'id' }],
        },
        {
          type: 'api__v1__authorizationServers___authServerId___policies@uuuuuu_00123_00125uu',
          toField: 'policies',
          context: [{ name: 'authServerId', fromField: 'id' }],
        },
        {
          type: 'api__v1__authorizationServers___authServerId___clients@uuuuuu_00123_00125uu',
          toField: 'clients',
          context: [{ name: 'authServerId', fromField: 'id' }],
        },
      ],
    },
  },
  'api__v1__authorizationServers___authServerId___policies@uuuuuu_00123_00125uu': {
    request: {
      url: '/api/v1/authorizationServers/{authServerId}/policies',
      recurseInto: [
        {
          type: 'api__v1__authorizationServers___authServerId___policies___policyId___rules@uuuuuu_00123_00125uuuu_00123_00125uu',
          toField: 'policyRules',
          context: [{ name: 'policyId', fromField: 'id' }],
        },
      ],
    },
  },
  AuthorizationServer: {
    transformation: {
      fieldTypeOverrides: [
        { fieldName: 'scopes', fieldType: 'list<OAuth2Scope>' },
        { fieldName: 'claims', fieldType: 'list<OAuth2Claim>' },
        { fieldName: 'policies', fieldType: 'list<AuthorizationServerPolicy>' },
        { fieldName: 'clients', fieldType: 'list<OAuth2Client>' },
      ],
      fieldsToOmit: DEFAULT_FIELDS_TO_OMIT.concat({ fieldName: '_links' }),
      fieldsToHide: [{ fieldName: 'id' }, { fieldName: 'issuer' }],
      serviceIdField: 'id',
      standaloneFields: [{ fieldName: 'policies' }, { fieldName: 'scopes' }, { fieldName: 'claims' }],
      serviceUrl: '/admin/oauth2/as/{id}',
    },
  },
  AuthorizationServerCredentialsSigningConfig: {
    transformation: {
      fieldsToHide: [{ fieldName: 'kid' }, { fieldName: 'lastRotated' }, { fieldName: 'nextRotation' }],
    },
  },
  AuthorizationServerPolicy: {
    transformation: {
      fieldTypeOverrides: [
        { fieldName: 'policyRules', fieldType: 'list<AuthorizationServerPolicyRule>' },
      ],
      serviceIdField: 'id',
      fieldsToHide: [{ fieldName: 'id' }],
      fieldsToOmit: DEFAULT_FIELDS_TO_OMIT.concat({ fieldName: '_links' }),
      standaloneFields: [{ fieldName: 'policyRules' }],
    },
    deployRequests: {
      add: {
        url: '/api/v1/authorizationServers/{authorizationServerId}/policies',
        method: 'post',
        urlParamsToFields: {
          authorizationServerId: '_parent.0.id',
        },
      },
      modify: {
        url: '/api/v1/authorizationServers/{authorizationServerId}/policies/{policyId}',
        method: 'put',
        urlParamsToFields: {
          authorizationServerId: '_parent.0.id',
          policyId: 'id',
        },
      },
      remove: {
        url: '/api/v1/authorizationServers/{authorizationServerId}/policies/{policyId}',
        method: 'delete',
        urlParamsToFields: {
          authorizationServerId: '_parent.0.id',
          policyId: 'id',
        },
      },
      activate: {
        url: '/api/v1/authorizationServers/{authorizationServerId}/policies/{policyId}/lifecycle/activate',
        method: 'post',
        urlParamsToFields: {
          authorizationServerId: '_parent.0.id',
          policyId: 'id',
        },
      },
      deactivate: {
        url: '/api/v1/authorizationServers/{authorizationServerId}/policies/{policyId}/lifecycle/deactivate',
        method: 'post',
        urlParamsToFields: {
          authorizationServerId: '_parent.0.id',
          policyId: 'id',
        },
      },
    },
  },
  AuthorizationServerPolicyRule: {
    transformation: {
      serviceIdField: 'id',
      fieldsToHide: [{ fieldName: 'id' }],
      fieldTypeOverrides: [{ fieldName: '_links', fieldType: 'LinksSelf' }],
      fieldsToOmit: DEFAULT_FIELDS_TO_OMIT.concat({ fieldName: '_links' }),
    },
    deployRequests: {
      add: {
        url: '/api/v1/authorizationServers/{authorizationServerId}/policies/{policyId}/rules',
        method: 'post',
        urlParamsToFields: {
          authorizationServerId: '_parent.1.id',
          policyId: '_parent.0.id',
        },
      },
      modify: {
        url: '/api/v1/authorizationServers/{authorizationServerId}/policies/{policyId}/rules/{ruleId}',
        method: 'put',
        urlParamsToFields: {
          authorizationServerId: '_parent.1.id',
          policyId: '_parent.0.id',
          ruleId: 'id',
        },
      },
      remove: {
        url: '/api/v1/authorizationServers/{authorizationServerId}/policies/{policyId}/rules/{ruleId}',
        method: 'delete',
        urlParamsToFields: {
          authorizationServerId: '_parent.1.id',
          policyId: '_parent.0.id',
          ruleId: 'id',
        },
      },
      activate: {
        url: '/api/v1/authorizationServers/{authorizationServerId}/policies/{policyId}/rules/{ruleId}/lifecycle/activate',
        method: 'post',
        urlParamsToFields: {
          authorizationServerId: '_parent.1.id',
          policyId: '_parent.0.id',
          ruleId: 'id',
        },
      },
      deactivate: {
        url: '/api/v1/authorizationServers/{authorizationServerId}/policies/{policyId}/rules/{ruleId}/lifecycle/deactivate',
        method: 'post',
        urlParamsToFields: {
          authorizationServerId: '_parent.1.id',
          policyId: '_parent.0.id',
          ruleId: 'id',
        },
      },
    },
  },
  api__v1__brands: {
    request: {
      url: '/api/v1/brands',
      recurseInto: [
        {
          type: 'api__v1__brands___brandId___themes@uuuuuu_00123_00125uu',
          toField: 'theme',
          context: [{ name: 'brandId', fromField: 'id' }],
        },
      ],
    },
    transformation: {
      dataField: '.',
    },
  },
  'api__v1__brands___brandId___themes@uuuuuu_00123_00125uu': {
    request: {
      url: '/api/v1/brands/{brandId}/themes',
    },
    transformation: {
      dataField: '.',
    },
  },
  GroupSchema: {
    transformation: {
      idFields: ['title'],
      serviceIdField: 'id',
      fieldsToOmit: DEFAULT_FIELDS_TO_OMIT.concat(
        { fieldName: '_links' },
        { fieldName: '$schema' }
      ),
      fieldsToHide: [{ fieldName: 'id' }],
    },
    deployRequests: {
      modify: {
        url: '/api/v1/meta/schemas/group/default',
        method: 'post',
      },
    },
  },
  Domain: {
    transformation: {
      idFields: ['domain'],
      serviceIdField: 'id',
      fieldsToHide: [{ fieldName: 'id' }],
      fieldsToOmit: DEFAULT_FIELDS_TO_OMIT.concat({ fieldName: '_links' }),
    },
  },
  'api__v1__email_domains@uuuub': {
    request: {
      url: '/api/v1/email-domains',
    },
    transformation: {
      dataField: '.',
    },
  },
  EmailDomain: {
    transformation: {
      idFields: ['displayName'],
      serviceIdField: 'id',
      fieldsToHide: [{ fieldName: 'id' }],
    },
  },
  OrgSetting: {
    request: {
      url: '/api/v1/org',
      recurseInto: [{
        type: 'api__v1__org__contacts',
        toField: 'contactTypes',
        context: [],
      }],
    },
    transformation: {
      isSingleton: true,
      serviceIdField: 'id',
      fieldsToHide: [{ fieldName: 'id' }],
      dataField: '.',
      fieldTypeOverrides: [{ fieldName: 'contactTypes', fieldType: 'list<OrgContactTypeObj>' }],
      fieldsToOmit: DEFAULT_FIELDS_TO_OMIT.concat({ fieldName: '_links' }),
      serviceUrl: '/admin/settings/account',
    },
    deployRequests: {
      modify: {
        url: '/api/v1/org',
        method: 'put',
        fieldsToIgnore: ['contactTypes'],
      },
    },
  },
  api__v1__org__contacts: {
    request: {
      url: '/api/v1/org/contacts',
    },
    transformation: {
      dataField: '.',
    },
  },
  Brand: {
    transformation: {
      serviceIdField: 'id',
      fieldsToOmit: DEFAULT_FIELDS_TO_OMIT.concat({ fieldName: '_links' }),
      fieldsToHide: [{ fieldName: 'id' }],
      standaloneFields: [{ fieldName: 'theme' }],
      nestStandaloneInstances: false,
      fieldTypeOverrides: [
        { fieldName: 'theme', fieldType: 'list<BrandTheme>' },
      ],
      serviceUrl: '/admin/customizations/footer',
    },
    deployRequests: {
      modify: {
        url: '/api/v1/brands/{brandId}',
        method: 'put',
        urlParamsToFields: {
          brandId: 'id',
        },
      },
    },
  },
  BrandTheme: {
    transformation: {
      idFields: [],
      extendsParentId: true,
      serviceIdField: 'id',
      fieldsToHide: [
        { fieldName: 'id' },
        { fieldName: '_links' },
        { fieldName: 'logo' },
        { fieldName: 'favicon' },
      ],
      serviceUrl: '/admin/customizations/branding',
      fieldTypeOverrides: [
        { fieldName: '_links', fieldType: 'map<unknown>' },
      ],
    },
    deployRequests: {
      modify: {
        url: '/api/v1/brands/{brandId}/themes/{themeId}',
        method: 'put',
        urlParamsToFields: {
          brandId: '_parent.0.id',
          themeId: 'id',
        },
        fieldsToIgnore: ['id', 'logo', 'favicon', '_links'],
      },
    },
  },
  BrandLogo: {
    deployRequests: {
      add: {
        url: '/api/v1/brands/{brandId}/themes/{themeId}/logo',
        method: 'post',
        urlParamsToFields: {
          themeId: '_parent.0.id',
          brandId: '_parent.1.id',
        },
      },
      modify: {
        url: '/api/v1/brands/{brandId}/themes/{themeId}/logo',
        method: 'post',
        urlParamsToFields: {
          themeId: '_parent.0.id',
          brandId: '_parent.1.id',
        },
      },
      remove: {
        url: '/api/v1/brands/{brandId}/themes/{themeId}/logo',
        method: 'delete',
        urlParamsToFields: {
          themeId: '_parent.0.id',
          brandId: '_parent.1.id',
        },
      },
    },
  },
  FavIcon: {
    deployRequests: {
      add: {
        url: '/api/v1/brands/{brandId}/themes/{themeId}/favicon',
        method: 'post',
        urlParamsToFields: {
          themeId: '_parent.0.id',
          brandId: '_parent.1.id',
        },
      },
      modify: {
        url: '/api/v1/brands/{brandId}/themes/{themeId}/favicon',
        method: 'post',
        urlParamsToFields: {
          themeId: '_parent.0.id',
          brandId: '_parent.1.id',
        },
      },
      remove: {
        url: '/api/v1/brands/{brandId}/themes/{themeId}/favicon',
        method: 'delete',
        urlParamsToFields: {
          themeId: '_parent.0.id',
          brandId: '_parent.1.id',
        },
      },
    },
  },
  Authenticator: {
    transformation: {
      serviceIdField: 'id',
      fieldsToOmit: DEFAULT_FIELDS_TO_OMIT.concat({ fieldName: '_links' }),
      fieldsToHide: [{ fieldName: 'id' }],
      serviceUrl: '/admin/access/multifactor#policies',
    },
    deployRequests: {
      add: {
        url: '/api/v1/authenticators',
        method: 'post',
      },
      modify: {
        url: '/api/v1/authenticators/{authenticatorId}',
        method: 'put',
        urlParamsToFields: {
          authenticatorId: 'id',
        },
      },
      activate: {
        url: '/api/v1/authenticators/{authenticatorId}/lifecycle/activate',
        method: 'post',
        urlParamsToFields: {
          authenticatorId: 'id',
        },
      },
      // There is no endpoint for remove, deactivating authenticator removes it
      deactivate: {
        url: '/api/v1/authenticators/{authenticatorId}/lifecycle/deactivate',
        method: 'post',
        urlParamsToFields: {
          authenticatorId: 'id',
        },
      },
    },
  },
  EventHook: {
    transformation: {
      serviceIdField: 'id',
      fieldsToOmit: DEFAULT_FIELDS_TO_OMIT.concat({ fieldName: '_links' }),
      fieldsToHide: [{ fieldName: 'id' }],
      serviceUrl: '/admin/workflow/eventhooks',
    },
  },
  GroupRule: {
    transformation: {
      fieldTypeOverrides: [{ fieldName: 'allGroupsValid', fieldType: 'boolean' }],
      serviceIdField: 'id',
      fieldsToHide: [{ fieldName: 'id' }],
      serviceUrl: '/admin/groups#rules',
    },
    deployRequests: {
      add: {
        url: '/api/v1/groups/rules',
        method: 'post',
        // status update deployed through different endpoint
        fieldsToIgnore: ['status', 'allGroupsValid'],
      },
      modify: {
        url: '/api/v1/groups/rules/{ruleId}',
        method: 'put',
        urlParamsToFields: {
          ruleId: 'id',
        },
        // status update deployed through different endpoint
        fieldsToIgnore: ['status', 'allGroupsValid'],
      },
      remove: {
        url: '/api/v1/groups/rules/{ruleId}',
        method: 'delete',
        urlParamsToFields: {
          ruleId: 'id',
        },
      },
      activate: {
        url: '/api/v1/groups/rules/{ruleId}/lifecycle/activate',
        method: 'post',
        urlParamsToFields: {
          ruleId: 'id',
        },
      },
      deactivate: {
        url: '/api/v1/groups/rules/{ruleId}/lifecycle/deactivate',
        method: 'post',
        urlParamsToFields: {
          ruleId: 'id',
        },
      },
    },
  },
  InlineHook: {
    transformation: {
      serviceIdField: 'id',
      fieldsToOmit: DEFAULT_FIELDS_TO_OMIT.concat({ fieldName: '_links' }),
      fieldsToHide: [{ fieldName: 'id' }],
      serviceUrl: '/admin/workflow/inlinehooks#view/{id}',
    },
  },
  NetworkZone: {
    transformation: {
      serviceIdField: 'id',
      fieldsToOmit: DEFAULT_FIELDS_TO_OMIT.concat({ fieldName: '_links' }),
      fieldsToHide: [{ fieldName: 'id' }],
      serviceUrl: '/admin/access/networks',
    },
    deployRequests: {
      add: {
        url: '/api/v1/zones',
        method: 'post',
      },
      modify: {
        url: '/api/v1/zones/{zoneId}',
        method: 'put',
        urlParamsToFields: {
          zoneId: 'id',
        },
      },
      remove: {
        url: '/api/v1/zones/{zoneId}',
        method: 'delete',
        urlParamsToFields: {
          zoneId: 'id',
        },
      },
      activate: {
        url: '/api/v1/zones/{zoneId}/lifecycle/activate',
        method: 'post',
        urlParamsToFields: {
          zoneId: 'id',
        },
      },
      deactivate: {
        url: '/api/v1/zones/{zoneId}/lifecycle/deactivate',
        method: 'post',
        urlParamsToFields: {
          zoneId: 'id',
        },
      },
    },
  },
  TrustedOrigin: {
    transformation: {
      serviceIdField: 'id',
      fieldsToOmit: DEFAULT_FIELDS_TO_OMIT.concat({ fieldName: '_links' }),
      fieldsToHide: [{ fieldName: 'id' }],
      serviceUrl: '/admin/access/api/trusted_origins',
    },
    deployRequests: {
      add: {
        url: '/api/v1/trustedOrigins',
        method: 'post',
      },
      modify: {
        url: '/api/v1/trustedOrigins/{trustedOriginId}',
        method: 'put',
        urlParamsToFields: {
          trustedOriginId: 'id',
        },
      },
      remove: {
        url: '/api/v1/trustedOrigins/{trustedOriginId}',
        method: 'delete',
        urlParamsToFields: {
          trustedOriginId: 'id',
        },
      },
      activate: {
        url: '/api/v1/trustedOrigins/{trustedOriginId}/lifecycle/activate',
        method: 'post',
        urlParamsToFields: {
          trustedOriginId: 'id',
        },
      },
      deactivate: {
        url: '/api/v1/trustedOrigins/{trustedOriginId}/lifecycle/deactivate',
        method: 'post',
        urlParamsToFields: {
          trustedOriginId: 'id',
        },
      },
    },
  },
  UserType: {
    transformation: {
      serviceIdField: 'id',
      fieldsToHide: [
        { fieldName: 'id' },
        { fieldName: '_links' },
      ],
      serviceUrl: 'admin/universaldirectory#okta/{id}',
    },
    deployRequests: {
      add: {
        url: '/api/v1/meta/types/user',
        method: 'post',
      },
      modify: {
        url: '/api/v1/meta/types/user/{typeId}',
        method: 'put',
        urlParamsToFields: {
          typeId: 'id',
        },
      },
      remove: {
        url: '/api/v1/meta/types/user/{typeId}',
        method: 'delete',
        urlParamsToFields: {
          typeId: 'id',
        },
      },
    },
  },
  GroupSchemaAttribute: {
    transformation: {
      fieldTypeOverrides: [
        { fieldName: 'scope', fieldType: 'string' },
      ],
    },
  },
  UserSchemaAttribute: {
    transformation: {
      fieldTypeOverrides: [
        { fieldName: 'scope', fieldType: 'string' },
      ],
    },
  },
  IamRoles: {
    request: {
      url: '/api/v1/iam/roles',
    },
    transformation: {
      dataField: 'roles',
    },
  },
  SmsTemplate: {
    transformation: {
      fieldsToOmit: [
        { fieldName: 'created' },
        { fieldName: 'lastUpdated' },
      ],
      serviceIdField: 'id',
      fieldsToHide: [{ fieldName: 'id' }],
    },
  },
  Protocol: {
    transformation: {
      fieldsToOmit: [
        // we are not managing secrets
        { fieldName: 'credentials' },
      ],
    },
  },
  AuthenticatorProviderConfiguration: {
    transformation: {
      fieldsToOmit: [
        // we are not managing secrets
        { fieldName: 'secretKey' },
        { fieldName: 'sharedSecret' },
      ],
    },
  },
  OAuth2Scope: {
    transformation: {
      fieldTypeOverrides: [
        { fieldName: '_links', fieldType: 'map<unknown>' },
      ],
      fieldsToOmit: [
        { fieldName: '_links' },
      ],
      serviceIdField: 'id',
      fieldsToHide: [{ fieldName: 'id' }],
    },
  },
  OAuth2Claim: {
    transformation: {
      fieldsToOmit: [
        { fieldName: '_links' },
      ],
      serviceIdField: 'id',
      fieldsToHide: [{ fieldName: 'id' }],
    },
  },
  ProfileMapping: {
    transformation: {
      idFields: ['source.name', 'target.name'],
      serviceIdField: 'id',
      fieldsToOmit: DEFAULT_FIELDS_TO_OMIT.concat({ fieldName: '_links' }),
      fieldsToHide: [{ fieldName: 'id' }],
    },
  },
  ProfileMappingSource: {
    transformation: {
      fieldsToOmit: DEFAULT_FIELDS_TO_OMIT.concat({ fieldName: '_links' }),
    },
  },
  ApplicationLinks: {
    transformation: {
      fieldTypeOverrides: [{ fieldName: 'profileEnrollment', fieldType: 'HrefObject' }],
    },
  },
  ...getPolicyConfig(),
  api__v1__behaviors: {
    request: {
      url: '/api/v1/behaviors',
    },
    transformation: {
      dataField: '.',
    },
  },
  BehaviorRule: {
    transformation: {
      fieldsToHide: [{ fieldName: 'id' }],
      serviceIdField: 'id',
      fieldTypeOverrides: [{ fieldName: '_links', fieldType: 'LinksSelf' }],
      fieldsToOmit: DEFAULT_FIELDS_TO_OMIT.concat({ fieldName: '_links' }),
      serviceUrl: '/admin/access/behaviors',
    },
    deployRequests: {
      add: {
        url: '/api/v1/behaviors',
        method: 'post',
      },
      modify: {
        url: '/api/v1/behaviors/{behaviorId}',
        method: 'put',
        urlParamsToFields: {
          behaviorId: 'id',
        },
      },
      remove: {
        url: '/api/v1/behaviors/{behaviorId}',
        method: 'delete',
        urlParamsToFields: {
          behaviorId: 'id',
        },
      },
      activate: {
        url: '/api/v1/behaviors/{behaviorId}/lifecycle/activate',
        method: 'post',
        urlParamsToFields: {
          behaviorId: 'id',
        },
      },
      deactivate: {
        url: '/api/v1/behaviors/{behaviorId}/lifecycle/deactivate',
        method: 'post',
        urlParamsToFields: {
          behaviorId: 'id',
        },
      },
    },
  },
  PerClientRateLimitSettings: {
    request: {
      url: '/api/v1/rate-limit-settings/per-client',
    },
    transformation: {
      isSingleton: true,
      dataField: '.',
      serviceUrl: '/admin/settings/account',
    },
    deployRequests: {
      modify: {
        url: '/api/v1/rate-limit-settings/per-client',
        method: 'put',
      },
    },
  },
  RateLimitAdminNotifications: {
    request: {
      url: '/api/v1/rate-limit-settings/admin-notifications',
    },
    transformation: {
      isSingleton: true,
      serviceUrl: '/admin/settings/account',
    },
    deployRequests: {
      modify: {
        url: '/api/v1/rate-limit-settings/admin-notifications',
        method: 'put',
      },
    },
  },
  ProfileEnrollmentPolicyRuleProfileAttribute: {
    transformation: {
      fieldTypeOverrides: [{ fieldName: 'name', fieldType: 'UserSchemaAttribute' }],
    },
  },
  RoleAssignment: {
    transformation: {
      idFields: ['label'],
      serviceIdField: 'id',
      fieldsToOmit: DEFAULT_FIELDS_TO_OMIT.concat({ fieldName: '_links' }),
      fieldsToHide: [{ fieldName: 'id' }],
      fieldTypeOverrides: [
        { fieldName: 'resource-set', fieldType: 'string' },
        { fieldName: 'role', fieldType: 'string' },
      ],
      extendsParentId: true,
    },
    deployRequests: {
      add: {
        url: '/api/v1/groups/{groupId}/roles',
        method: 'post',
        urlParamsToFields: {
          groupId: '_parent.0.id',
        },
      },
      remove: {
        url: '/api/v1/groups/{groupId}/roles/{roleId}',
        method: 'delete',
        urlParamsToFields: {
          groupId: '_parent.0.id',
          roleId: 'id',
        },
      },
    },
  },
  ResourceSets: {
    request: {
      url: '/api/v1/iam/resource-sets',
    },
    transformation: {
      dataField: 'resource-sets',
    },
  },
  ResourceSetResources: {
    request: {
      url: '/api/v1/iam/resource-sets/{resourceSetId}/resources',
    },
    transformation: {
      dataField: 'resources',
    },
  },
  ResourceSet: {
    transformation: {
      idFields: ['label'],
      serviceIdField: 'id',
      fieldsToOmit: DEFAULT_FIELDS_TO_OMIT.concat({ fieldName: '_links' }),
      fieldsToHide: [{ fieldName: 'id' }],
    },
  },
  ProfileEnrollmentPolicyRuleAction: {
    transformation: {
      // TODO: should change to reference in SALTO-3806
      fieldTypeOverrides: [{ fieldName: 'uiSchemaId', fieldType: 'string' }],
      fieldsToHide: [{ fieldName: 'uiSchemaId' }],
    },
  },
  DevicePolicyRuleCondition: {
    transformation: {
      fieldTypeOverrides: [
        { fieldName: 'registered', fieldType: 'boolean' },
        { fieldName: 'managed', fieldType: 'boolean' },
        { fieldName: 'assurance', fieldType: 'DeviceCondition' },
      ],
    },
  },
  DeviceAssurance: {
    transformation: {
      fieldTypeOverrides: [{ fieldName: 'lastUpdate', fieldType: 'string' }],
      fieldsToHide: [{ fieldName: 'id' }],
      fieldsToOmit: DEFAULT_FIELDS_TO_OMIT.concat([{ fieldName: 'createdDate' }, { fieldName: 'lastUpdate' }, { fieldName: '_links' }]),
    },
    deployRequests: {
      add: {
        url: '/api/v1/device-assurances',
        method: 'post',
      },
      modify: {
        url: '/api/v1/device-assurances/{deviceAssuranceId}',
        method: 'put',
        urlParamsToFields: {
          deviceAssuranceId: 'id',
        },
      },
      remove: {
        url: '/api/v1/device-assurances/{deviceAssuranceId}',
        method: 'delete',
        urlParamsToFields: {
          deviceAssuranceId: 'id',
        },
      },
    },
  },
}

const DEFAULT_SWAGGER_CONFIG: OktaSwaggerApiConfig['swagger'] = {
  url: 'https://raw.githubusercontent.com/salto-io/adapter-swaggers/main/okta/management-swagger-v3.yaml',
  additionalTypes: [
    ...Object.keys(POLICY_TYPE_NAME_TO_PARAMS)
      .map(policyTypeName => ({ typeName: getPolicyItemsName(policyTypeName), cloneFrom: 'api__v1__policies' })),
    ...Object.values(POLICY_TYPE_NAME_TO_PARAMS)
      .map(policy => ({ typeName: getPolicyRuleItemsName(policy.ruleName), cloneFrom: 'api__v1__policies___policyId___rules@uuuuuu_00123_00125uu' })),
    // IdentityProviderPolicy and MultifactorEnrollmentPolicy don't have their own 'rule' type.
    { typeName: 'IdentityProviderPolicyRule', cloneFrom: 'PolicyRule' },
    { typeName: 'MultifactorEnrollmentPolicyRule', cloneFrom: 'PolicyRule' },
    // AppUserSchema returns UserSchema items, but we separate types because the endpoints for deploy are different
    { typeName: 'AppUserSchema', cloneFrom: 'UserSchema' },
    // This is not the right type to cloneFrom, but a workaround to define type for Group__source with 'id' field
    { typeName: 'Group__source', cloneFrom: 'AppAndInstanceConditionEvaluatorAppOrInstance' },
    { typeName: 'DeviceCondition', cloneFrom: 'PolicyNetworkCondition' },
  ],
  typeNameOverrides: [
    { originalName: 'DomainResponse', newName: 'Domain' },
    { originalName: 'EmailDomainResponse', newName: 'EmailDomain' },
    { originalName: 'ThemeResponse', newName: 'BrandTheme' },
    { originalName: 'Role', newName: 'RoleAssignment' },
    { originalName: 'IamRole', newName: 'Role' },
  ],
}

export const SUPPORTED_TYPES = {
  Application: [
    'api__v1__apps',
  ],
  Authenticator: ['api__v1__authenticators'],
  AuthorizationServer: ['api__v1__authorizationServers'],
  AuthorizationServerPolicy: ['api__v1__authorizationServers___authServerId___policies@uuuuuu_00123_00125uu'],
  Brand: ['api__v1__brands'],
  BrandTheme: ['api__v1__brands___brandId___themes@uuuuuu_00123_00125uu'],
  EventHook: ['api__v1__eventHooks'],
  Feature: ['api__v1__features'],
  Group: ['api__v1__groups'],
  RoleAssignment: ['api__v1__groups___groupId___roles@uuuuuu_00123_00125uu'],
  GroupRule: ['api__v1__groups__rules'],
  IdentityProvider: [
    'api__v1__idps',
  ],
  InlineHook: ['api__v1__inlineHooks'],
  // TODO SALTO-2734 returns 401
  ProfileMapping: ['api__v1__mappings'],
  LinkedObjectDefinitions: ['api__v1__meta__schemas__user__linkedObjects'],
  GroupSchema: ['GroupSchema'],
  UserSchema: ['UserSchema'],
  UserType: ['api__v1__meta__types__user'],
  OrgSettings: ['OrgSetting'],
  ...Object.fromEntries(
    Object.keys(POLICY_TYPE_NAME_TO_PARAMS).map(typeName => ([typeName, [getPolicyItemsName(typeName)]]))
  ),
  SmsTemplate: ['api__v1__templates__sms'],
  TrustedOrigin: ['api__v1__trustedOrigins'],
  NetworkZone: ['api__v1__zones'],
  Domain: ['DomainListResponse'],
  EmailDomain: ['api__v1__email_domains@uuuub'],
  Role: ['IamRoles'],
  BehaviorRule: ['api__v1__behaviors'],
  PerClientRateLimit: ['PerClientRateLimitSettings'],
  RateLimitAdmin: ['RateLimitAdminNotifications'],
  ResourceSet: ['ResourceSets'],
  DeviceAssurance: ['api__v1__device_assurances@uuuub'],
}

const DUCKTYPE_TYPES: OktaDuckTypeApiConfig['types'] = {
  EmailNotifications: {
    request: {
      url: '/api/internal/email-notifications',
    },
    transformation: {
      isSingleton: true,
      fieldsToHide: [{ fieldName: 'id' }],
      dataField: '.',
      serviceUrl: '/admin/settings/account',
    },
    deployRequests: {
      modify: {
        url: '/api/internal/email-notifications',
        method: 'put',
      },
    },
  },
  EndUserSupport: {
    request: {
      url: '/api/internal/enduser-support',
    },
    transformation: {
      isSingleton: true,
      serviceUrl: '/admin/settings/account',
    },
    deployRequests: {
      modify: {
        url: '/api/internal/enduser-support',
        method: 'post',
      },
    },
  },
  ThirdPartyAdmin: {
    request: {
      url: '/api/internal/orgSettings/thirdPartyAdminSetting',
    },
    transformation: {
      isSingleton: true,
      serviceUrl: '/admin/settings/account',
    },
    deployRequests: {
      modify: {
        url: '/api/internal/orgSettings/thirdPartyAdminSetting',
        method: 'post',
      },
    },
  },
  EmbeddedSignInSuppport: {
    request: {
      url: '/admin/api/v1/embedded-login-settings',
    },
    transformation: {
      isSingleton: true,
      serviceUrl: '/admin/settings/account',
    },
    deployRequests: {
      modify: {
        url: '/admin/api/v1/embedded-login-settings',
        method: 'post',
      },
    },
  },
  SignOutPage: {
    request: {
      url: '/api/internal/org/settings/signout-page',
    },
    transformation: {
      isSingleton: true,
      serviceUrl: '/admin/customizations/other',
    },
    deployRequests: {
      modify: {
        url: '/api/internal/org/settings/signout-page',
        method: 'post',
      },
    },
  },
  BrowserPlugin: {
    request: {
      url: '/api/internal/org/settings/browserplugin',
    },
    transformation: {
      isSingleton: true,
      serviceUrl: '/admin/customizations/other',
    },
    deployRequests: {
      modify: {
        url: '/api/internal/org/settings/browserplugin',
        method: 'post',
      },
    },
  },
  DisplayLanguage: {
    request: {
      url: '/api/internal/org/settings/locale',
    },
    transformation: {
      dataField: '.',
      isSingleton: true,
      serviceUrl: '/admin/customizations/other',
    },
    deployRequests: {
      modify: {
        url: '/api/internal/org/settings/locale',
        method: 'post',
      },
    },
  },
  Reauthentication: {
    request: {
      url: '/api/internal/org/settings/reauth-expiration',
    },
    transformation: {
      isSingleton: true,
      serviceUrl: '/admin/customizations/other',
    },
    deployRequests: {
      modify: {
        url: '/api/internal/org/settings/reauth-expiration',
        method: 'post',
      },
    },
  },
}

export const DUCKTYPE_SUPPORTED_TYPES = {
  EmailNotifications: ['EmailNotifications'],
  EndUserSupport: ['EndUserSupport'],
  ThirdPartyAdmin: ['ThirdPartyAdmin'],
  EmbeddedSignInSuppport: ['EmbeddedSignInSuppport'],
  SignOutPage: ['SignOutPage'],
  BrowserPlugin: ['BrowserPlugin'],
  DisplayLanguage: ['DisplayLanguage'],
  Reauthentication: ['Reauthentication'],
}

export const DUCKTYPE_API_DEFINITIONS: OktaDuckTypeApiConfig = {
  typeDefaults: {
    transformation: TRANSFORMATION_DEFAULTS,
  },
  types: DUCKTYPE_TYPES,
  supportedTypes: DUCKTYPE_SUPPORTED_TYPES,
}

export const DEFAULT_API_DEFINITIONS: OktaSwaggerApiConfig = {
  swagger: DEFAULT_SWAGGER_CONFIG,
  typeDefaults: {
    transformation: TRANSFORMATION_DEFAULTS,
  },
  types: DEFAULT_TYPE_CUSTOMIZATIONS,
  supportedTypes: SUPPORTED_TYPES,
}

export const DEFAULT_CONFIG: OktaConfig = {
  [FETCH_CONFIG]: {
    ...elements.query.INCLUDE_ALL_CONFIG,
    hideTypes: true,
    convertUsersIds: true,
    enableMissingReferences: true,
    includeGroupMemberships: false,
  },
  [API_DEFINITIONS_CONFIG]: DEFAULT_API_DEFINITIONS,
  [PRIVATE_API_DEFINITIONS_CONFIG]: DUCKTYPE_API_DEFINITIONS,
  [CLIENT_CONFIG]: {
    usePrivateAPI: true,
  },
}

export type ChangeValidatorName = (
  | 'createCheckDeploymentBasedOnConfig'
  | 'application'
  | 'appGroup'
  | 'groupRuleStatus'
  | 'groupRuleActions'
  | 'defaultPolicies'
  | 'groupRuleAdministrator'
  | 'customApplicationStatus'
  | 'userTypeAndSchema'
  | 'appIntegrationSetup'
  | 'assignedAccessPolicies'
  | 'groupSchemaModifyBase'
  | 'enabledAuthenticators'
  | 'roleAssignment'
  | 'users'
  | 'appUserSchemaWithInactiveApp'
  )

type ChangeValidatorConfig = Partial<Record<ChangeValidatorName, boolean>>

const changeValidatorConfigType = createMatchingObjectType<ChangeValidatorConfig>({
  elemID: new ElemID(OKTA, 'changeValidatorConfig'),
  fields: {
    createCheckDeploymentBasedOnConfig: { refType: BuiltinTypes.BOOLEAN },
    application: { refType: BuiltinTypes.BOOLEAN },
    appGroup: { refType: BuiltinTypes.BOOLEAN },
    groupRuleStatus: { refType: BuiltinTypes.BOOLEAN },
    groupRuleActions: { refType: BuiltinTypes.BOOLEAN },
    defaultPolicies: { refType: BuiltinTypes.BOOLEAN },
    groupRuleAdministrator: { refType: BuiltinTypes.BOOLEAN },
    customApplicationStatus: { refType: BuiltinTypes.BOOLEAN },
    userTypeAndSchema: { refType: BuiltinTypes.BOOLEAN },
    appIntegrationSetup: { refType: BuiltinTypes.BOOLEAN },
    assignedAccessPolicies: { refType: BuiltinTypes.BOOLEAN },
    groupSchemaModifyBase: { refType: BuiltinTypes.BOOLEAN },
    enabledAuthenticators: { refType: BuiltinTypes.BOOLEAN },
    roleAssignment: { refType: BuiltinTypes.BOOLEAN },
    users: { refType: BuiltinTypes.BOOLEAN },
    appUserSchemaWithInactiveApp: { refType: BuiltinTypes.BOOLEAN },
  },
  annotations: {
    [CORE_ANNOTATIONS.ADDITIONAL_PROPERTIES]: false,
  },
})

const createClientConfigType = (): ObjectType => {
  const configType = clientUtils.createClientConfigType(OKTA)
  configType.fields.usePrivateAPI = new Field(
    configType, 'usePrivateAPI', BuiltinTypes.BOOLEAN
  )
  return configType
}
export const configType = createMatchingObjectType<Partial<OktaConfig>>({
  elemID: new ElemID(OKTA),
  fields: {
    [CLIENT_CONFIG]: {
      refType: createClientConfigType(),
    },
    [FETCH_CONFIG]: {
      refType: createUserFetchConfigType(
        OKTA,
        {
          convertUsersIds: { refType: BuiltinTypes.BOOLEAN },
          enableMissingReferences: { refType: BuiltinTypes.BOOLEAN },
<<<<<<< HEAD
          rateLimitBuffer: { refType: BuiltinTypes.NUMBER },
=======
          includeGroupMemberships: { refType: BuiltinTypes.BOOLEAN },
>>>>>>> e3783e0e
        }
      ),
    },
    [DEPLOY_CONFIG]: {
      refType: createUserDeployConfigType(OKTA, changeValidatorConfigType),
    },
    [API_DEFINITIONS_CONFIG]: {
      refType: createSwaggerAdapterApiConfigType({
        adapter: OKTA,
        elemIdPrefix: 'swagger',
      }),
    },
    [PRIVATE_API_DEFINITIONS_CONFIG]: {
      refType: createDucktypeAdapterApiConfigType({
        adapter: OKTA,
        elemIdPrefix: 'ducktype',
      }),
    },
  },
  annotations: {
    [CORE_ANNOTATIONS.DEFAULT]: _.omit(
      DEFAULT_CONFIG,
      API_DEFINITIONS_CONFIG,
      PRIVATE_API_DEFINITIONS_CONFIG,
      CLIENT_CONFIG,
      `${FETCH_CONFIG}.hideTypes`,
      `${FETCH_CONFIG}.convertUsersIds`,
      `${FETCH_CONFIG}.enableMissingReferences`,
      `${FETCH_CONFIG}.includeGroupMemberships`,
    ),
    [CORE_ANNOTATIONS.ADDITIONAL_PROPERTIES]: false,
  },
})

export const validateOktaFetchConfig = ({
  fetchConfig,
  clientConfig,
  apiDefinitions,
  privateApiDefinitions,
}: {
  fetchConfig: OktaFetchConfig
  clientConfig: OktaClientConfig
  apiDefinitions: OktaSwaggerApiConfig
  privateApiDefinitions: OktaDuckTypeApiConfig
}): void => {
  const supportedTypes = clientConfig.usePrivateAPI === false
    ? Object.keys(apiDefinitions.supportedTypes)
    : Object.keys(apiDefinitions.supportedTypes).concat(Object.keys(privateApiDefinitions.supportedTypes))
  configUtils.validateSupportedTypes(
    FETCH_CONFIG,
    fetchConfig,
    supportedTypes
  )
}

export type FilterContext = {
  [FETCH_CONFIG]: OktaFetchConfig
  [API_DEFINITIONS_CONFIG]: OktaSwaggerApiConfig
  [PRIVATE_API_DEFINITIONS_CONFIG]: OktaDuckTypeApiConfig
}<|MERGE_RESOLUTION|>--- conflicted
+++ resolved
@@ -41,11 +41,8 @@
 export type OktaFetchConfig = configUtils.UserFetchConfig & {
   convertUsersIds?: boolean
   enableMissingReferences?: boolean
-<<<<<<< HEAD
+  includeGroupMemberships?: boolean
   rateLimitBuffer?: number
-=======
-  includeGroupMemberships?: boolean
->>>>>>> e3783e0e
 }
 
 export type OktaSwaggerApiConfig = configUtils.AdapterSwaggerApiConfig<OktaActionName>
@@ -1730,11 +1727,8 @@
         {
           convertUsersIds: { refType: BuiltinTypes.BOOLEAN },
           enableMissingReferences: { refType: BuiltinTypes.BOOLEAN },
-<<<<<<< HEAD
+          includeGroupMemberships: { refType: BuiltinTypes.BOOLEAN },
           rateLimitBuffer: { refType: BuiltinTypes.NUMBER },
-=======
-          includeGroupMemberships: { refType: BuiltinTypes.BOOLEAN },
->>>>>>> e3783e0e
         }
       ),
     },
