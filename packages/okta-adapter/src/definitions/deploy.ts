/*
 *                      Copyright 2024 Salto Labs Ltd.
 *
 * Licensed under the Apache License, Version 2.0 (the "License");
 * you may not use this file except in compliance with
 * the License.  You may obtain a copy of the License at
 *
 *     http://www.apache.org/licenses/LICENSE-2.0
 *
 * Unless required by applicable law or agreed to in writing, software
 * distributed under the License is distributed on an "AS IS" BASIS,
 * WITHOUT WARRANTIES OR CONDITIONS OF ANY KIND, either express or implied.
 * See the License for the specific language governing permissions and
 * limitations under the License.
 */

import _ from 'lodash'
import { values } from '@salto-io/lowerdash'
import { definitions, deployment } from '@salto-io/adapter-components'
<<<<<<< HEAD
import {
  getChangeData,
  isModificationChange,
  isRemovalChange,
  Values,
} from '@salto-io/adapter-api'
=======
import { getChangeData, isAdditionChange, isModificationChange } from '@salto-io/adapter-api'
>>>>>>> d2a9161e
import { AdditionalAction, ClientOptions } from './types'
import {
  APPLICATION_TYPE_NAME,
  BRAND_TYPE_NAME, CUSTOM_NAME_FIELD,
  DEVICE_ASSURANCE_TYPE_NAME,
  DOMAIN_TYPE_NAME,
  GROUP_TYPE_NAME, INACTIVE_STATUS,
  LINKS_FIELD,
  SMS_TEMPLATE_TYPE_NAME,
  USERTYPE_TYPE_NAME,
  NAME_FIELD,
  ID_FIELD,
} from '../constants'
import {
  getSubdomainFromElementsSource,
  isActivationChange,
  isDeactivationChange,
  isInactiveCustomAppChange,
} from '../deployment'
import { isCustomApp } from '../filters/app_deployment'

const { isDefined } = values


type InstanceDeployApiDefinitions = definitions.deploy.InstanceDeployApiDefinitions<AdditionalAction, ClientOptions>
export type DeployApiDefinitions = definitions.deploy.DeployApiDefinitions<AdditionalAction, ClientOptions>


/**
 * Create a deploy request for setting a policy associated with an `Application`.
 */
const createDeployAppPolicyRequest = (policyName: string): definitions.deploy.DeployableRequestDefinition<ClientOptions> => ({
  condition: {
    custom: () => ({ change }) =>
      isDefined(_.get(getChangeData(change).value, policyName)),
  },
  request: {
    endpoint: {
      path: '/api/v1/apps/{source}/policies/{target}',
      method: 'put',
    },
    context: {
      source: '{id}',
      target: `{${policyName}}`,
    },
  },
})

const createDeployAppPolicyRequests = (): definitions.deploy.DeployableRequestDefinition<ClientOptions>[] => [
  createDeployAppPolicyRequest('accessPolicy'),
  createDeployAppPolicyRequest('profileEnrollment'),
]

const createCustomizations = (): Record<string, InstanceDeployApiDefinitions> => {
  const standardRequestDefinitions = deployment.helpers.createStandardDeployDefinitions<
    AdditionalAction,
    ClientOptions
  >({
    [GROUP_TYPE_NAME]: { bulkPath: '/api/v1/groups' },
    [DOMAIN_TYPE_NAME]: { bulkPath: '/api/v1/domains' },
    [SMS_TEMPLATE_TYPE_NAME]: { bulkPath: '/api/v1/templates/sms' },
    [DEVICE_ASSURANCE_TYPE_NAME]: { bulkPath: '/api/v1/device-assurances' },
  })

  const customDefinitions: Record<string, Partial<InstanceDeployApiDefinitions>> = {
<<<<<<< HEAD
    [APPLICATION_TYPE_NAME]: {
      requestsByAction: {
        default: {
          request: {
            transformation: {
              omit: [ID_FIELD, LINKS_FIELD, CUSTOM_NAME_FIELD],
            },
          },
        },
=======
    [BRAND_TYPE_NAME]: {
      requestsByAction: {
>>>>>>> d2a9161e
        customizations: {
          add: [
            {
              request: {
<<<<<<< HEAD
                endpoint: {
                  path: '/api/v1/apps',
                  method: 'post',
                  queryArgs: {
                    // Whether to activate the app upon creation, default is true if omitted.
                    activate: '{activate}',
                  },
                },
                context: {
                  custom: () => ({ change }) => ({
                    activate: getChangeData(change).value.status === INACTIVE_STATUS ? 'false' : 'true',
                  }),
                },
              },
              copyFromResponse: {
                additional: {
                  adjust: async ({value, context}) => {
                    const subdomain = await getSubdomainFromElementsSource(context.elementSource)
                    if (subdomain !== undefined && isCustomApp(value as Values, subdomain)) {
                      const createdAppName = _.get(value, NAME_FIELD)
                      return {
                        value: {
                          [CUSTOM_NAME_FIELD]: createdAppName,
                        },
                      }
                    }
                    return { value: {} }
                  },
                },
              },
            },
            ...createDeployAppPolicyRequests(),
=======
                endpoint: { path: '/api/v1/brands', method: 'post' },
                // Brand addition only requires the name field. Other fields
                // are set by a subsequent modify action.
                transformation: {
                  pick: ['name'],
                },
              },
            },
>>>>>>> d2a9161e
          ],
          modify: [
            {
              request: {
<<<<<<< HEAD
                endpoint: {
                  path: '/api/v1/apps/{id}',
                  method: 'put',
                },
                transformation: {
                  adjust: async ({ value }) => ({
                    value: {
                      name: _.get(value, CUSTOM_NAME_FIELD),
                    },
                  }),
                },
              },
            },
            ...createDeployAppPolicyRequests(),
=======
                endpoint: { path: '/api/v1/brands/{id}', method: 'put' },
              },
            },
>>>>>>> d2a9161e
          ],
          remove: [
            {
              request: {
<<<<<<< HEAD
                endpoint: {
                  path: '/api/v1/apps/{applicationId}',
                  method: 'delete',
                },
                context: {
                  applicationId: '{id}',
                },
              },
            },
          ],
          activate: [
            {
              condition: {
                custom: () => ({ change }) =>
                  isActivationChange(change) ||
                  // Custom app must be activated before applying any other changes
                  isInactiveCustomAppChange(change),
              },
              request: {
                endpoint: {
                  path: '/api/v1/apps/{applicationId}/lifecycle/activate',
                  method: 'post',
                },
                context: {
                  applicationId: '{id}',
                },
              },
            },
          ],
          deactivate: [
            {
              condition: {
                custom: () => ({ change }) =>
                  isDeactivationChange(change) ||
                  // Custom app must be activated before applying any other changes
                  isInactiveCustomAppChange(change),
              },
              request: {
                endpoint: {
                  path: '/api/v1/apps/{applicationId}/lifecycle/deactivate',
                  method: 'post',
                },
                context: {
                  applicationId: '{id}',
                },
              },
            },
          ],
        },
      },
      toActionNames: ({ change }) => {
        if (isRemovalChange(change)) {
          return ['deactivate', 'remove']
        }
        if (isModificationChange(change)) {
          return ['activate', 'modify', 'deactivate']
        }
        return [change.action]
      },
      actionDependencies: [
        {
          first: 'deactivate',
          second: 'remove',
        },
        {
          first: 'activate',
          second: 'modify',
        },
        {
          first: 'modify',
          second: 'deactivate',
        },
      ],
=======
                endpoint: { path: '/api/v1/brands/{id}', method: 'delete' },
              },
            },
          ],
        },
      },
      toActionNames: ({ change }) => (isAdditionChange(change) ? ['add', 'modify'] : [change.action]),
      actionDependencies: [{ first: 'add', second: 'modify' }],
>>>>>>> d2a9161e
    },
    [USERTYPE_TYPE_NAME]: {
      requestsByAction: {
        customizations: {
          add: [
            {
              request: {
                endpoint: { path: '/api/v1/meta/types/user', method: 'post' },
              },
              copyFromResponse: {
                additional: {
                  pick: [LINKS_FIELD],
                },
              },
            },
          ],
          modify: [
            {
              request: {
                endpoint: { path: '/api/v1/meta/types/user/{id}', method: 'put' },
              },
            },
          ],
          remove: [
            {
              request: {
                endpoint: { path: '/api/v1/meta/types/user/{id}', method: 'delete' },
              },
            },
          ],
        },
      },
    },
    User: {
      requestsByAction: {
        customizations: {
          add: [
            {
              request: {
                endpoint: { path: '/api/v1/users', method: 'post', queryArgs: { activate: '{activate}' } },
                context: {
                  custom:
                    () =>
                      ({ change }) => ({
                        // To create user in STAGED status, we need to provide 'activate=false' query param
                        activate: getChangeData(change).value.status === 'STAGED' ? 'false' : 'true',
                      }),
                },
              },
            },
          ],
          modify: [
            // activate user
            {
              request: {
                endpoint: { path: '/api/v1/users/{id}/lifecycle/activate', method: 'post' },
              },
              condition: {
                custom:
                  () =>
                    ({ change }) =>
                      isModificationChange(change) &&
                      ['STAGED', 'DEPROVISIONED'].includes(change.data.before.value.status) &&
                      getChangeData(change).value.status === 'PROVISIONED',
              },
            },
            // suspend user
            {
              request: {
                endpoint: { path: '/api/v1/users/{id}/lifecycle/suspend', method: 'post' },
              },
              condition: {
                custom:
                  () =>
                    ({ change }) =>
                      isModificationChange(change) &&
                      change.data.before.value.status === 'ACTIVE' &&
                      getChangeData(change).value.status === 'SUSPENDED',
              },
            },
            // unsuspend a user, and change its status to active
            {
              request: {
                endpoint: { path: '/api/v1/users/{id}/lifecycle/unsuspend', method: 'post' },
              },
              condition: {
                custom:
                  () =>
                    ({ change }) =>
                      isModificationChange(change) &&
                      change.data.before.value.status === 'SUSPENDED' &&
                      getChangeData(change).value.status === 'ACTIVE',
              },
            },
            // unlock a user, and change its status to active
            {
              request: {
                endpoint: { path: '/api/v1/users/{id}/lifecycle/unlock', method: 'post' },
              },
              condition: {
                custom:
                  () =>
                    ({ change }) =>
                      isModificationChange(change) &&
                      change.data.before.value.status === 'LOCKED_OUT' &&
                      getChangeData(change).value.status === 'ACTIVE',
              },
            },
            // update all user properties except status
            {
              request: {
                endpoint: { path: '/api/v1/users/{id}', method: 'post' },
                transformation: { omit: ['status'] },
              },
              condition: {
                skipIfIdentical: true,
              },
            },
            // deactivate user, must be last because deactivated users cannot be updated
            {
              request: {
                endpoint: { path: '/api/v1/users/{id}/lifecycle/deactivate', method: 'post' },
              },
              condition: {
                custom:
                  () =>
                    ({ change }) =>
                      isModificationChange(change) &&
                      change.data.before.value.stauts !== 'DEPROVISIONED' &&
                      getChangeData(change).value.status === 'DEPROVISIONED',
              },
            },
          ],
          remove: [
            {
              request: {
                endpoint: { path: '/api/v1/users/{id}/lifecycle/deactivate', method: 'post' },
              },
              condition: {
                custom:
                  () =>
                    ({ change }) =>
                      // user must be in status DEPROVISIONED before it can be deleted
                      getChangeData(change).value.status !== 'DEPROVISIONED',
              },
            },
            {
              request: {
                endpoint: { path: '/api/v1/users/{id}', method: 'delete' },
              },
            },
          ],
        },
      },
    },
  }

  return _.merge(standardRequestDefinitions, customDefinitions)
}

export const createDeployDefinitions = (): DeployApiDefinitions => ({
  instances: {
    default: {
      requestsByAction: {
        default: {
          request: {
            context: deployment.helpers.DEFAULT_CONTEXT,
          },
          copyFromResponse: {
            updateServiceIDs: true,
          },
        },
      },
      referenceResolution: {
        when: 'early',
      },
    },
    customizations: createCustomizations(),
  },
  dependencies: [],
})<|MERGE_RESOLUTION|>--- conflicted
+++ resolved
@@ -17,16 +17,13 @@
 import _ from 'lodash'
 import { values } from '@salto-io/lowerdash'
 import { definitions, deployment } from '@salto-io/adapter-components'
-<<<<<<< HEAD
 import {
   getChangeData,
+  isAdditionChange
   isModificationChange,
   isRemovalChange,
   Values,
 } from '@salto-io/adapter-api'
-=======
-import { getChangeData, isAdditionChange, isModificationChange } from '@salto-io/adapter-api'
->>>>>>> d2a9161e
 import { AdditionalAction, ClientOptions } from './types'
 import {
   APPLICATION_TYPE_NAME,
@@ -92,8 +89,8 @@
   })
 
   const customDefinitions: Record<string, Partial<InstanceDeployApiDefinitions>> = {
-<<<<<<< HEAD
-    [APPLICATION_TYPE_NAME]: {
+    
+[APPLICATION_TYPE_NAME]: {
       requestsByAction: {
         default: {
           request: {
@@ -102,15 +99,10 @@
             },
           },
         },
-=======
-    [BRAND_TYPE_NAME]: {
-      requestsByAction: {
->>>>>>> d2a9161e
         customizations: {
           add: [
             {
               request: {
-<<<<<<< HEAD
                 endpoint: {
                   path: '/api/v1/apps',
                   method: 'post',
@@ -143,21 +135,10 @@
               },
             },
             ...createDeployAppPolicyRequests(),
-=======
-                endpoint: { path: '/api/v1/brands', method: 'post' },
-                // Brand addition only requires the name field. Other fields
-                // are set by a subsequent modify action.
-                transformation: {
-                  pick: ['name'],
-                },
-              },
-            },
->>>>>>> d2a9161e
           ],
           modify: [
             {
               request: {
-<<<<<<< HEAD
                 endpoint: {
                   path: '/api/v1/apps/{id}',
                   method: 'put',
@@ -172,16 +153,10 @@
               },
             },
             ...createDeployAppPolicyRequests(),
-=======
-                endpoint: { path: '/api/v1/brands/{id}', method: 'put' },
-              },
-            },
->>>>>>> d2a9161e
           ],
           remove: [
             {
               request: {
-<<<<<<< HEAD
                 endpoint: {
                   path: '/api/v1/apps/{applicationId}',
                   method: 'delete',
@@ -255,7 +230,32 @@
           second: 'deactivate',
         },
       ],
-=======
+    },
+[BRAND_TYPE_NAME]: {
+      requestsByAction: {
+        customizations: {
+          add: [
+            {
+              request: {
+                endpoint: { path: '/api/v1/brands', method: 'post' },
+                // Brand addition only requires the name field. Other fields
+                // are set by a subsequent modify action.
+                transformation: {
+                  pick: ['name'],
+                },
+              },
+            },
+          ],
+          modify: [
+            {
+              request: {
+                endpoint: { path: '/api/v1/brands/{id}', method: 'put' },
+              },
+            },
+          ],
+          remove: [
+            {
+              request: {
                 endpoint: { path: '/api/v1/brands/{id}', method: 'delete' },
               },
             },
@@ -264,7 +264,6 @@
       },
       toActionNames: ({ change }) => (isAdditionChange(change) ? ['add', 'modify'] : [change.action]),
       actionDependencies: [{ first: 'add', second: 'modify' }],
->>>>>>> d2a9161e
     },
     [USERTYPE_TYPE_NAME]: {
       requestsByAction: {
