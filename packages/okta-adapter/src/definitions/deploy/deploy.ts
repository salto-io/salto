--- conflicted
+++ resolved
@@ -39,12 +39,9 @@
   NETWORK_ZONE_TYPE_NAME,
   IDENTITY_PROVIDER_TYPE_NAME,
   JWK_TYPE_NAME,
-<<<<<<< HEAD
   EMAIL_DOMAIN_TYPE_NAME,
-=======
   EMAIL_TEMPLATE_TYPE_NAME,
   EMAIL_CUSTOMIZATION_TYPE_NAME,
->>>>>>> 08fdcc3d
 } from '../../constants'
 import {
   APP_POLICIES,
