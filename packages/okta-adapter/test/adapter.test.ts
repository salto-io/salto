/*
 *                      Copyright 2024 Salto Labs Ltd.
 *
 * Licensed under the Apache License, Version 2.0 (the "License");
 * you may not use this file except in compliance with
 * the License.  You may obtain a copy of the License at
 *
 *     http://www.apache.org/licenses/LICENSE-2.0
 *
 * Unless required by applicable law or agreed to in writing, software
 * distributed under the License is distributed on an "AS IS" BASIS,
 * WITHOUT WARRANTIES OR CONDITIONS OF ANY KIND, either express or implied.
 * See the License for the specific language governing permissions and
 * limitations under the License.
 */
import nock from 'nock'
import _ from 'lodash'
import axios from 'axios'
import MockAdapter from 'axios-mock-adapter'
import {
  InstanceElement,
  Element,
  isInstanceElement,
  ObjectType,
  FetchResult,
  AdapterOperations,
  ElemID,
  toChange,
  Change,
  getChangeData,
  ProgressReporter,
  BuiltinTypes,
  ReferenceExpression,
  CORE_ANNOTATIONS,
  isObjectType,
  StaticFile,
} from '@salto-io/adapter-api'
import { definitions } from '@salto-io/adapter-components'
import { buildElementsSourceFromElements } from '@salto-io/adapter-utils'
import { adapter } from '../src/adapter_creator'
import { accessTokenCredentialsType } from '../src/auth'
import { DEFAULT_CONFIG } from '../src/user_config'
import fetchMockReplies from './fetch_mock_replies.json'
import {
  USER_TYPE_NAME,
  BRAND_TYPE_NAME,
  GROUP_TYPE_NAME,
  OKTA,
  DOMAIN_TYPE_NAME,
  USERTYPE_TYPE_NAME,
  DEVICE_ASSURANCE_TYPE_NAME,
  SMS_TEMPLATE_TYPE_NAME,
  LINKS_FIELD,
  APPLICATION_TYPE_NAME,
  INACTIVE_STATUS,
  CUSTOM_NAME_FIELD,
  ACTIVE_STATUS,
  SAML_2_0_APP,
  ORG_SETTING_TYPE_NAME,
  PROFILE_ENROLLMENT_POLICY_TYPE_NAME,
  ACCESS_POLICY_TYPE_NAME,
  BRAND_THEME_TYPE_NAME,
  GROUP_MEMBERSHIP_TYPE_NAME,
  AUTHORIZATION_SERVER,
  AUTHORIZATION_POLICY,
  APP_GROUP_ASSIGNMENT_TYPE_NAME,
  BRAND_LOGO_TYPE_NAME,
  FAV_ICON_TYPE_NAME,
<<<<<<< HEAD
  GROUP_SCHEMA_TYPE_NAME,
=======
  PROFILE_MAPPING_TYPE_NAME,
  APP_LOGO_TYPE_NAME,
  NETWORK_ZONE_TYPE_NAME,
>>>>>>> b1803ebc
} from '../src/constants'

const nullProgressReporter: ProgressReporter = {
  reportProgress: () => null,
}

const loadMockReplies = (filename: string): void => {
  const defs: nock.Definition[] = nock.loadDefs(`${__dirname}/mock_replies/${filename}`)
  defs.forEach(def => {
    if (def.scope === '') {
      def.scope = 'https://test.okta.com:443'
    }
  })
  nock.define(defs)
  nock.disableNetConnect()
  nock.enableNetConnect('raw.githubusercontent.com')
}

type MockReply = {
  url: string
  method: definitions.HTTPMethod
  params?: Record<string, string>
  response: unknown
}

const getMockFunction = (method: definitions.HTTPMethod, mockAxiosAdapter: MockAdapter): MockAdapter['onAny'] => {
  switch (method.toLowerCase()) {
    case 'get':
      return mockAxiosAdapter.onGet
    case 'put':
      return mockAxiosAdapter.onPut
    case 'post':
      return mockAxiosAdapter.onPost
    case 'patch':
      return mockAxiosAdapter.onPatch
    case 'delete':
      return mockAxiosAdapter.onDelete
    case 'head':
      return mockAxiosAdapter.onHead
    case 'options':
      return mockAxiosAdapter.onOptions
    default:
      return mockAxiosAdapter.onGet
  }
}

describe('adapter', () => {
  describe('fetch', () => {
    jest.setTimeout(10 * 5000)
    let mockAxiosAdapter: MockAdapter

    beforeEach(async () => {
      mockAxiosAdapter = new MockAdapter(axios, { delayResponse: 1, onNoMatch: 'throwException' })
      mockAxiosAdapter
        .onGet('/api/v1/org')
        .replyOnce(200, { id: 'accountId' })
        .onGet('/api/v1/org')
        .replyOnce(200, { id: 'accountId' })
      ;([...fetchMockReplies] as MockReply[]).forEach(({ url, method, params, response }) => {
        const mock = getMockFunction(method, mockAxiosAdapter).bind(mockAxiosAdapter)
        const handler = mock(url, !_.isEmpty(params) ? { params } : undefined)
        handler.replyOnce(200, response)
      })
    })

    afterEach(() => {
      mockAxiosAdapter.restore()
      jest.clearAllMocks()
    })

    describe('full fetch with default config', () => {
      let elements: Element[]
      beforeEach(async () => {
        mockAxiosAdapter
          .onGet('/.well-known/okta-organization')
          .replyOnce(200, { id: '00o1lvvlyBZMbsvu6696', pipeline: 'idx' })
        elements = (
          await adapter
            .operations({
              credentials: new InstanceElement('config', accessTokenCredentialsType, {
                baseUrl: 'https://test.okta.com',
                token: 't',
              }),
              config: new InstanceElement('config', adapter.configType as ObjectType, DEFAULT_CONFIG),
              elementsSource: buildElementsSourceFromElements([]),
            })
            .fetch({ progressReporter: nullProgressReporter })
        ).elements
      })
      it('should generate the right types on fetch', async () => {
        expect([...new Set(elements.filter(isInstanceElement).map(e => e.elemID.typeName))].sort()).toEqual([
          'AccessPolicy',
          'AccessPolicyRule',
          'AccessPolicyRulePriority',
          'AppUserSchema',
          'Application',
          'ApplicationGroupAssignment',
          'Authenticator',
          'Automation',
          'AutomationRule',
          'BehaviorRule',
          'Brand',
          'BrandTheme',
          'BrowserPlugin',
          'DeviceAssurance',
          'Domain',
          'EmailNotifications',
          'EmbeddedSignInSuppport',
          'EndUserSupport',
          'Feature',
          'Group',
          'GroupPush',
          'GroupRule',
          'GroupSchema',
          'IdentityProviderPolicy',
          'IdentityProviderPolicyRule',
          'IdentityProviderPolicyRulePriority',
          'InlineHook',
          'NetworkZone',
          'OktaSignOnPolicy',
          'OktaSignOnPolicyPriority',
          'OktaSignOnPolicyRule',
          'OktaSignOnPolicyRulePriority',
          'PasswordPolicy',
          'PasswordPolicyPriority',
          'PasswordPolicyRule',
          'PasswordPolicyRulePriority',
          'PerClientRateLimitSettings',
          'ProfileMapping',
          'RateLimitAdminNotifications',
          'Reauthentication',
          'ResourceSet',
          'Role',
          'SmsTemplate',
          'ThirdPartyAdmin',
          'UserSchema',
          'UserType',
        ])
      })
      it('should generate the right instances on fetch', async () => {
        expect(
          elements
            .filter(isInstanceElement)
            .map(e => e.elemID.getFullName())
            .sort(),
        ).toEqual([
          'okta.AccessPolicy.instance.Classic_Migrated@s',
          'okta.AccessPolicy.instance.Default_Policy@s',
          'okta.AccessPolicy.instance.Microsoft_Office_365@s',
          'okta.AccessPolicy.instance.Neta_test1234@s',
          'okta.AccessPolicy.instance.Okta_Admin_Console@s',
          'okta.AccessPolicy.instance.One_factor_access@s',
          'okta.AccessPolicy.instance.Password_only@s',
          'okta.AccessPolicy.instance.Seamless_access_based_on_network_context@s',
          'okta.AccessPolicy.instance.custom_policy@s',
          'okta.AccessPolicyRule.instance.Classic_Migrated_s__Catch_all_Rule@umuubs',
          'okta.AccessPolicyRule.instance.Default_Policy__Catch_all_Rule@suubs',
          'okta.AccessPolicyRule.instance.Default_Policy__shir_test@suus',
          'okta.AccessPolicyRule.instance.Microsoft_Office_365_s__Allow_Web_and_Modern_Auth@uumuussss',
          'okta.AccessPolicyRule.instance.Microsoft_Office_365_s__Catch_all_Rule@uumuubs',
          'okta.AccessPolicyRule.instance.Neta_test1234_s__Catch_all_Rule@umuubs',
          'okta.AccessPolicyRule.instance.Okta_Admin_Console_s__Admin_App_Policy@uumuuss',
          'okta.AccessPolicyRule.instance.Okta_Admin_Console_s__Catch_all_Rule@uumuubs',
          'okta.AccessPolicyRule.instance.One_factor_access_s__Catch_all_Rule@uumuubs',
          'okta.AccessPolicyRule.instance.Password_only_s__Catch_all_Rule@umuubs',
          'okta.AccessPolicyRule.instance.Seamless_access_based_on_network_context_s__Catch_all_Rule@uuuuumuubs',
          'okta.AccessPolicyRule.instance.Seamless_access_based_on_network_context_s__In_network@uuuuumuus',
          'okta.AccessPolicyRule.instance.Seamless_access_based_on_network_context_s__Off_network@uuuuumuus',
          'okta.AccessPolicyRule.instance.custom_policy_s__Catch_all_Rule@umuubs',
          'okta.AccessPolicyRule.instance.custom_policy_s__Low_Assurance2_0@umuusv',
          'okta.AccessPolicyRule.instance.custom_policy_s__Low_Assurance@umuus',
          'okta.AccessPolicyRule.instance.custom_policy_s__Test_dpelotmwnt@umuus',
          'okta.AccessPolicyRule.instance.custom_policy_s__another_rule@umuus',
          'okta.AccessPolicyRule.instance.custom_policy_s__custom_rule@umuus',
          'okta.AccessPolicyRulePriority.instance.Classic_Migrated_priority@su',
          'okta.AccessPolicyRulePriority.instance.Default_Policy_priority@su',
          'okta.AccessPolicyRulePriority.instance.Microsoft_Office_365_priority@ssu',
          'okta.AccessPolicyRulePriority.instance.Neta_test1234_priority@su',
          'okta.AccessPolicyRulePriority.instance.Okta_Admin_Console_priority@ssu',
          'okta.AccessPolicyRulePriority.instance.One_factor_access_priority@ssu',
          'okta.AccessPolicyRulePriority.instance.Password_only_priority@su',
          'okta.AccessPolicyRulePriority.instance.Seamless_access_based_on_network_context_priority@sssssu',
          'okta.AccessPolicyRulePriority.instance.custom_policy_priority@su',
          'okta.AppUserSchema.instance.Auth0',
          'okta.AppUserSchema.instance.Microsoft_Office_365_s@uum',
          'okta.AppUserSchema.instance.Okta_Access_Requests_s@uum',
          'okta.AppUserSchema.instance.Okta_Workflows_OAuth_s@uum',
          'okta.AppUserSchema.instance.Okta_Workflows_s@um',
          'okta.AppUserSchema.instance.Salto_Okta_Adapter_OAuth_s@uuum',
          'okta.AppUserSchema.instance.Salto_Staging_s@um',
          'okta.AppUserSchema.instance.Zendesk',
          'okta.AppUserSchema.instance.test_test_s@um',
          'okta.Application.instance.Auth0',
          'okta.Application.instance.Microsoft_Office_365@s',
          'okta.Application.instance.Okta_Access_Requests@s',
          'okta.Application.instance.Okta_Admin_Console@s',
          'okta.Application.instance.Okta_Browser_Plugin@s',
          'okta.Application.instance.Okta_Dashboard@s',
          'okta.Application.instance.Okta_Workflows@s',
          'okta.Application.instance.Okta_Workflows_OAuth@s',
          'okta.Application.instance.Salto_Okta_Adapter_OAuth@s',
          'okta.Application.instance.Salto_Staging@s',
          'okta.Application.instance.Zendesk',
          'okta.Application.instance.test_test@s',
          'okta.ApplicationGroupAssignment.instance.Salto_Staging_s__best_admins_ever_s@umuuuum',
          'okta.ApplicationGroupAssignment.instance.Zendesk__best_admins_ever_s@uuuum',
          'okta.ApplicationGroupAssignment.instance.Zendesk__test_group_s@uuum',
          'okta.Authenticator.instance.Email',
          'okta.Authenticator.instance.Google_Authenticator@s',
          'okta.Authenticator.instance.Okta_Verify@s',
          'okta.Authenticator.instance.Password',
          'okta.Authenticator.instance.Phone',
          'okta.Authenticator.instance.Security_Key_or_Biometric@s',
          'okta.Authenticator.instance.Security_Question@s',
          'okta.Automation.instance.Idp_Discovery_Policy@s',
          'okta.AutomationRule.instance.Idp_Discovery_Policy_s__Default_Rule@uumuus',
          'okta.BehaviorRule.instance.New_City@s',
          'okta.BehaviorRule.instance.New_Country@s',
          'okta.BehaviorRule.instance.New_Device@s',
          'okta.BehaviorRule.instance.New_Geo_Location@sb',
          'okta.BehaviorRule.instance.New_IP@s',
          'okta.BehaviorRule.instance.New_State@s',
          'okta.BehaviorRule.instance.Velocity',
          'okta.Brand.instance.Shir_Brand_Test@b',
          'okta.Brand.instance.salto_org_4289783@b',
          'okta.BrandTheme.instance.Shir_Brand_Test_b@uum',
          'okta.BrandTheme.instance.salto_org_4289783_b@uum',
          'okta.BrowserPlugin.instance',
          'okta.DeviceAssurance.instance.IOS_policy@s',
          'okta.DeviceAssurance.instance.another_test@s',
          'okta.DeviceAssurance.instance.mac_policy___updated@ssbs',
          'okta.DeviceAssurance.instance.some_test@s',
          'okta.DeviceAssurance.instance.test_device_assurance@s',
          'okta.DeviceAssurance.instance.windows_policy@s',
          'okta.Domain.instance.salto_okta_com@v',
          'okta.Domain.instance.test_salto_io@v',
          'okta.EmailNotifications.instance',
          'okta.EmbeddedSignInSuppport.instance',
          'okta.EndUserSupport.instance',
          'okta.Feature.instance.Direct_Authentication@s',
          'okta.Feature.instance.Okta_Verify_user_verification_with_passcode@s',
          'okta.Group.instance.Engineers',
          'okta.Group.instance.Everyone',
          'okta.Group.instance.Okta_Administrators@s',
          'okta.Group.instance.best_admins_ever@s',
          'okta.Group.instance.ido_group@s',
          'okta.Group.instance.test_group@s',
          'okta.GroupPush.instance.Okta_Access_Requests_s__best_admins_ever_s@uumuuuum',
          'okta.GroupRule.instance.rule_with_missign_ref@s',
          'okta.GroupSchema.instance.Okta_group@s',
          'okta.IdentityProviderPolicy.instance.Default_Policy@s',
          'okta.IdentityProviderPolicyRule.instance.Default_Policy_s__Default_Rule@umuus',
          'okta.IdentityProviderPolicyRulePriority.instance.Default_Policy_priority@su',
          'okta.InlineHook.instance.phone_hook@s',
          'okta.NetworkZone.instance.BlockedIpZone',
          'okta.NetworkZone.instance.LegacyIpZone',
          'okta.OktaSignOnPolicy.instance.Default_Policy@s',
          'okta.OktaSignOnPolicyPriority.instance.OktaSignOnPolicy_priority',
          'okta.OktaSignOnPolicyRule.instance.Default_Policy_s__Catch_all_Rule@umuubs',
          'okta.OktaSignOnPolicyRulePriority.instance.Default_Policy_priority@su',
          'okta.PasswordPolicy.instance.Default_Policy@s',
          'okta.PasswordPolicyPriority.instance.PasswordPolicy_priority',
          'okta.PasswordPolicyRule.instance.Default_Policy_s__Default_Rule@umuus',
          'okta.PasswordPolicyRulePriority.instance.Default_Policy_priority@su',
          'okta.PerClientRateLimitSettings.instance',
          'okta.ProfileMapping.instance.Auth0_user',
          'okta.ProfileMapping.instance.Okta_Access_Requests_s_user@uumu',
          'okta.ProfileMapping.instance.Okta_Workflows_OAuth_s_user@uumu',
          'okta.ProfileMapping.instance.Salto_Okta_Adapter_OAuth_s_user@uuumu',
          'okta.ProfileMapping.instance.Salto_Staging_s_user@umu',
          'okta.ProfileMapping.instance.Zendesk_user',
          'okta.ProfileMapping.instance.test_test_s_user@umu',
          'okta.ProfileMapping.instance.user_Auth0',
          'okta.ProfileMapping.instance.user_Microsoft_Office_365_s@uuum',
          'okta.ProfileMapping.instance.user_Okta_Access_Requests_s@uuum',
          'okta.ProfileMapping.instance.user_Okta_Workflows_OAuth_s@uuum',
          'okta.ProfileMapping.instance.user_Okta_Workflows_s@uum',
          'okta.ProfileMapping.instance.user_Salto_Okta_Adapter_OAuth_s@uuuum',
          'okta.ProfileMapping.instance.user_Salto_Staging_s@uum',
          'okta.ProfileMapping.instance.user_Zendesk',
          'okta.ProfileMapping.instance.user_test_test_s@uum',
          'okta.RateLimitAdminNotifications.instance',
          'okta.Reauthentication.instance',
          'okta.ResourceSet.instance.Access_Certifications_Resource_Set@s',
          'okta.ResourceSet.instance.Access_Requests_Resource_Set@s',
          'okta.Role.instance.API_Access_Management_Administrator@s',
          'okta.Role.instance.Access_Certifications_Administrator@s',
          'okta.Role.instance.Access_Requests_Administrator@s',
          'okta.Role.instance.Application_Administrator@s',
          'okta.Role.instance.Group_Administrator@s',
          'okta.Role.instance.Group_Membership_Administrator@s',
          'okta.Role.instance.Help_Desk_Administrator@s',
          'okta.Role.instance.Mobile_Administrator@s',
          'okta.Role.instance.Organizational_Administrator@s',
          'okta.Role.instance.Read_Only_Administrator@bs',
          'okta.Role.instance.Report_Administrator@s',
          'okta.Role.instance.Super_Administrator@s',
          'okta.SmsTemplate.instance.Custom',
          'okta.SmsTemplate.instance.Default',
          'okta.ThirdPartyAdmin.instance',
          'okta.UserSchema.instance.user',
          'okta.UserType.instance.user',
        ])
      })
      it('should convert userIds to usernames when convertUserIds flag is enabled', async () => {
        const instanceWithUser = elements
          .filter(isInstanceElement)
          .find(inst => inst.elemID.typeName === 'EndUserSupport')
        expect(instanceWithUser?.value).toEqual({
          technicalContactEmail: 'myMail@salto.nacl',
          technicalContactId: 'myMail@salto.nacl',
          usermailEnabled: false,
        })
      })
    })
    describe('with different config options', () => {
      it('should not convertUserIds when convertUserIds flag is disabled', async () => {
        const config = new InstanceElement('config', adapter.configType as ObjectType, {
          ...DEFAULT_CONFIG,
          fetch: {
            convertUserIds: false,
            include: [
              { type: 'EndUserSupport' }, // limiting to one type to avoid getting a timeout
            ],
          },
        })
        const { elements } = await adapter
          .operations({
            credentials: new InstanceElement('config', accessTokenCredentialsType, {
              baseUrl: 'https://test.okta.com',
              token: 't',
            }),
            config,
            elementsSource: buildElementsSourceFromElements([]),
          })
          .fetch({ progressReporter: nullProgressReporter })
        const instanceWithUser = elements
          .filter(isInstanceElement)
          .find(inst => inst.elemID.typeName === 'EndUserSupport')
        expect(instanceWithUser?.value).toEqual({
          technicalContactEmail: 'myMail@salto.nacl',
          technicalContactId: 'myMail@salto.nacl',
          usermailEnabled: false,
        })
      })
      it('should fetch GroupMembership type when includeGroupMemberships flag is enabled', async () => {
        const config = new InstanceElement('config', adapter.configType as ObjectType, {
          ...DEFAULT_CONFIG,
          fetch: {
            includeGroupMemberships: true,
            include: [
              { type: 'Group' }, // limiting to one type to avoid getting a timeout
              { type: 'GroupMembership' },
            ],
          },
        })
        const { elements } = await adapter
          .operations({
            credentials: new InstanceElement('config', accessTokenCredentialsType, {
              baseUrl: 'https://test.okta.com',
              token: 't',
            }),
            config,
            elementsSource: buildElementsSourceFromElements([]),
          })
          .fetch({ progressReporter: nullProgressReporter })
        const groupMembersType = elements
          .filter(isObjectType)
          .find(e => e.elemID.typeName === GROUP_MEMBERSHIP_TYPE_NAME)
        expect(groupMembersType).toBeDefined()
        const groupMembersInstances = elements
          .filter(isInstanceElement)
          .filter(inst => inst.elemID.typeName === GROUP_MEMBERSHIP_TYPE_NAME)
        expect(groupMembersInstances).toHaveLength(1)
        expect(groupMembersInstances[0]?.value).toEqual({
          members: ['myMail@salto.nacl'],
        })
      })
    })
    describe('when connecting with oauth', () => {
      let fetchRes: FetchResult
      beforeEach(async () => {
        fetchRes = await adapter
          .operations({
            credentials: new InstanceElement('config', accessTokenCredentialsType, {
              authType: 'oauth',
              baseUrl: 'https://test.okta.com',
              clientId: '123',
              clientSecret: 'secret',
              refreshToken: 'refresh',
            }),
            config: new InstanceElement('config', adapter.configType as ObjectType, DEFAULT_CONFIG),
            elementsSource: buildElementsSourceFromElements([]),
          })
          .fetch({ progressReporter: nullProgressReporter })
      })
      it('should not fetch any privateApi types', () => {
        const instances = fetchRes.elements.filter(isInstanceElement)
        const groupPush = instances.filter(inst => inst.elemID.typeName === 'GroupPush')
        expect(groupPush).toHaveLength(0)
        const endUserSupport = instances.filter(inst => inst.elemID.typeName === 'EndUserSupport')
        expect(endUserSupport).toHaveLength(0)
      })
      it('should includes config suggestion and fetch warning to indicate usage of private api is disabled', () => {
        expect(fetchRes.errors).toHaveLength(1)
        expect(fetchRes.errors).toEqual([
          {
            message:
              'Salto could not access private API when connecting with OAuth. Group Push and Settings types could not be fetched',
            severity: 'Warning',
          },
        ])
        expect(fetchRes.updatedConfig?.message).toEqual('    * Private APIs can not be accessed when using OAuth login')
        expect(fetchRes.updatedConfig?.config[0]?.value?.client).toEqual({
          usePrivateAPI: false,
        })
      })
    })
    describe('when connecting a classic engine org', () => {
      let fetchRes: FetchResult
      beforeEach(async () => {
        // override the call to /.well-known/okta-organization to return a classic org
        // mockAxiosAdapter.restore('/.well-known/okta-organization')
        mockAxiosAdapter
          .onGet('/.well-known/okta-organization')
          .replyOnce(200, { id: '00o1lvvlyBZMbsvu6696', pipeline: 'v1' })
        fetchRes = await adapter
          .operations({
            credentials: new InstanceElement('config', accessTokenCredentialsType, {
              baseUrl: 'https://test.okta.com',
              token: 't',
            }),
            config: new InstanceElement('config', adapter.configType as ObjectType, DEFAULT_CONFIG),
            elementsSource: buildElementsSourceFromElements([]),
          })
          .fetch({ progressReporter: nullProgressReporter })
      })
      it('should create config suggestion to set isClassicOrg to true', () => {
        expect(fetchRes.updatedConfig?.config[0].value.fetch).toEqual({
          ...DEFAULT_CONFIG.fetch,
          isClassicOrg: true,
        })
        expect(fetchRes.updatedConfig?.message).toEqual(
          '    * We detected that your Okta organization is using the Classic Engine, therefore, certain types of data that are only compatible with newer versions were not fetched.',
        )
      })
    })
  })
  describe('deploy', () => {
    let operations: AdapterOperations

    let brandType: ObjectType
    let brand1: InstanceElement
    let appType: ObjectType
    let groupType: ObjectType
    let orgSettingType: ObjectType
    let userTypeType: ObjectType

    beforeEach(() => {
      nock('https://test.okta.com:443').persist().get('/api/v1/org').reply(200, { id: 'accountId' })

      orgSettingType = new ObjectType({
        elemID: new ElemID(OKTA, ORG_SETTING_TYPE_NAME),
      })
      const orgSetting = new InstanceElement('_config', orgSettingType, { subdomain: 'subdomain' })

      operations = adapter.operations({
        credentials: new InstanceElement('config', accessTokenCredentialsType, {
          baseUrl: 'https://test.okta.com',
          token: 't',
        }),
        config: new InstanceElement('config', adapter.configType as ObjectType, DEFAULT_CONFIG),
        elementsSource: buildElementsSourceFromElements([orgSetting]),
      })

      brandType = new ObjectType({
        elemID: new ElemID(OKTA, BRAND_TYPE_NAME),
        fields: {
          id: {
            refType: BuiltinTypes.SERVICE_ID,
          },
        },
      })
      brand1 = new InstanceElement('brand1', brandType, {
        id: 'brand-fakeid1',
        name: 'subdomain.example.com',
        removePoweredByOkta: false,
      })
      appType = new ObjectType({
        elemID: new ElemID(OKTA, APPLICATION_TYPE_NAME),
        fields: {
          id: {
            refType: BuiltinTypes.SERVICE_ID,
          },
        },
      })
      userTypeType = new ObjectType({
        elemID: new ElemID(OKTA, USERTYPE_TYPE_NAME),
        fields: {
          id: {
            refType: BuiltinTypes.SERVICE_ID,
          },
        },
      })
    })

    describe('deploy authorization server policy', () => {
      let authorizationServerType: ObjectType
      let authorizationServerPolicyType: ObjectType
      let authorizationServer: InstanceElement

      beforeEach(() => {
        authorizationServerType = new ObjectType({
          elemID: new ElemID(OKTA, AUTHORIZATION_SERVER),
          fields: {
            id: {
              refType: BuiltinTypes.SERVICE_ID,
            },
          },
        })
        authorizationServer = new InstanceElement('authorizationServer', authorizationServerType, {
          id: 'authorizationserver-fakeid1',
        })
        authorizationServerPolicyType = new ObjectType({
          elemID: new ElemID(OKTA, AUTHORIZATION_POLICY),
          fields: {
            id: {
              refType: BuiltinTypes.SERVICE_ID,
            },
          },
        })
      })

      describe('deploy org setting', () => {
        it('should successfully modify org setting', async () => {
          loadMockReplies('org_setting_modify.json')
          const orgSetting = new InstanceElement(
            'orgSetting',
            orgSettingType,
            {
              id: 'orgsetting-fakeid1',
              subdomain: 'subdomain',
              phoneNumber: '00000',
            },
            undefined,
            {
              [CORE_ANNOTATIONS.PARENT]: [new ReferenceExpression(brand1.elemID, brand1)],
            },
          )
          const updatedOrgSetting = orgSetting.clone()
          updatedOrgSetting.value.phoneNumber = '12345'
          const result = await operations.deploy({
            changeGroup: {
              groupID: 'orgSetting',
              changes: [toChange({ before: orgSetting, after: updatedOrgSetting })],
            },
            progressReporter: nullProgressReporter,
          })
          expect(result.errors).toHaveLength(0)
          expect(result.appliedChanges).toHaveLength(1)
          expect(getChangeData(result.appliedChanges[0] as Change<InstanceElement>).value.phoneNumber).toEqual('12345')
          expect(nock.pendingMocks()).toHaveLength(0)
        })
      })

      it('should successfully add an active authorization server policy', async () => {
        loadMockReplies('authorization_server_policy_add_active.json')
        const authorizationServerPolicy = new InstanceElement(
          'authorizationServerPolicy',
          authorizationServerPolicyType,
          {
            name: 'my policy',
            status: ACTIVE_STATUS,
          },
          undefined,
          {
            [CORE_ANNOTATIONS.PARENT]: [new ReferenceExpression(authorizationServer.elemID, authorizationServer)],
          },
        )
        const result = await operations.deploy({
          changeGroup: {
            groupID: 'authorizationServerPolicy',
            changes: [toChange({ after: authorizationServerPolicy })],
          },
          progressReporter: nullProgressReporter,
        })
        expect(result.errors).toHaveLength(0)
        expect(result.appliedChanges).toHaveLength(1)
        expect(getChangeData(result.appliedChanges[0] as Change<InstanceElement>).value.id).toEqual(
          'authorizationserverpolicy-fakeid1',
        )
        expect(nock.pendingMocks()).toHaveLength(0)
      })

      it('should successfully add an inactive authorization server policy', async () => {
        loadMockReplies('authorization_server_policy_add_inactive.json')
        const authorizationServerPolicy = new InstanceElement(
          'authorizationServerPolicy',
          authorizationServerPolicyType,
          {
            name: 'my policy',
            status: INACTIVE_STATUS,
          },
          undefined,
          {
            [CORE_ANNOTATIONS.PARENT]: [new ReferenceExpression(authorizationServer.elemID, authorizationServer)],
          },
        )
        const result = await operations.deploy({
          changeGroup: {
            groupID: 'authorizationServerPolicy',
            changes: [toChange({ after: authorizationServerPolicy })],
          },
          progressReporter: nullProgressReporter,
        })
        expect(result.errors).toHaveLength(0)
        expect(result.appliedChanges).toHaveLength(1)
        expect(getChangeData(result.appliedChanges[0] as Change<InstanceElement>).value.id).toEqual(
          'authorizationserverpolicy-fakeid1',
        )
        expect(nock.pendingMocks()).toHaveLength(0)
      })

      it('should successfully activate an authorization server policy', async () => {
        loadMockReplies('authorization_server_policy_activate.json')
        const authorizationServerPolicy = new InstanceElement(
          'authorizationServerPolicy',
          authorizationServerPolicyType,
          {
            id: 'authorizationserverpolicy-fakeid1',
            name: 'my policy',
            status: INACTIVE_STATUS,
          },
          undefined,
          {
            [CORE_ANNOTATIONS.PARENT]: [new ReferenceExpression(authorizationServer.elemID, authorizationServer)],
          },
        )
        const activatedAuthorizationServerPolicy = authorizationServerPolicy.clone()
        activatedAuthorizationServerPolicy.value.status = ACTIVE_STATUS
        const result = await operations.deploy({
          changeGroup: {
            groupID: 'authorizationServerPolicy',
            changes: [toChange({ before: authorizationServerPolicy, after: activatedAuthorizationServerPolicy })],
          },
          progressReporter: nullProgressReporter,
        })
        expect(result.errors).toHaveLength(0)
        expect(result.appliedChanges).toHaveLength(1)
        expect(getChangeData(result.appliedChanges[0] as Change<InstanceElement>).value.id).toEqual(
          'authorizationserverpolicy-fakeid1',
        )
        expect(nock.pendingMocks()).toHaveLength(0)
      })
      it('should successfully deactivate an authorization server policy', async () => {
        loadMockReplies('authorization_server_policy_deactivate.json')
        const authorizationServerPolicy = new InstanceElement(
          'authorizationServerPolicy',
          authorizationServerPolicyType,
          {
            id: 'authorizationserverpolicy-fakeid1',
            name: 'my policy',
            status: ACTIVE_STATUS,
          },
          undefined,
          {
            [CORE_ANNOTATIONS.PARENT]: [new ReferenceExpression(authorizationServer.elemID, authorizationServer)],
          },
        )
        const activatedAuthorizationServerPolicy = authorizationServerPolicy.clone()
        activatedAuthorizationServerPolicy.value.status = INACTIVE_STATUS
        const result = await operations.deploy({
          changeGroup: {
            groupID: 'authorizationServerPolicy',
            changes: [toChange({ before: authorizationServerPolicy, after: activatedAuthorizationServerPolicy })],
          },
          progressReporter: nullProgressReporter,
        })
        expect(result.errors).toHaveLength(0)
        expect(result.appliedChanges).toHaveLength(1)
        expect(getChangeData(result.appliedChanges[0] as Change<InstanceElement>).value.id).toEqual(
          'authorizationserverpolicy-fakeid1',
        )
        expect(nock.pendingMocks()).toHaveLength(0)
      })
      it('should successfully modify an authorization server policy without status change', async () => {
        loadMockReplies('authorization_server_policy_modify.json')
        const authorizationServerPolicy = new InstanceElement(
          'authorizationServerPolicy',
          authorizationServerPolicyType,
          {
            id: 'authorizationserverpolicy-fakeid1',
            name: 'my policy',
            status: ACTIVE_STATUS,
          },
          undefined,
          {
            [CORE_ANNOTATIONS.PARENT]: [new ReferenceExpression(authorizationServer.elemID, authorizationServer)],
          },
        )
        const activatedAuthorizationServerPolicy = authorizationServerPolicy.clone()
        activatedAuthorizationServerPolicy.value.name = 'your policy'
        const result = await operations.deploy({
          changeGroup: {
            groupID: 'authorizationServerPolicy',
            changes: [toChange({ before: authorizationServerPolicy, after: activatedAuthorizationServerPolicy })],
          },
          progressReporter: nullProgressReporter,
        })
        expect(result.errors).toHaveLength(0)
        expect(result.appliedChanges).toHaveLength(1)
        expect(getChangeData(result.appliedChanges[0] as Change<InstanceElement>).value.name).toEqual('your policy')
        expect(nock.pendingMocks()).toHaveLength(0)
      })
      it('should successfully modify and activate an authorization server policy', async () => {
        loadMockReplies('authorization_server_policy_modify_and_activate.json')
        const authorizationServerPolicy = new InstanceElement(
          'authorizationServerPolicy',
          authorizationServerPolicyType,
          {
            id: 'authorizationserverpolicy-fakeid1',
            name: 'my policy',
            status: INACTIVE_STATUS,
          },
          undefined,
          {
            [CORE_ANNOTATIONS.PARENT]: [new ReferenceExpression(authorizationServer.elemID, authorizationServer)],
          },
        )
        const activatedAuthorizationServerPolicy = authorizationServerPolicy.clone()
        activatedAuthorizationServerPolicy.value.name = 'your policy'
        activatedAuthorizationServerPolicy.value.status = ACTIVE_STATUS
        const result = await operations.deploy({
          changeGroup: {
            groupID: 'authorizationServerPolicy',
            changes: [toChange({ before: authorizationServerPolicy, after: activatedAuthorizationServerPolicy })],
          },
          progressReporter: nullProgressReporter,
        })
        expect(result.errors).toHaveLength(0)
        expect(result.appliedChanges).toHaveLength(1)
        expect(getChangeData(result.appliedChanges[0] as Change<InstanceElement>).value.name).toEqual('your policy')
        expect(nock.pendingMocks()).toHaveLength(0)
      })
      it('should successfully modify and deactivate an authorization server policy', async () => {
        loadMockReplies('authorization_server_policy_modify_and_deactivate.json')
        const authorizationServerPolicy = new InstanceElement(
          'authorizationServerPolicy',
          authorizationServerPolicyType,
          {
            id: 'authorizationserverpolicy-fakeid1',
            name: 'my policy',
            status: ACTIVE_STATUS,
          },
          undefined,
          {
            [CORE_ANNOTATIONS.PARENT]: [new ReferenceExpression(authorizationServer.elemID, authorizationServer)],
          },
        )
        const activatedAuthorizationServerPolicy = authorizationServerPolicy.clone()
        activatedAuthorizationServerPolicy.value.name = 'your policy'
        activatedAuthorizationServerPolicy.value.status = INACTIVE_STATUS
        const result = await operations.deploy({
          changeGroup: {
            groupID: 'authorizationServerPolicy',
            changes: [toChange({ before: authorizationServerPolicy, after: activatedAuthorizationServerPolicy })],
          },
          progressReporter: nullProgressReporter,
        })
        expect(result.errors).toHaveLength(0)
        expect(result.appliedChanges).toHaveLength(1)
        expect(getChangeData(result.appliedChanges[0] as Change<InstanceElement>).value.name).toEqual('your policy')
        expect(nock.pendingMocks()).toHaveLength(0)
      })
      it('should successfully remove an authorization server policy', async () => {
        loadMockReplies('authorization_server_policy_remove.json')
        const authorizationServerPolicy = new InstanceElement(
          'authorizationServerPolicy',
          authorizationServerPolicyType,
          {
            id: 'authorizationserverpolicy-fakeid1',
            name: 'my policy',
            status: ACTIVE_STATUS,
          },
          undefined,
          {
            [CORE_ANNOTATIONS.PARENT]: [new ReferenceExpression(authorizationServer.elemID, authorizationServer)],
          },
        )
        const result = await operations.deploy({
          changeGroup: {
            groupID: 'authorizationServerPolicy',
            changes: [toChange({ before: authorizationServerPolicy })],
          },
          progressReporter: nullProgressReporter,
        })
        expect(result.errors).toHaveLength(0)
        expect(result.appliedChanges).toHaveLength(1)
        expect(nock.pendingMocks()).toHaveLength(0)
      })
      groupType = new ObjectType({
        elemID: new ElemID(OKTA, GROUP_TYPE_NAME),
        fields: {
          id: {
            refType: BuiltinTypes.SERVICE_ID,
          },
        },
      })
    })

    describe('deploy network zone', () => {
      let networkZoneType: ObjectType

      beforeEach(() => {
        networkZoneType = new ObjectType({
          elemID: new ElemID(OKTA, NETWORK_ZONE_TYPE_NAME),
          fields: {
            id: {
              refType: BuiltinTypes.SERVICE_ID,
            },
          },
        })
      })

      it('should successfully add an active network zone', async () => {
        loadMockReplies('network_zone_add_active.json')
        const networkZone = new InstanceElement('networkZone', networkZoneType, {
          name: 'my_zone',
          status: ACTIVE_STATUS,
        })
        const result = await operations.deploy({
          changeGroup: {
            groupID: 'networkZone',
            changes: [toChange({ after: networkZone })],
          },
          progressReporter: nullProgressReporter,
        })
        expect(result.errors).toHaveLength(0)
        expect(result.appliedChanges).toHaveLength(1)
        expect(getChangeData(result.appliedChanges[0] as Change<InstanceElement>).value.id).toEqual(
          'networkzone-fakeid1',
        )
        expect(nock.pendingMocks()).toHaveLength(0)
      })

      it('should successfully add an inactive network zone', async () => {
        loadMockReplies('network_zone_add_inactive.json')
        const networkZone = new InstanceElement('networkZone', networkZoneType, {
          name: 'my_zone',
          status: INACTIVE_STATUS,
        })
        const result = await operations.deploy({
          changeGroup: {
            groupID: 'networkZone',
            changes: [toChange({ after: networkZone })],
          },
          progressReporter: nullProgressReporter,
        })
        expect(result.errors).toHaveLength(0)
        expect(result.appliedChanges).toHaveLength(1)
        expect(getChangeData(result.appliedChanges[0] as Change<InstanceElement>).value.id).toEqual(
          'networkzone-fakeid1',
        )
        expect(nock.pendingMocks()).toHaveLength(0)
      })

      it('should successfully activate a network zone', async () => {
        loadMockReplies('network_zone_activate.json')
        const networkZone = new InstanceElement('networkZone', networkZoneType, {
          id: 'networkzone-fakeid1',
          name: 'my_zone',
          status: INACTIVE_STATUS,
        })
        const activatedNetworkZone = networkZone.clone()
        activatedNetworkZone.value.status = ACTIVE_STATUS
        const result = await operations.deploy({
          changeGroup: {
            groupID: 'networkZone',
            changes: [toChange({ before: networkZone, after: activatedNetworkZone })],
          },
          progressReporter: nullProgressReporter,
        })
        expect(result.errors).toHaveLength(0)
        expect(result.appliedChanges).toHaveLength(1)
        expect(getChangeData(result.appliedChanges[0] as Change<InstanceElement>).value.status).toEqual(ACTIVE_STATUS)
        expect(nock.pendingMocks()).toHaveLength(0)
      })

      it('should successfully deactivate a network zone', async () => {
        loadMockReplies('network_zone_deactivate.json')
        const networkZone = new InstanceElement('networkZone', networkZoneType, {
          id: 'networkzone-fakeid1',
          name: 'my_zone',
          status: ACTIVE_STATUS,
        })
        const deactivatedNetworkZone = networkZone.clone()
        deactivatedNetworkZone.value.status = INACTIVE_STATUS
        const result = await operations.deploy({
          changeGroup: {
            groupID: 'networkZone',
            changes: [toChange({ before: networkZone, after: deactivatedNetworkZone })],
          },
          progressReporter: nullProgressReporter,
        })
        expect(result.errors).toHaveLength(0)
        expect(result.appliedChanges).toHaveLength(1)
        expect(getChangeData(result.appliedChanges[0] as Change<InstanceElement>).value.status).toEqual(INACTIVE_STATUS)
        expect(nock.pendingMocks()).toHaveLength(0)
      })
      it('should successfully modify a network zone without status change', async () => {
        loadMockReplies('network_zone_modify.json')
        const networkZone = new InstanceElement('networkZone', networkZoneType, {
          id: 'networkzone-fakeid1',
          name: 'my_zone',
          status: ACTIVE_STATUS,
        })
        const updatedNetworkZone = networkZone.clone()
        updatedNetworkZone.value.name = 'your_zone'
        const result = await operations.deploy({
          changeGroup: {
            groupID: 'networkZone',
            changes: [toChange({ before: networkZone, after: updatedNetworkZone })],
          },
          progressReporter: nullProgressReporter,
        })
        expect(result.errors).toHaveLength(0)
        expect(result.appliedChanges).toHaveLength(1)
        expect(getChangeData(result.appliedChanges[0] as Change<InstanceElement>).value.name).toEqual('your_zone')
        expect(nock.pendingMocks()).toHaveLength(0)
      })
      it('should successfully modify and activate a network zone', async () => {
        loadMockReplies('network_zone_modify_and_activate.json')
        const networkZone = new InstanceElement('networkZone', networkZoneType, {
          id: 'networkzone-fakeid1',
          name: 'my_zone',
          status: INACTIVE_STATUS,
        })
        const activatedNetworkZone = networkZone.clone()
        activatedNetworkZone.value.name = 'your_zone'
        activatedNetworkZone.value.status = ACTIVE_STATUS
        const result = await operations.deploy({
          changeGroup: {
            groupID: 'networkZone',
            changes: [toChange({ before: networkZone, after: activatedNetworkZone })],
          },
          progressReporter: nullProgressReporter,
        })
        expect(result.errors).toHaveLength(0)
        expect(result.appliedChanges).toHaveLength(1)
        expect(getChangeData(result.appliedChanges[0] as Change<InstanceElement>).value.name).toEqual('your_zone')
        expect(nock.pendingMocks()).toHaveLength(0)
      })
      it('should successfully modify and deactivate a network zone', async () => {
        loadMockReplies('network_zone_modify_and_deactivate.json')
        const networkZone = new InstanceElement('networkZone', networkZoneType, {
          id: 'networkzone-fakeid1',
          name: 'my_zone',
          status: ACTIVE_STATUS,
        })
        const deactivatedNetworkZone = networkZone.clone()
        deactivatedNetworkZone.value.name = 'your_zone'
        deactivatedNetworkZone.value.status = INACTIVE_STATUS
        const result = await operations.deploy({
          changeGroup: {
            groupID: 'networkZone',
            changes: [toChange({ before: networkZone, after: deactivatedNetworkZone })],
          },
          progressReporter: nullProgressReporter,
        })
        expect(result.errors).toHaveLength(0)
        expect(result.appliedChanges).toHaveLength(1)
        expect(getChangeData(result.appliedChanges[0] as Change<InstanceElement>).value.name).toEqual('your_zone')
        expect(nock.pendingMocks()).toHaveLength(0)
      })
      it('should successfully remove a network zone', async () => {
        loadMockReplies('network_zone_remove.json')
        const networkZone = new InstanceElement('networkZone', networkZoneType, {
          id: 'networkzone-fakeid1',
          name: 'my_zone',
          status: ACTIVE_STATUS,
        })
        const result = await operations.deploy({
          changeGroup: {
            groupID: 'networkZone',
            changes: [toChange({ before: networkZone })],
          },
          progressReporter: nullProgressReporter,
        })
        expect(result.errors).toHaveLength(0)
        expect(result.appliedChanges).toHaveLength(1)
        expect(nock.pendingMocks()).toHaveLength(0)
      })
    })

    afterEach(() => {
      nock.cleanAll()
    })

    describe('deploy group', () => {
      let group1: InstanceElement
      beforeEach(() => {
        group1 = new InstanceElement('group1', groupType, {
          id: 'group-fakeid1',
          objectClass: ['okta:user_group'],
          type: 'OKTA_GROUP',
          profile: {
            name: 'Engineers',
            description: 'all the engineers',
          },
        })
      })

      it('should successfully add a group', async () => {
        loadMockReplies('group_add.json')
        const groupWithoutId = group1.clone()
        delete groupWithoutId.value.id
        const result = await operations.deploy({
          changeGroup: {
            groupID: 'group',
            changes: [toChange({ after: groupWithoutId })],
          },
          progressReporter: nullProgressReporter,
        })
        expect(result.errors).toHaveLength(0)
        expect(result.appliedChanges).toHaveLength(1)
        expect(getChangeData(result.appliedChanges[0] as Change<InstanceElement>).value.id).toEqual('group-fakeid1')
        expect(nock.pendingMocks()).toHaveLength(0)
      })

      it('should successfully modify a group', async () => {
        loadMockReplies('group_modify.json')
        const updatedGroup1 = group1.clone()
        updatedGroup1.value.profile.name = 'Programmers'
        const result = await operations.deploy({
          changeGroup: {
            groupID: 'group',
            changes: [
              toChange({
                before: group1,
                after: updatedGroup1,
              }),
            ],
          },
          progressReporter: nullProgressReporter,
        })

        expect(result.errors).toHaveLength(0)
        expect(result.appliedChanges).toHaveLength(1)
        expect(nock.pendingMocks()).toHaveLength(0)
      })

      it('should successfully remove a group', async () => {
        loadMockReplies('group_remove.json')
        const result = await operations.deploy({
          changeGroup: {
            groupID: 'group',
            changes: [toChange({ before: group1 })],
          },
          progressReporter: nullProgressReporter,
        })
        expect(result.errors).toHaveLength(0)
        expect(result.appliedChanges).toHaveLength(1)
        expect(nock.pendingMocks()).toHaveLength(0)
      })
    })

    describe('deploy brand', () => {
      it('should successfully add a brand', async () => {
        loadMockReplies('brand_add.json')
        const brandWithoutId = new InstanceElement('brand1', brandType, {
          name: 'subdomain.example.com',
          removePoweredByOkta: false,
        })
        const result = await operations.deploy({
          changeGroup: {
            groupID: 'brand',
            changes: [toChange({ after: brandWithoutId })],
          },
          progressReporter: nullProgressReporter,
        })
        expect(result.errors).toHaveLength(0)
        expect(result.appliedChanges).toHaveLength(1)
        expect(getChangeData(result.appliedChanges[0] as Change<InstanceElement>).value.id).toEqual('brand-fakeid1')
        expect(nock.pendingMocks()).toHaveLength(0)
      })

      it('should successfully modify a brand', async () => {
        loadMockReplies('brand_modify.json')
        const updatedBrand1 = brand1.clone()
        updatedBrand1.value.removePoweredByOkta = true
        const result = await operations.deploy({
          changeGroup: {
            groupID: 'brand',
            changes: [
              toChange({
                before: brand1,
                after: updatedBrand1,
              }),
            ],
          },
          progressReporter: nullProgressReporter,
        })

        expect(result.errors).toHaveLength(0)
        expect(result.appliedChanges).toHaveLength(1)
        expect(getChangeData(result.appliedChanges[0] as Change<InstanceElement>).value.removePoweredByOkta).toEqual(
          true,
        )
        expect(nock.pendingMocks()).toHaveLength(0)
      })

      it('should successfully remove a brand', async () => {
        loadMockReplies('brand_remove.json')
        const result = await operations.deploy({
          changeGroup: {
            groupID: 'brand',
            changes: [toChange({ before: brand1 })],
          },
          progressReporter: nullProgressReporter,
        })
        expect(result.errors).toHaveLength(0)
        expect(result.appliedChanges).toHaveLength(1)
        expect(nock.pendingMocks()).toHaveLength(0)
      })
    })

    describe('deploy users', () => {
      let userType: ObjectType
      beforeEach(() => {
        userType = new ObjectType({
          elemID: new ElemID(OKTA, USER_TYPE_NAME),
          fields: {
            id: {
              refType: BuiltinTypes.SERVICE_ID,
            },
          },
        })
      })

      it('should successfully add a user', async () => {
        loadMockReplies('user_add.json')
        const user1 = new InstanceElement('user1', userType, {
          status: 'STAGED',
          profile: {
            login: 'a@a',
            email: 'a@a',
            firstName: 'a',
            lastName: 'a',
          },
        })
        const result = await operations.deploy({
          changeGroup: {
            groupID: user1.elemID.getFullName(),
            changes: [toChange({ after: user1 })],
          },
          progressReporter: nullProgressReporter,
        })

        expect(result.errors).toHaveLength(0)
        expect(result.appliedChanges).toHaveLength(1)
        expect(getChangeData(result.appliedChanges[0]).elemID.getFullName()).toEqual('okta.User.instance.user1')
        expect(getChangeData(result.appliedChanges[0] as Change<InstanceElement>).value.id).toEqual('fakeid123')
        expect(nock.pendingMocks()).toHaveLength(0)
      })
      it('should successfully modify a user', async () => {
        loadMockReplies('user_modify.json')
        const user1 = new InstanceElement('user1', userType, {
          id: 'fakeid123',
          status: 'STAGED',
          profile: {
            login: 'a@a',
            email: 'a@a',
            firstName: 'a',
            lastName: 'a',
          },
        })
        const updatedUser1 = user1.clone()
        updatedUser1.value.profile.firstName = 'b'
        const result = await operations.deploy({
          changeGroup: {
            groupID: user1.elemID.getFullName(),
            changes: [
              toChange({
                before: user1,
                after: updatedUser1,
              }),
            ],
          },
          progressReporter: nullProgressReporter,
        })

        expect(result.errors).toHaveLength(0)
        expect(result.appliedChanges).toHaveLength(1)
        expect(getChangeData(result.appliedChanges[0]).elemID.getFullName()).toEqual('okta.User.instance.user1')
        expect(nock.pendingMocks()).toHaveLength(0)
      })
      it('should successfully remove a user', async () => {
        loadMockReplies('user_remove.json')
        const user1 = new InstanceElement('user1', userType, {
          id: 'fakeid123',
          status: 'PROVISIONED',
          profile: {
            login: 'a@a',
            email: 'a@a',
            firstName: 'a',
            lastName: 'a',
          },
        })
        const result = await operations.deploy({
          changeGroup: {
            groupID: user1.elemID.getFullName(),
            changes: [toChange({ before: user1 })],
          },
          progressReporter: nullProgressReporter,
        })

        expect(result.errors).toHaveLength(0)
        expect(result.appliedChanges).toHaveLength(1)
        expect(getChangeData(result.appliedChanges[0]).elemID.getFullName()).toEqual('okta.User.instance.user1')
        expect(nock.pendingMocks()).toHaveLength(0)
      })
    })
    describe('deploy domain', () => {
      let domainType: ObjectType
      let domain: InstanceElement
      beforeEach(() => {
        domainType = new ObjectType({
          elemID: new ElemID(OKTA, DOMAIN_TYPE_NAME),
          fields: {
            id: {
              refType: BuiltinTypes.SERVICE_ID,
            },
          },
        })
        domain = new InstanceElement('domain', domainType, {
          id: 'domain-fakeid1',
          domain: 'subdomain.example.com',
          validationStatus: 'NOT_STARTED',
          brandId: new ReferenceExpression(brand1.elemID, brand1),
        })
      })

      it('should successfully add a domain', async () => {
        loadMockReplies('domain_add.json')
        const domainWithoutId = domain.clone()
        delete domainWithoutId.value.id
        const result = await operations.deploy({
          changeGroup: {
            groupID: 'domain',
            changes: [toChange({ after: domainWithoutId })],
          },
          progressReporter: nullProgressReporter,
        })
        expect(result.errors).toHaveLength(0)
        expect(result.appliedChanges).toHaveLength(1)
        expect(getChangeData(result.appliedChanges[0] as Change<InstanceElement>).value.id).toEqual('domain-fakeid1')
        expect(nock.pendingMocks()).toHaveLength(0)
      })

      it('should successfully modify a domain', async () => {
        loadMockReplies('domain_modify.json')
        // Domains may only modify their brand, so we'll test that.
        const brand2 = new InstanceElement('brand2', brandType, {
          id: 'brand-fakeid2',
          name: 'subdomain2.example.com',
        })
        const updatedDomain = domain.clone()
        updatedDomain.value.brandId = new ReferenceExpression(brand2.elemID, brand2)
        const result = await operations.deploy({
          changeGroup: {
            groupID: 'domain',
            changes: [
              toChange({
                before: domain,
                after: updatedDomain,
              }),
            ],
          },
          progressReporter: nullProgressReporter,
        })

        expect(result.errors).toHaveLength(0)
        expect(result.appliedChanges).toHaveLength(1)
        expect(getChangeData(result.appliedChanges[0] as Change<InstanceElement>).value.brandId.value.value.id).toEqual(
          'brand-fakeid2',
        )
        expect(nock.pendingMocks()).toHaveLength(0)
      })

      it('should successfully remove a domain', async () => {
        loadMockReplies('domain_remove.json')
        const result = await operations.deploy({
          changeGroup: {
            groupID: 'domain',
            changes: [toChange({ before: domain })],
          },
          progressReporter: nullProgressReporter,
        })
        expect(result.errors).toHaveLength(0)
        expect(result.appliedChanges).toHaveLength(1)
        expect(nock.pendingMocks()).toHaveLength(0)
      })
    })
    describe('deploy user type', () => {
      let userType: InstanceElement
      beforeEach(() => {
        userType = new InstanceElement('userType', userTypeType, {
          id: 'usertype-fakeid1',
          name: 'superuser',
          [LINKS_FIELD]: {
            schema: {
              rel: 'schema',
              href: 'https://<sanitized>/api/v1/meta/schemas/user/oscg64q0mq1aYdKLt697',
              method: 'GET',
            },
          },
        })
      })

      it('should successfully add a user type', async () => {
        loadMockReplies('user_type_add.json')
        const userTypeWithoutId = userType.clone()
        delete userTypeWithoutId.value.id
        delete userTypeWithoutId.value[LINKS_FIELD]
        const result = await operations.deploy({
          changeGroup: {
            groupID: 'userType',
            changes: [toChange({ after: userTypeWithoutId })],
          },
          progressReporter: nullProgressReporter,
        })
        expect(result.errors).toHaveLength(0)
        expect(result.appliedChanges).toHaveLength(1)
        expect(getChangeData(result.appliedChanges[0] as Change<InstanceElement>).value.id).toEqual('usertype-fakeid1')
        expect(getChangeData(result.appliedChanges[0] as Change<InstanceElement>).value[LINKS_FIELD]).toEqual({
          schema: {
            rel: 'schema',
            href: 'https://<sanitized>/api/v1/meta/schemas/user/oscg64q0mq1aYdKLt697',
            method: 'GET',
          },
          self: {
            rel: 'self',
            href: 'https://<sanitized>/api/v1/meta/types/user/usertype-fakeid1',
            method: 'GET',
          },
        })
        expect(nock.pendingMocks()).toHaveLength(0)
      })

      it('should successfully modify a user type', async () => {
        loadMockReplies('user_type_modify.json')
        const updatedUserType = userType.clone()
        updatedUserType.value.name = 'poweruser'
        const result = await operations.deploy({
          changeGroup: {
            groupID: 'userType',
            changes: [
              toChange({
                before: userType,
                after: updatedUserType,
              }),
            ],
          },
          progressReporter: nullProgressReporter,
        })

        expect(result.errors).toHaveLength(0)
        expect(result.appliedChanges).toHaveLength(1)
        expect(getChangeData(result.appliedChanges[0] as Change<InstanceElement>).value.name).toEqual('poweruser')
        expect(nock.pendingMocks()).toHaveLength(0)
      })

      it('should successfully remove a user type', async () => {
        loadMockReplies('user_type_remove.json')
        const result = await operations.deploy({
          changeGroup: {
            groupID: 'domain',
            changes: [toChange({ before: userType })],
          },
          progressReporter: nullProgressReporter,
        })
        expect(result.errors).toHaveLength(0)
        expect(result.appliedChanges).toHaveLength(1)
        expect(nock.pendingMocks()).toHaveLength(0)
      })
    })
    describe('deploy sms template', () => {
      let smsTemplateType: ObjectType
      let smsTemplate: InstanceElement
      beforeEach(() => {
        smsTemplateType = new ObjectType({
          elemID: new ElemID(OKTA, SMS_TEMPLATE_TYPE_NAME),
          fields: {
            id: {
              refType: BuiltinTypes.SERVICE_ID,
            },
          },
        })
        smsTemplate = new InstanceElement('smsTemplate', smsTemplateType, {
          id: 'smstemplate-fakeid1',
          name: 'Custom',
          // eslint-disable-next-line no-template-curly-in-string
          template: 'Your verification code is ${code}.',
        })
      })

      it('should successfully add an sms template', async () => {
        loadMockReplies('sms_template_add.json')
        const smsTemplateWithoutId = smsTemplate.clone()
        delete smsTemplateWithoutId.value.id
        const result = await operations.deploy({
          changeGroup: {
            groupID: 'smsTemplate',
            changes: [toChange({ after: smsTemplateWithoutId })],
          },
          progressReporter: nullProgressReporter,
        })
        expect(result.errors).toHaveLength(0)
        expect(result.appliedChanges).toHaveLength(1)
        expect(getChangeData(result.appliedChanges[0] as Change<InstanceElement>).value.id).toEqual(
          'smstemplate-fakeid1',
        )
        expect(nock.pendingMocks()).toHaveLength(0)
      })

      it('should successfully modify an sms template', async () => {
        loadMockReplies('sms_template_modify.json')
        const updatedSmsTemplate = smsTemplate.clone()
        // eslint-disable-next-line no-template-curly-in-string
        updatedSmsTemplate.value.template = 'Verify this: ${code}.'
        const result = await operations.deploy({
          changeGroup: {
            groupID: 'smsTemplate',
            changes: [
              toChange({
                before: smsTemplate,
                after: updatedSmsTemplate,
              }),
            ],
          },
          progressReporter: nullProgressReporter,
        })

        expect(result.errors).toHaveLength(0)
        expect(result.appliedChanges).toHaveLength(1)
        expect(getChangeData(result.appliedChanges[0] as Change<InstanceElement>).value.template).toEqual(
          // eslint-disable-next-line no-template-curly-in-string
          'Verify this: ${code}.',
        )
        expect(nock.pendingMocks()).toHaveLength(0)
      })

      it('should successfully remove an sms template', async () => {
        loadMockReplies('sms_template_remove.json')
        const result = await operations.deploy({
          changeGroup: {
            groupID: 'smsTemplate',
            changes: [toChange({ before: smsTemplate })],
          },
          progressReporter: nullProgressReporter,
        })
        expect(result.errors).toHaveLength(0)
        expect(result.appliedChanges).toHaveLength(1)
        expect(nock.pendingMocks()).toHaveLength(0)
      })
    })
    describe('deploy device assurance', () => {
      let deviceAssuranceType: ObjectType
      let deviceAssurance: InstanceElement
      beforeEach(() => {
        deviceAssuranceType = new ObjectType({
          elemID: new ElemID(OKTA, DEVICE_ASSURANCE_TYPE_NAME),
          fields: {
            id: {
              refType: BuiltinTypes.SERVICE_ID,
            },
          },
        })
        deviceAssurance = new InstanceElement('deviceAssurance', deviceAssuranceType, {
          id: 'deviceassurance-fakeid1',
          name: 'deviceassurance1',
        })
      })

      it('should successfully add a device assurance', async () => {
        loadMockReplies('device_assurance_add.json')
        const deviceAssuranceWithoutId = deviceAssurance.clone()
        delete deviceAssuranceWithoutId.value.id
        const result = await operations.deploy({
          changeGroup: {
            groupID: 'deviceAssurance',
            changes: [toChange({ after: deviceAssuranceWithoutId })],
          },
          progressReporter: nullProgressReporter,
        })
        expect(result.errors).toHaveLength(0)
        expect(result.appliedChanges).toHaveLength(1)
        expect(getChangeData(result.appliedChanges[0] as Change<InstanceElement>).value.id).toEqual(
          'deviceassurance-fakeid1',
        )
        expect(nock.pendingMocks()).toHaveLength(0)
      })

      it('should successfully modify a device assurance', async () => {
        loadMockReplies('device_assurance_modify.json')
        const updatedDeviceAssurance = deviceAssurance.clone()
        updatedDeviceAssurance.value.name = 'deviceassurance2'
        const result = await operations.deploy({
          changeGroup: {
            groupID: 'deviceAssurance',
            changes: [
              toChange({
                before: deviceAssurance,
                after: updatedDeviceAssurance,
              }),
            ],
          },
          progressReporter: nullProgressReporter,
        })

        expect(result.errors).toHaveLength(0)
        expect(result.appliedChanges).toHaveLength(1)
        expect(getChangeData(result.appliedChanges[0] as Change<InstanceElement>).value.name).toEqual(
          'deviceassurance2',
        )
        expect(nock.pendingMocks()).toHaveLength(0)
      })

      it('should successfully remove a device assurance', async () => {
        loadMockReplies('device_assurance_remove.json')
        const result = await operations.deploy({
          changeGroup: {
            groupID: 'deviceAssurance',
            changes: [toChange({ before: deviceAssurance })],
          },
          progressReporter: nullProgressReporter,
        })
        expect(result.errors).toHaveLength(0)
        expect(result.appliedChanges).toHaveLength(1)
        expect(nock.pendingMocks()).toHaveLength(0)
      })
    })
    describe('deploy application group assignment', () => {
      let appGroupAssignmentType: ObjectType
      let app: InstanceElement
      let group: InstanceElement

      beforeEach(() => {
        appGroupAssignmentType = new ObjectType({
          elemID: new ElemID(OKTA, APP_GROUP_ASSIGNMENT_TYPE_NAME),
        })

        app = new InstanceElement('app', appType, {
          id: 'app-fakeid1',
          name: 'app1',
          label: 'app1',
          signOnMode: 'AUTO_LOGIN',
          settings: {
            app: {
              url: 'https://app1.com',
            },
          },
        })
        group = new InstanceElement('group', groupType, {
          id: 'group-fakeid1',
        })
      })

      it('should successfully add an app group assignment', async () => {
        loadMockReplies('app_group_assignment_add.json')
        const appGroupAssignment = new InstanceElement(
          'appGroupAssignment',
          appGroupAssignmentType,
          {
            id: group.value.id,
            priority: 2,
          },
          undefined,
          {
            [CORE_ANNOTATIONS.PARENT]: [new ReferenceExpression(app.elemID, app)],
          },
        )

        const result = await operations.deploy({
          changeGroup: {
            groupID: 'appGroupAssignment',
            changes: [toChange({ after: appGroupAssignment })],
          },
          progressReporter: nullProgressReporter,
        })
        expect(result.errors).toHaveLength(0)
        expect(result.appliedChanges).toHaveLength(1)
        expect(getChangeData(result.appliedChanges[0] as Change<InstanceElement>).value.id).toEqual('group-fakeid1')
        expect(nock.pendingMocks()).toHaveLength(0)
      })

      it('should successfully modify an app group assignment', async () => {
        loadMockReplies('app_group_assignment_modify.json')
        const appGroupAssignment = new InstanceElement(
          'appGroupAssignment',
          appGroupAssignmentType,
          {
            id: group.value.id,
            priority: 2,
            // These are synthetic fields that we copy IDs to, since reference expressions can't be configured as
            // service IDs. We add them here to verify that they are not included in external requests.
            appId: 'app-fakeid1',
            groupId: 'group-fakeid1',
          },
          undefined,
          {
            [CORE_ANNOTATIONS.PARENT]: [new ReferenceExpression(app.elemID, app)],
          },
        )
        const updatedAppGroupAssignment = appGroupAssignment.clone()
        updatedAppGroupAssignment.value.priority = 3
        const result = await operations.deploy({
          changeGroup: {
            groupID: 'appGroupAssignment',
            changes: [toChange({ before: appGroupAssignment, after: updatedAppGroupAssignment })],
          },
          progressReporter: nullProgressReporter,
        })
        expect(result.errors).toHaveLength(0)
        expect(result.appliedChanges).toHaveLength(1)
        expect(getChangeData(result.appliedChanges[0] as Change<InstanceElement>).value.priority).toEqual(3)
        expect(nock.pendingMocks()).toHaveLength(0)
      })

      it('should successfully remove an app group assignment', async () => {
        loadMockReplies('app_group_assignment_remove.json')
        const appGroupAssignment = new InstanceElement(
          'appGroupAssignment',
          appGroupAssignmentType,
          {
            id: group.value.id,
            priority: 2,
          },
          undefined,
          {
            [CORE_ANNOTATIONS.PARENT]: [new ReferenceExpression(app.elemID, app)],
          },
        )
        const result = await operations.deploy({
          changeGroup: {
            groupID: 'appGroupAssignment',
            changes: [toChange({ before: appGroupAssignment })],
          },
          progressReporter: nullProgressReporter,
        })
        expect(result.errors).toHaveLength(0)
        expect(result.appliedChanges).toHaveLength(1)
        expect(nock.pendingMocks()).toHaveLength(0)
      })
    })
    describe('deploy application', () => {
      let profileEnrollmentPolicyType: ObjectType
      let profileEnrollmentPolicy1: InstanceElement
      let profileEnrollmentPolicy2: InstanceElement
      let accessPolicyType: ObjectType
      let accessPolicy: InstanceElement

      beforeEach(() => {
        profileEnrollmentPolicyType = new ObjectType({
          elemID: new ElemID(OKTA, PROFILE_ENROLLMENT_POLICY_TYPE_NAME),
        })
        profileEnrollmentPolicy1 = new InstanceElement('profileEnrollmentPolicy1', profileEnrollmentPolicyType, {
          id: 'enrollmentpolicy-fakeid1',
          name: 'enrollmentPolicy1',
        })
        profileEnrollmentPolicy2 = new InstanceElement('profileEnrollmentPolicy2', profileEnrollmentPolicyType, {
          id: 'enrollmentpolicy-fakeid2',
          name: 'enrollmentPolicy2',
        })
        accessPolicyType = new ObjectType({
          elemID: new ElemID(OKTA, ACCESS_POLICY_TYPE_NAME),
        })
        accessPolicy = new InstanceElement('accessPolicy', accessPolicyType, {
          id: 'accesspolicy-fakeid1',
          name: 'accessPolicy1',
        })
      })

      it('should successfully add an inactive regular application without policies', async () => {
        loadMockReplies('application_add_regular_inactive.json')
        const inactiveCustomApp = new InstanceElement('app', appType, {
          id: 'app-fakeid1',
          label: 'app1',
          status: INACTIVE_STATUS,
        })
        const result = await operations.deploy({
          changeGroup: {
            groupID: 'app',
            changes: [toChange({ after: inactiveCustomApp })],
          },
          progressReporter: nullProgressReporter,
        })
        expect(result.errors).toHaveLength(0)
        expect(result.appliedChanges).toHaveLength(1)
        expect(getChangeData(result.appliedChanges[0] as Change<InstanceElement>).value.id).toEqual('app-fakeid1')
        expect(nock.pendingMocks()).toHaveLength(0)
      })

      it('should successfully add an active regular application with policies', async () => {
        loadMockReplies('application_add_regular_active.json')
        const activeCustomApp = new InstanceElement('app', appType, {
          id: 'app-fakeid1',
          label: 'app1',
          status: ACTIVE_STATUS,
          profileEnrollment: new ReferenceExpression(profileEnrollmentPolicy1.elemID, profileEnrollmentPolicy1),
          accessPolicy: new ReferenceExpression(accessPolicy.elemID, accessPolicy),
        })
        const result = await operations.deploy({
          changeGroup: {
            groupID: 'app',
            changes: [toChange({ after: activeCustomApp })],
          },
          progressReporter: nullProgressReporter,
        })
        expect(result.errors).toHaveLength(0)
        expect(result.appliedChanges).toHaveLength(1)
        expect(getChangeData(result.appliedChanges[0] as Change<InstanceElement>).value.id).toEqual('app-fakeid1')
        expect(nock.pendingMocks()).toHaveLength(0)
      })

      it('should successfully add an inactive custom application', async () => {
        loadMockReplies('application_add_custom_inactive.json')
        const inactiveCustomApp = new InstanceElement('app', appType, {
          id: 'app-fakeid1',
          label: 'app1',
          status: INACTIVE_STATUS,
          signOnMode: SAML_2_0_APP,
        })
        const result = await operations.deploy({
          changeGroup: {
            groupID: 'app',
            changes: [toChange({ after: inactiveCustomApp })],
          },
          progressReporter: nullProgressReporter,
        })
        expect(result.errors).toHaveLength(0)
        expect(result.appliedChanges).toHaveLength(1)
        const instance = getChangeData(result.appliedChanges[0] as Change<InstanceElement>)
        expect(instance.value.id).toEqual('app-fakeid1')
        // This is based on the orgSettings subdomain and the service returned "name" field value
        expect(_.get(instance.value, CUSTOM_NAME_FIELD)).toEqual('subdomain_app1_1')
        expect(instance.value.name).toBeUndefined()
        expect(nock.pendingMocks()).toHaveLength(0)
      })

      it('should successfully add an active custom application', async () => {
        loadMockReplies('application_add_custom_active.json')
        const activeCustomApp = new InstanceElement('app', appType, {
          id: 'app-fakeid1',
          label: 'app1',
          status: ACTIVE_STATUS,
          signOnMode: SAML_2_0_APP,
        })
        const result = await operations.deploy({
          changeGroup: {
            groupID: 'app',
            changes: [toChange({ after: activeCustomApp })],
          },
          progressReporter: nullProgressReporter,
        })
        expect(result.errors).toHaveLength(0)
        expect(result.appliedChanges).toHaveLength(1)
        const instance = getChangeData(result.appliedChanges[0] as Change<InstanceElement>)
        expect(instance.value.id).toEqual('app-fakeid1')
        expect(_.get(instance.value, CUSTOM_NAME_FIELD)).toEqual('subdomain_app1_1')
        // This is based on the orgSettings subdomain and the service returned "name" field value
        expect(_.get(instance.value, CUSTOM_NAME_FIELD)).toEqual('subdomain_app1_1')
        expect(instance.value.name).toBeUndefined()
        expect(nock.pendingMocks()).toHaveLength(0)
      })

      it('should successfully modify an inactive custom application with changed policies', async () => {
        loadMockReplies('application_modify_custom_inactive_with_changed_policies.json')
        const inactiveCustomApp = new InstanceElement('app', appType, {
          id: 'app-fakeid1',
          label: 'app1',
          status: INACTIVE_STATUS,
          [CUSTOM_NAME_FIELD]: 'subdomain_app1_1',
          profileEnrollment: new ReferenceExpression(profileEnrollmentPolicy1.elemID, profileEnrollmentPolicy1),
          accessPolicy: new ReferenceExpression(accessPolicy.elemID, accessPolicy),
        })
        const updatedApp = inactiveCustomApp.clone()
        updatedApp.value.label = 'app2'
        updatedApp.value.profileEnrollment = new ReferenceExpression(
          profileEnrollmentPolicy2.elemID,
          profileEnrollmentPolicy2,
        )
        const result = await operations.deploy({
          changeGroup: {
            groupID: 'app',
            changes: [
              toChange({
                before: inactiveCustomApp,
                after: updatedApp,
              }),
            ],
          },
          progressReporter: nullProgressReporter,
        })

        expect(result.errors).toHaveLength(0)
        expect(result.appliedChanges).toHaveLength(1)
        expect(getChangeData(result.appliedChanges[0] as Change<InstanceElement>).value.label).toEqual('app2')
        expect(nock.pendingMocks()).toHaveLength(0)
      })

      it('should successfully modify an active custom application with unchanged policies', async () => {
        loadMockReplies('application_modify_custom_active_unchanged_policies.json')
        const activeCustomApp = new InstanceElement('app', appType, {
          id: 'app-fakeid1',
          label: 'app1',
          status: ACTIVE_STATUS,
          [CUSTOM_NAME_FIELD]: 'subdomain_app1_1',
          profileEnrollment: new ReferenceExpression(profileEnrollmentPolicy1.elemID, profileEnrollmentPolicy1),
          accessPolicy: new ReferenceExpression(accessPolicy.elemID, accessPolicy),
        })
        const updatedApp = activeCustomApp.clone()
        updatedApp.value.label = 'app2'
        const result = await operations.deploy({
          changeGroup: {
            groupID: 'app',
            changes: [
              toChange({
                before: activeCustomApp,
                after: updatedApp,
              }),
            ],
          },
          progressReporter: nullProgressReporter,
        })

        expect(result.errors).toHaveLength(0)
        expect(result.appliedChanges).toHaveLength(1)
        expect(getChangeData(result.appliedChanges[0] as Change<InstanceElement>).value.label).toEqual('app2')
        expect(nock.pendingMocks()).toHaveLength(0)
      })

      it('should successfully modify an active custom application with only changed policies', async () => {
        loadMockReplies('application_modify_custom_active_only_changed_policies.json')
        const activeCustomApp = new InstanceElement('app', appType, {
          id: 'app-fakeid1',
          label: 'app1',
          status: ACTIVE_STATUS,
          [CUSTOM_NAME_FIELD]: 'subdomain_app1_1',
          profileEnrollment: new ReferenceExpression(profileEnrollmentPolicy1.elemID, profileEnrollmentPolicy1),
          accessPolicy: new ReferenceExpression(accessPolicy.elemID, accessPolicy),
        })
        const updatedApp = activeCustomApp.clone()
        updatedApp.value.profileEnrollment = new ReferenceExpression(
          profileEnrollmentPolicy2.elemID,
          profileEnrollmentPolicy2,
        )
        const result = await operations.deploy({
          changeGroup: {
            groupID: 'app',
            changes: [
              toChange({
                before: activeCustomApp,
                after: updatedApp,
              }),
            ],
          },
          progressReporter: nullProgressReporter,
        })

        expect(result.errors).toHaveLength(0)
        expect(result.appliedChanges).toHaveLength(1)
        expect(getChangeData(result.appliedChanges[0] as Change<InstanceElement>).value.label).toEqual('app1')
        expect(nock.pendingMocks()).toHaveLength(0)
      })

      it('should successfully remove an inactive custom application', async () => {
        loadMockReplies('application_remove_custom_inactive.json')
        const inactiveCustomApp = new InstanceElement('app', appType, {
          id: 'app-fakeid1',
          label: 'app1',
          status: INACTIVE_STATUS,
          [CUSTOM_NAME_FIELD]: 'subdomain_app1_1',
        })
        const result = await operations.deploy({
          changeGroup: {
            groupID: 'app',
            changes: [toChange({ before: inactiveCustomApp })],
          },
          progressReporter: nullProgressReporter,
        })
        expect(result.errors).toHaveLength(0)
        expect(result.appliedChanges).toHaveLength(1)
        expect(nock.pendingMocks()).toHaveLength(0)
      })

      it('should successfully remove an active custom application', async () => {
        loadMockReplies('application_remove_custom_active.json')
        const inactiveCustomApp = new InstanceElement('app', appType, {
          id: 'app-fakeid1',
          label: 'app1',
          status: ACTIVE_STATUS,
          [CUSTOM_NAME_FIELD]: 'subdomain_app1_1',
        })
        const result = await operations.deploy({
          changeGroup: {
            groupID: 'app',
            changes: [toChange({ before: inactiveCustomApp })],
          },
          progressReporter: nullProgressReporter,
        })
        expect(result.errors).toHaveLength(0)
        expect(result.appliedChanges).toHaveLength(1)
        expect(nock.pendingMocks()).toHaveLength(0)
      })
    })
<<<<<<< HEAD
    describe('deploy group schema', () => {
      let groupSchemaType: ObjectType

      beforeEach(() => {
        groupSchemaType = new ObjectType({
          elemID: new ElemID(OKTA, GROUP_SCHEMA_TYPE_NAME),
          fields: {
            id: {
              refType: BuiltinTypes.SERVICE_ID,
            },
          },
        })
      })

      it('should successfully modify a group schema', async () => {
        loadMockReplies('group_schema_modify.json')
        const groupSchema = new InstanceElement(
          'groupSchema',
          groupSchemaType,
          {
            id: 'groupschema-fakeid1',
            description: 'my schema',
            definitions: {
              custom: {
                properties: {
                  MyProperty: {
                    title: 'My Property Title',
                    type: 'string',
                  },
                },
              },
            },
          },
          undefined,
          {
            [CORE_ANNOTATIONS.PARENT]: [new ReferenceExpression(brand1.elemID, brand1)],
          },
        )
        const updatedGroupSchema = groupSchema.clone()
        updatedGroupSchema.value.description = 'your schema'
        // Schemas need to explicitly set deleted properties to `null`, so we check that here.
        delete updatedGroupSchema.value.definitions.custom.properties.MyProperty
        const result = await operations.deploy({
          changeGroup: {
            groupID: 'groupSchema',
            changes: [toChange({ before: groupSchema, after: updatedGroupSchema })],
=======

    describe('deploy profile mapping', () => {
      let profileMappingType: ObjectType
      let app: InstanceElement
      let userType: InstanceElement

      beforeEach(() => {
        const profileMappingSourceType = new ObjectType({
          elemID: new ElemID(OKTA, 'ProfileMappingSource'),
          fields: {
            id: { refType: BuiltinTypes.STRING },
            type: { refType: BuiltinTypes.STRING },
            name: { refType: BuiltinTypes.STRING },
          },
        })
        profileMappingType = new ObjectType({
          elemID: new ElemID(OKTA, PROFILE_MAPPING_TYPE_NAME),
          fields: {
            id: { refType: BuiltinTypes.SERVICE_ID },
            source: { refType: profileMappingSourceType },
            target: { refType: profileMappingSourceType },
          },
        })
        app = new InstanceElement('app', appType, {
          id: 'app-fakeid1',
          name: 'app1',
        })
        userType = new InstanceElement('userType', userTypeType, {
          id: 'usertype-fakeid1',
          name: 'superuser',
        })
      })

      it('should successfully add a profile mapping', async () => {
        loadMockReplies('profile_mapping_add.json')
        const profileMapping = new InstanceElement('profileMapping', profileMappingType, {
          source: { id: new ReferenceExpression(userType.elemID, userType), type: 'user', name: userType.value.name },
          target: { id: new ReferenceExpression(app.elemID, app), type: 'appuser', name: app.value.name },
        })
        const result = await operations.deploy({
          changeGroup: {
            groupID: 'profileMapping',
            changes: [toChange({ after: profileMapping })],
          },
          progressReporter: nullProgressReporter,
        })
        expect(result.errors).toHaveLength(0)
        expect(result.appliedChanges).toHaveLength(1)
        expect(getChangeData(result.appliedChanges[0] as Change<InstanceElement>).value.id).toEqual(
          'profilemapping-fakeid1',
        )
        expect(nock.pendingMocks()).toHaveLength(0)
      })

      it('should successfully modify a profile mapping', async () => {
        loadMockReplies('profile_mapping_modify.json')
        const profileMapping = new InstanceElement('profileMapping', profileMappingType, {
          id: 'profilemapping-fakeid1',
          source: { id: new ReferenceExpression(userType.elemID, userType), type: 'user', name: userType.value.name },
          target: { id: new ReferenceExpression(app.elemID, app), type: 'appuser', name: app.value.name },
          properties: {
            name: {
              expression: 'user.displayName',
              pushStatus: 'PUSH',
            },
          },
        })
        const updatedProfileMapping = profileMapping.clone()
        updatedProfileMapping.value.properties.name.expression = 'user.name'
        const result = await operations.deploy({
          changeGroup: {
            groupID: 'profileMapping',
            changes: [toChange({ before: profileMapping, after: updatedProfileMapping })],
          },
          progressReporter: nullProgressReporter,
        })
        expect(result.errors).toHaveLength(0)
        expect(result.appliedChanges).toHaveLength(1)
        expect(
          getChangeData(result.appliedChanges[0] as Change<InstanceElement>).value.properties.name.expression,
        ).toEqual('user.name')
        expect(nock.pendingMocks()).toHaveLength(0)
      })
      // In production, a ProfileMapping can only be removed alongside one of its mapping sides (this is enforced by a
      // change validator). CVs don't run in this test though, so we only run the change group for the ProfileMapping
      // removal and the mock HTTP response will behave as if one of its sides was removed as well.
      it('should successfully remove a profile mapping', async () => {
        loadMockReplies('profile_mapping_remove.json')
        const profileMapping = new InstanceElement('profileMapping', profileMappingType, {
          id: 'profilemapping-fakeid1',
          source: { id: new ReferenceExpression(userType.elemID, userType), type: 'user', name: userType.value.name },
          target: { id: new ReferenceExpression(app.elemID, app), type: 'appuser', name: app.value.name },
        })
        const result = await operations.deploy({
          changeGroup: {
            groupID: 'profileMapping',
            changes: [toChange({ before: profileMapping })],
>>>>>>> b1803ebc
          },
          progressReporter: nullProgressReporter,
        })
        expect(result.errors).toHaveLength(0)
        expect(result.appliedChanges).toHaveLength(1)
<<<<<<< HEAD
        expect(getChangeData(result.appliedChanges[0] as Change<InstanceElement>).value.description).toEqual(
          'your schema',
        )
=======
>>>>>>> b1803ebc
        expect(nock.pendingMocks()).toHaveLength(0)
      })
    })

    describe('deploy brand theme', () => {
      let brandThemeType: ObjectType

      beforeEach(() => {
        brandThemeType = new ObjectType({
          elemID: new ElemID(OKTA, BRAND_THEME_TYPE_NAME),
          fields: {
            id: {
              refType: BuiltinTypes.SERVICE_ID,
            },
          },
        })
      })

      it('should successfully add a brand theme', async () => {
        loadMockReplies('brand_theme_add.json')
        const brandTheme = new InstanceElement(
          'brandTheme',
          brandThemeType,
          {
            primaryColorHex: '#1662ee',
          },
          undefined,
          {
            [CORE_ANNOTATIONS.PARENT]: [new ReferenceExpression(brand1.elemID, brand1)],
          },
        )
        const result = await operations.deploy({
          changeGroup: {
            groupID: 'brandTheme',
            changes: [toChange({ after: brandTheme })],
          },
          progressReporter: nullProgressReporter,
        })
        expect(result.errors).toHaveLength(0)
        expect(result.appliedChanges).toHaveLength(1)
        expect(getChangeData(result.appliedChanges[0] as Change<InstanceElement>).value.id).toEqual(
          'brandtheme-fakeid1',
        )
        expect(nock.pendingMocks()).toHaveLength(0)
      })

      it('should successfully modify a brand theme', async () => {
        loadMockReplies('brand_theme_modify.json')
        const brandTheme = new InstanceElement(
          'brandTheme',
          brandThemeType,
          {
            id: 'brandtheme-fakeid1',
            primaryColorHex: '#1662ee',
          },
          undefined,
          {
            [CORE_ANNOTATIONS.PARENT]: [new ReferenceExpression(brand1.elemID, brand1)],
          },
        )
        const updatedBrandTheme = brandTheme.clone()
        updatedBrandTheme.value.primaryColorHex = '#ff0000'
        const result = await operations.deploy({
          changeGroup: {
            groupID: 'brandTheme',
            changes: [toChange({ before: brandTheme, after: updatedBrandTheme })],
          },
          progressReporter: nullProgressReporter,
        })
        expect(result.errors).toHaveLength(0)
        expect(result.appliedChanges).toHaveLength(1)
        expect(getChangeData(result.appliedChanges[0] as Change<InstanceElement>).value.primaryColorHex).toEqual(
          '#ff0000',
        )
        expect(nock.pendingMocks()).toHaveLength(0)
      })

      it('should successfully remove a brand theme', async () => {
        loadMockReplies('brand_theme_remove.json')
        const brandTheme = new InstanceElement(
          'brandTheme',
          brandThemeType,
          {
            id: 'brandtheme-fakeid1',
            primaryColorHex: '#1662ee',
          },
          undefined,
          {
            [CORE_ANNOTATIONS.PARENT]: [new ReferenceExpression(brand1.elemID, brand1)],
          },
        )
        // In production, a BrandTheme can only be removed alongside its parent Brand (this is enforced by a change
        // validator). CVs don't run in this test though, so we only run the change group for the BrandTheme removal
        // and the mock HTTP response will behave as if the Brand was removed as well.
        const result = await operations.deploy({
          changeGroup: {
            groupID: 'brandTheme',
            changes: [toChange({ before: brandTheme })],
          },
          progressReporter: nullProgressReporter,
        })
        expect(result.errors).toHaveLength(0)
        expect(result.appliedChanges).toHaveLength(1)
        expect(nock.pendingMocks()).toHaveLength(0)
      })

      it('should fail to remove a brand theme if it still exists', async () => {
        loadMockReplies('brand_theme_remove_failure.json')
        const brandTheme = new InstanceElement(
          'brandTheme',
          brandThemeType,
          {
            id: 'brandtheme-fakeid1',
            primaryColorHex: '#1662ee',
          },
          undefined,
          {
            [CORE_ANNOTATIONS.PARENT]: [new ReferenceExpression(brand1.elemID, brand1)],
          },
        )
        const result = await operations.deploy({
          changeGroup: {
            groupID: 'brandTheme',
            changes: [toChange({ before: brandTheme })],
          },
          progressReporter: nullProgressReporter,
        })
        expect(result.errors).toHaveLength(1)
        expect(result.errors[0].message).toEqual('Expected BrandTheme to be deleted')
        expect(result.appliedChanges).toHaveLength(0)
        expect(nock.pendingMocks()).toHaveLength(0)
      })
    })
    describe('deploy brand theme files (logo and favicon)', () => {
      let brandThemeType: ObjectType
      let brandLogoType: ObjectType
      let brandFaviconType: ObjectType
      let brandTheme: InstanceElement
      let brandLogo: InstanceElement
      let brandFavicon: InstanceElement

      beforeEach(() => {
        brandThemeType = new ObjectType({
          elemID: new ElemID(OKTA, BRAND_THEME_TYPE_NAME),
          fields: {
            id: {
              refType: BuiltinTypes.SERVICE_ID,
            },
          },
        })
        brandLogoType = new ObjectType({
          elemID: new ElemID(OKTA, BRAND_LOGO_TYPE_NAME),
          fields: {},
        })
        brandFaviconType = new ObjectType({
          elemID: new ElemID(OKTA, FAV_ICON_TYPE_NAME),
          fields: {
            id: {
              refType: BuiltinTypes.SERVICE_ID,
            },
          },
        })
        brandTheme = new InstanceElement(
          'brandTheme',
          brandThemeType,
          {
            id: 'brandtheme-fakeid1',
            primaryColorHex: '#1662ee',
          },
          undefined,
          {
            [CORE_ANNOTATIONS.PARENT]: [new ReferenceExpression(brand1.elemID, brand1)],
          },
        )
        brandLogo = new InstanceElement(
          'brandLogo',
          brandLogoType,
          {
            fileName: 'logo.png',
            content: new StaticFile({
              filepath: 'logo.png',
              encoding: 'binary',
              content: Buffer.from('logo-fake-binary-data'),
            }),
          },
          undefined,
          {
            [CORE_ANNOTATIONS.PARENT]: [
              new ReferenceExpression(brandTheme.elemID, brandTheme),
              new ReferenceExpression(brand1.elemID, brand1),
            ],
          },
        )
        brandFavicon = new InstanceElement(
          'brandFavicon',
          brandFaviconType,
          {
            fileName: 'favicon.ico',
            content: new StaticFile({
              filepath: 'favicon.ico',
              encoding: 'binary',
              content: Buffer.from('favicon-fake-binary-data'),
            }),
          },
          undefined,
          {
            [CORE_ANNOTATIONS.PARENT]: [
              new ReferenceExpression(brandTheme.elemID, brandTheme),
              new ReferenceExpression(brand1.elemID, brand1),
            ],
          },
        )
      })

      it('should successfully add brand theme files', async () => {
        // We need to use a regex for the POST body because the content is binary data and it's transmitted with a
        // random boundary string, etc., so we call nock programmatically instead of loading from a file.
        nock('https://test.okta.com/')
          .post('/api/v1/brands/brand-fakeid1/themes/brandtheme-fakeid1/logo', /logo-fake-binary-data/)
          .reply(201, { url: 'https://somepath.to/brandlogo-fakeid1' })
        nock('https://test.okta.com/')
          .post('/api/v1/brands/brand-fakeid1/themes/brandtheme-fakeid1/favicon', /favicon-fake-binary-data/)
          .reply(201)

        const result = await operations.deploy({
          changeGroup: {
            groupID: 'brandThemeFiles',
            changes: [toChange({ after: brandLogo }), toChange({ after: brandFavicon })],
          },
          progressReporter: nullProgressReporter,
        })
        expect(result.errors).toHaveLength(0)
        expect(result.appliedChanges).toHaveLength(2)
        expect(nock.pendingMocks()).toHaveLength(0)
      })

      it('should successfully modify brand theme files', async () => {
        // We need to use a regex for the POST body because the content is binary data and it's transmitted with a
        // random boundary string, etc., so we call nock programmatically instead of loading from a file.
        nock('https://test.okta.com/')
          .post('/api/v1/brands/brand-fakeid1/themes/brandtheme-fakeid1/logo', /updated-logo-fake-binary-data/)
          .reply(201)
        nock('https://test.okta.com/')
          .post('/api/v1/brands/brand-fakeid1/themes/brandtheme-fakeid1/favicon', /updated-favicon-fake-binary-data/)
          .reply(201)

        const updatedBrandLogo = brandLogo.clone()
        updatedBrandLogo.value.content = new StaticFile({
          filepath: 'logo.png',
          encoding: 'binary',
          content: Buffer.from('updated-logo-fake-binary-data'),
        })
        const updatedBrandFavicon = brandFavicon.clone()
        updatedBrandFavicon.value.content = new StaticFile({
          filepath: 'favicon.ico',
          encoding: 'binary',
          content: Buffer.from('updated-favicon-fake-binary-data'),
        })
        const result = await operations.deploy({
          changeGroup: {
            groupID: 'brandThemeFiles',
            changes: [
              toChange({ before: brandLogo, after: updatedBrandLogo }),
              toChange({ before: brandFavicon, after: updatedBrandFavicon }),
            ],
          },
          progressReporter: nullProgressReporter,
        })
        expect(result.errors).toHaveLength(0)
        expect(result.appliedChanges).toHaveLength(2)
        expect(nock.pendingMocks()).toHaveLength(0)
      })

      it('should successfully remove brand theme files', async () => {
        loadMockReplies('brand_theme_files_remove.json')
        const result = await operations.deploy({
          changeGroup: {
            groupID: 'brandThemeFiles',
            changes: [toChange({ before: brandLogo }), toChange({ before: brandFavicon })],
          },
          progressReporter: nullProgressReporter,
        })
        expect(result.errors).toHaveLength(0)
        expect(result.appliedChanges).toHaveLength(2)
        expect(nock.pendingMocks()).toHaveLength(0)
      })
    })
    describe('deploy app logo', () => {
      let appLogoType: ObjectType
      let app: InstanceElement
      let appLogo: InstanceElement

      beforeEach(() => {
        appLogoType = new ObjectType({
          elemID: new ElemID(OKTA, APP_LOGO_TYPE_NAME),
          fields: {
            id: {
              refType: BuiltinTypes.SERVICE_ID,
            },
          },
        })
        app = new InstanceElement('app', appType, {
          id: 'app-fakeid1',
          name: 'app1',
          label: 'app1',
          signOnMode: 'AUTO_LOGIN',
          settings: {
            app: {
              url: 'https://app1.com',
            },
          },
        })
        appLogo = new InstanceElement(
          'appLogo',
          appLogoType,
          {
            fileName: 'logo.png',
            content: new StaticFile({
              filepath: 'applogo.png',
              encoding: 'binary',
              content: Buffer.from('logo-fake-binary-data'),
            }),
          },
          undefined,
          {
            [CORE_ANNOTATIONS.PARENT]: [new ReferenceExpression(app.elemID, app)],
          },
        )
      })

      it('should successfully add an app logo', async () => {
        // We need to use a regex for the POST body because the content is binary data and it's transmitted with a
        // random boundary string, etc., so we call nock programmatically instead of loading from a file.
        nock('https://test.okta.com/')
          .post('/api/v1/apps/app-fakeid1/logo', /logo-fake-binary-data/)
          .reply(201, { url: 'https://somepath.to/applogo-fakeid1' })

        const result = await operations.deploy({
          changeGroup: {
            groupID: 'appLogo',
            changes: [toChange({ after: appLogo })],
          },
          progressReporter: nullProgressReporter,
        })
        expect(result.errors).toHaveLength(0)
        expect(result.appliedChanges).toHaveLength(1)
        expect(nock.pendingMocks()).toHaveLength(0)
      })

      it('should successfully modify an app logo', async () => {
        // We need to use a regex for the POST body because the content is binary data and it's transmitted with a
        // random boundary string, etc., so we call nock programmatically instead of loading from a file.
        nock('https://test.okta.com/')
          .post('/api/v1/apps/app-fakeid1/logo', /logo-fake-binary-data/)
          .reply(201, { url: 'https://somepath.to/applogo-fakeid1' })

        const updatedAppLogo = appLogo.clone()
        updatedAppLogo.value.content = new StaticFile({
          filepath: 'applogo.png',
          encoding: 'binary',
          content: Buffer.from('updated-logo-fake-binary-data'),
        })
        const result = await operations.deploy({
          changeGroup: {
            groupID: 'appLogo',
            changes: [toChange({ before: appLogo, after: updatedAppLogo })],
          },
          progressReporter: nullProgressReporter,
        })
        expect(result.errors).toHaveLength(0)
        expect(result.appliedChanges).toHaveLength(1)
        expect(nock.pendingMocks()).toHaveLength(0)
      })
    })
  })
})<|MERGE_RESOLUTION|>--- conflicted
+++ resolved
@@ -66,13 +66,10 @@
   APP_GROUP_ASSIGNMENT_TYPE_NAME,
   BRAND_LOGO_TYPE_NAME,
   FAV_ICON_TYPE_NAME,
-<<<<<<< HEAD
   GROUP_SCHEMA_TYPE_NAME,
-=======
   PROFILE_MAPPING_TYPE_NAME,
   APP_LOGO_TYPE_NAME,
   NETWORK_ZONE_TYPE_NAME,
->>>>>>> b1803ebc
 } from '../src/constants'
 
 const nullProgressReporter: ProgressReporter = {
@@ -1989,7 +1986,6 @@
         expect(nock.pendingMocks()).toHaveLength(0)
       })
     })
-<<<<<<< HEAD
     describe('deploy group schema', () => {
       let groupSchemaType: ObjectType
 
@@ -2036,7 +2032,18 @@
           changeGroup: {
             groupID: 'groupSchema',
             changes: [toChange({ before: groupSchema, after: updatedGroupSchema })],
-=======
+          },
+          progressReporter: nullProgressReporter,
+        })
+        expect(result.errors).toHaveLength(0)
+        expect(result.appliedChanges).toHaveLength(1)
+        expect(getChangeData(result.appliedChanges[0] as Change<InstanceElement>).value.description).toEqual(
+          'your schema',
+        )
+        expect(nock.pendingMocks()).toHaveLength(0)
+      })
+    })
+
 
     describe('deploy profile mapping', () => {
       let profileMappingType: ObjectType
@@ -2134,18 +2141,11 @@
           changeGroup: {
             groupID: 'profileMapping',
             changes: [toChange({ before: profileMapping })],
->>>>>>> b1803ebc
-          },
-          progressReporter: nullProgressReporter,
-        })
-        expect(result.errors).toHaveLength(0)
-        expect(result.appliedChanges).toHaveLength(1)
-<<<<<<< HEAD
-        expect(getChangeData(result.appliedChanges[0] as Change<InstanceElement>).value.description).toEqual(
-          'your schema',
-        )
-=======
->>>>>>> b1803ebc
+          },
+          progressReporter: nullProgressReporter,
+        })
+        expect(result.errors).toHaveLength(0)
+        expect(result.appliedChanges).toHaveLength(1)
         expect(nock.pendingMocks()).toHaveLength(0)
       })
     })
