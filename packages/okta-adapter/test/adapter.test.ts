--- conflicted
+++ resolved
@@ -47,10 +47,7 @@
   USERTYPE_TYPE_NAME,
   DEVICE_ASSURANCE_TYPE_NAME,
   SMS_TEMPLATE_TYPE_NAME,
-<<<<<<< HEAD
   LINKS_FIELD, APPLICATION_TYPE_NAME,
-=======
-  LINKS_FIELD,
   APPLICATION_TYPE_NAME,
   INACTIVE_STATUS,
   CUSTOM_NAME_FIELD,
@@ -59,7 +56,6 @@
   ORG_SETTING_TYPE_NAME,
   PROFILE_ENROLLMENT_POLICY_TYPE_NAME,
   ACCESS_POLICY_TYPE_NAME,
->>>>>>> d2a9161e
 } from '../src/constants'
 
 const nullProgressReporter: ProgressReporter = {
@@ -1076,6 +1072,76 @@
         })
         expect(result.errors).toHaveLength(0)
         expect(result.appliedChanges).toHaveLength(1)
+      })
+    })
+    describe('deploy application', () => {
+      let appType: ObjectType
+      let app: InstanceElement
+      beforeEach(() => {
+        appType = new ObjectType({
+          elemID: new ElemID(OKTA, APPLICATION_TYPE_NAME),
+          fields: {
+            id: {
+              refType: BuiltinTypes.SERVICE_ID,
+            },
+          },
+        })
+        app = new InstanceElement('app', appType, {
+          id: 'app-fakeid1',
+          name: 'app1',
+        })
+      })
+
+      it('should successfully add an application', async () => {
+        const appWithoutId = app.clone()
+        delete appWithoutId.value.id
+        const result = await operations.deploy({
+          changeGroup: {
+            groupID: 'app',
+            changes: [toChange({ after: appWithoutId })],
+          },
+          progressReporter: nullProgressReporter,
+        })
+        expect(result.errors).toHaveLength(0)
+        expect(result.appliedChanges).toHaveLength(1)
+        expect(getChangeData(result.appliedChanges[0] as Change<InstanceElement>).value.id).toEqual(
+          'app-fakeid1',
+        )
+      })
+
+      it('should successfully modify an application', async () => {
+        const updatedApp = app.clone()
+        updatedApp.value.name = 'app2'
+        const result = await operations.deploy({
+          changeGroup: {
+            groupID: 'app',
+            changes: [
+              toChange({
+                before: app,
+                after: updatedApp,
+              }),
+            ],
+          },
+          progressReporter: nullProgressReporter,
+        })
+
+        expect(result.errors).toHaveLength(0)
+        expect(result.appliedChanges).toHaveLength(1)
+        expect(getChangeData(result.appliedChanges[0] as Change<InstanceElement>).value.name).toEqual(
+          'app2',
+        )
+      })
+
+      it('should successfully remove an application', async () => {
+        const result = await operations.deploy({
+          changeGroup: {
+            groupID: 'app',
+            changes: [toChange({ before: app })],
+          },
+          progressReporter: nullProgressReporter,
+        })
+        expect(result.errors).toHaveLength(0)
+        expect(result.appliedChanges).toHaveLength(1)
         expect(nock.pendingMocks()).toHaveLength(0)
       })
     })
@@ -1304,75 +1370,5 @@
         expect(nock.pendingMocks()).toHaveLength(0)
       })
     })
-    describe('deploy application', () => {
-      let appType: ObjectType
-      let app: InstanceElement
-      beforeEach(() => {
-        appType = new ObjectType({
-          elemID: new ElemID(OKTA, APPLICATION_TYPE_NAME),
-          fields: {
-            id: {
-              refType: BuiltinTypes.SERVICE_ID,
-            },
-          },
-        })
-        app = new InstanceElement('app', appType, {
-          id: 'app-fakeid1',
-          name: 'app1',
-        })
-      })
-
-      it('should successfully add an application', async () => {
-        const appWithoutId = app.clone()
-        delete appWithoutId.value.id
-        const result = await operations.deploy({
-          changeGroup: {
-            groupID: 'app',
-            changes: [toChange({ after: appWithoutId })],
-          },
-          progressReporter: nullProgressReporter,
-        })
-        expect(result.errors).toHaveLength(0)
-        expect(result.appliedChanges).toHaveLength(1)
-        expect(getChangeData(result.appliedChanges[0] as Change<InstanceElement>).value.id).toEqual(
-          'app-fakeid1',
-        )
-      })
-
-      it('should successfully modify an application', async () => {
-        const updatedApp = app.clone()
-        updatedApp.value.name = 'app2'
-        const result = await operations.deploy({
-          changeGroup: {
-            groupID: 'app',
-            changes: [
-              toChange({
-                before: app,
-                after: updatedApp,
-              }),
-            ],
-          },
-          progressReporter: nullProgressReporter,
-        })
-
-        expect(result.errors).toHaveLength(0)
-        expect(result.appliedChanges).toHaveLength(1)
-        expect(getChangeData(result.appliedChanges[0] as Change<InstanceElement>).value.name).toEqual(
-          'app2',
-        )
-      })
-
-      it('should successfully remove an application', async () => {
-        const result = await operations.deploy({
-          changeGroup: {
-            groupID: 'app',
-            changes: [toChange({ before: app })],
-          },
-          progressReporter: nullProgressReporter,
-        })
-        expect(result.errors).toHaveLength(0)
-        expect(result.appliedChanges).toHaveLength(1)
-      })
-    })
   })
 })