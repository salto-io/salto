/*
 *                      Copyright 2024 Salto Labs Ltd.
 *
 * Licensed under the Apache License, Version 2.0 (the "License");
 * you may not use this file except in compliance with
 * the License.  You may obtain a copy of the License at
 *
 *     http://www.apache.org/licenses/LICENSE-2.0
 *
 * Unless required by applicable law or agreed to in writing, software
 * distributed under the License is distributed on an "AS IS" BASIS,
 * WITHOUT WARRANTIES OR CONDITIONS OF ANY KIND, either express or implied.
 * See the License for the specific language governing permissions and
 * limitations under the License.
 */
import _ from 'lodash'
import axios from 'axios'
import MockAdapter from 'axios-mock-adapter'
import {
  InstanceElement,
  Element,
  isInstanceElement,
  ObjectType,
  FetchResult,
  AdapterOperations,
  ElemID,
  toChange,
  Change,
  getChangeData,
  ProgressReporter,
  BuiltinTypes,
} from '@salto-io/adapter-api'
import { definitions } from '@salto-io/adapter-components'
import { buildElementsSourceFromElements } from '@salto-io/adapter-utils'
import { adapter } from '../src/adapter_creator'
import { accessTokenCredentialsType } from '../src/auth'
import { DEFAULT_CONFIG } from '../src/user_config'
import fetchMockReplies from './fetch_mock_replies.json'
import deployMockReplies from './deploy_mock_replies.json'
<<<<<<< HEAD
import { BRAND_TYPE_NAME, GROUP_TYPE_NAME, OKTA } from '../src/constants'
=======
import { GROUP_TYPE_NAME, OKTA, USER_TYPE_NAME } from '../src/constants'
>>>>>>> 786d8af3

const nullProgressReporter: ProgressReporter = {
  reportProgress: () => null,
}

type MockReply = {
  url: string
  method: definitions.HTTPMethod
  params?: Record<string, string>
  response: unknown
}

const getMockFunction = (method: definitions.HTTPMethod, mockAxiosAdapter: MockAdapter): MockAdapter['onAny'] => {
  switch (method.toLowerCase()) {
    case 'get':
      return mockAxiosAdapter.onGet
    case 'put':
      return mockAxiosAdapter.onPut
    case 'post':
      return mockAxiosAdapter.onPost
    case 'patch':
      return mockAxiosAdapter.onPatch
    case 'delete':
      return mockAxiosAdapter.onDelete
    case 'head':
      return mockAxiosAdapter.onHead
    case 'options':
      return mockAxiosAdapter.onOptions
    default:
      return mockAxiosAdapter.onGet
  }
}

describe('adapter', () => {
  jest.setTimeout(10 * 5000)
  let mockAxiosAdapter: MockAdapter

  beforeEach(async () => {
    mockAxiosAdapter = new MockAdapter(axios, { delayResponse: 1, onNoMatch: 'throwException' })
    mockAxiosAdapter
      .onGet('/api/v1/org')
      .replyOnce(200, { id: 'accountId' })
      .onGet('/api/v1/org')
      .replyOnce(200, { id: 'accountId' })
    ;([...fetchMockReplies, ...deployMockReplies] as MockReply[]).forEach(({ url, method, params, response }) => {
      const mock = getMockFunction(method, mockAxiosAdapter).bind(mockAxiosAdapter)
      const handler = mock(url, !_.isEmpty(params) ? { params } : undefined)
      handler.replyOnce(200, response)
    })
  })

  afterEach(() => {
    mockAxiosAdapter.restore()
    jest.clearAllMocks()
  })

  describe('fetch', () => {
    describe('full fetch with default config', () => {
      let elements: Element[]
      beforeEach(async () => {
        mockAxiosAdapter
          .onGet('/.well-known/okta-organization')
          .replyOnce(200, { id: '00o1lvvlyBZMbsvu6696', pipeline: 'idx' })
        elements = (
          await adapter
            .operations({
              credentials: new InstanceElement('config', accessTokenCredentialsType, {
                baseUrl: 'https://test.okta.com',
                token: 't',
              }),
              config: new InstanceElement('config', adapter.configType as ObjectType, DEFAULT_CONFIG),
              elementsSource: buildElementsSourceFromElements([]),
            })
            .fetch({ progressReporter: nullProgressReporter })
        ).elements
      })
      it('should generate the right types on fetch', async () => {
        expect([...new Set(elements.filter(isInstanceElement).map(e => e.elemID.typeName))].sort()).toEqual([
          'AccessPolicy',
          'AccessPolicyRule',
          'AccessPolicyRulePriority',
          'AppUserSchema',
          'Application',
          'ApplicationGroupAssignment',
          'Authenticator',
          'Automation',
          'AutomationRule',
          'BehaviorRule',
          'Brand',
          'BrandTheme',
          'BrowserPlugin',
          'DeviceAssurance',
          'Domain',
          'EmailNotifications',
          'EmbeddedSignInSuppport',
          'EndUserSupport',
          'Feature',
          'Group',
          'GroupPush',
          'GroupRule',
          'GroupSchema',
          'IdentityProviderPolicy',
          'IdentityProviderPolicyRule',
          'IdentityProviderPolicyRulePriority',
          'InlineHook',
          'NetworkZone',
          'OktaSignOnPolicy',
          'OktaSignOnPolicyPriority',
          'OktaSignOnPolicyRule',
          'OktaSignOnPolicyRulePriority',
          'PasswordPolicy',
          'PasswordPolicyPriority',
          'PasswordPolicyRule',
          'PasswordPolicyRulePriority',
          'PerClientRateLimitSettings',
          'ProfileMapping',
          'RateLimitAdminNotifications',
          'Reauthentication',
          'ResourceSet',
          'Role',
          'SmsTemplate',
          'ThirdPartyAdmin',
          'UserSchema',
          'UserType',
        ])
      })
      it('should generate the right instances on fetch', async () => {
        expect(
          elements
            .filter(isInstanceElement)
            .map(e => e.elemID.getFullName())
            .sort(),
        ).toEqual([
          'okta.AccessPolicy.instance.Classic_Migrated@s',
          'okta.AccessPolicy.instance.Default_Policy@s',
          'okta.AccessPolicy.instance.Microsoft_Office_365@s',
          'okta.AccessPolicy.instance.Neta_test1234@s',
          'okta.AccessPolicy.instance.Okta_Admin_Console@s',
          'okta.AccessPolicy.instance.One_factor_access@s',
          'okta.AccessPolicy.instance.Password_only@s',
          'okta.AccessPolicy.instance.Seamless_access_based_on_network_context@s',
          'okta.AccessPolicy.instance.custom_policy@s',
          'okta.AccessPolicyRule.instance.Classic_Migrated_s__Catch_all_Rule@umuubs',
          'okta.AccessPolicyRule.instance.Default_Policy__Catch_all_Rule@suubs',
          'okta.AccessPolicyRule.instance.Default_Policy__shir_test@suus',
          'okta.AccessPolicyRule.instance.Microsoft_Office_365_s__Allow_Web_and_Modern_Auth@uumuussss',
          'okta.AccessPolicyRule.instance.Microsoft_Office_365_s__Catch_all_Rule@uumuubs',
          'okta.AccessPolicyRule.instance.Neta_test1234_s__Catch_all_Rule@umuubs',
          'okta.AccessPolicyRule.instance.Okta_Admin_Console_s__Admin_App_Policy@uumuuss',
          'okta.AccessPolicyRule.instance.Okta_Admin_Console_s__Catch_all_Rule@uumuubs',
          'okta.AccessPolicyRule.instance.One_factor_access_s__Catch_all_Rule@uumuubs',
          'okta.AccessPolicyRule.instance.Password_only_s__Catch_all_Rule@umuubs',
          'okta.AccessPolicyRule.instance.Seamless_access_based_on_network_context_s__Catch_all_Rule@uuuuumuubs',
          'okta.AccessPolicyRule.instance.Seamless_access_based_on_network_context_s__In_network@uuuuumuus',
          'okta.AccessPolicyRule.instance.Seamless_access_based_on_network_context_s__Off_network@uuuuumuus',
          'okta.AccessPolicyRule.instance.custom_policy_s__Catch_all_Rule@umuubs',
          'okta.AccessPolicyRule.instance.custom_policy_s__Low_Assurance2_0@umuusv',
          'okta.AccessPolicyRule.instance.custom_policy_s__Low_Assurance@umuus',
          'okta.AccessPolicyRule.instance.custom_policy_s__Test_dpelotmwnt@umuus',
          'okta.AccessPolicyRule.instance.custom_policy_s__another_rule@umuus',
          'okta.AccessPolicyRule.instance.custom_policy_s__custom_rule@umuus',
          'okta.AccessPolicyRulePriority.instance.Classic_Migrated_priority@su',
          'okta.AccessPolicyRulePriority.instance.Default_Policy_priority@su',
          'okta.AccessPolicyRulePriority.instance.Microsoft_Office_365_priority@ssu',
          'okta.AccessPolicyRulePriority.instance.Neta_test1234_priority@su',
          'okta.AccessPolicyRulePriority.instance.Okta_Admin_Console_priority@ssu',
          'okta.AccessPolicyRulePriority.instance.One_factor_access_priority@ssu',
          'okta.AccessPolicyRulePriority.instance.Password_only_priority@su',
          'okta.AccessPolicyRulePriority.instance.Seamless_access_based_on_network_context_priority@sssssu',
          'okta.AccessPolicyRulePriority.instance.custom_policy_priority@su',
          'okta.AppUserSchema.instance.Auth0',
          'okta.AppUserSchema.instance.Microsoft_Office_365_s@uum',
          'okta.AppUserSchema.instance.Okta_Access_Requests_s@uum',
          'okta.AppUserSchema.instance.Okta_Workflows_OAuth_s@uum',
          'okta.AppUserSchema.instance.Okta_Workflows_s@um',
          'okta.AppUserSchema.instance.Salto_Okta_Adapter_OAuth_s@uuum',
          'okta.AppUserSchema.instance.Salto_Staging_s@um',
          'okta.AppUserSchema.instance.Zendesk',
          'okta.AppUserSchema.instance.test_test_s@um',
          'okta.Application.instance.Auth0',
          'okta.Application.instance.Microsoft_Office_365@s',
          'okta.Application.instance.Okta_Access_Requests@s',
          'okta.Application.instance.Okta_Admin_Console@s',
          'okta.Application.instance.Okta_Browser_Plugin@s',
          'okta.Application.instance.Okta_Dashboard@s',
          'okta.Application.instance.Okta_Workflows@s',
          'okta.Application.instance.Okta_Workflows_OAuth@s',
          'okta.Application.instance.Salto_Okta_Adapter_OAuth@s',
          'okta.Application.instance.Salto_Staging@s',
          'okta.Application.instance.Zendesk',
          'okta.Application.instance.test_test@s',
          'okta.ApplicationGroupAssignment.instance.Salto_Staging_s__best_admins_ever_s@umuuuum',
          'okta.ApplicationGroupAssignment.instance.Zendesk__best_admins_ever_s@uuuum',
          'okta.ApplicationGroupAssignment.instance.Zendesk__test_group_s@uuum',
          'okta.Authenticator.instance.Email',
          'okta.Authenticator.instance.Google_Authenticator@s',
          'okta.Authenticator.instance.Okta_Verify@s',
          'okta.Authenticator.instance.Password',
          'okta.Authenticator.instance.Phone',
          'okta.Authenticator.instance.Security_Key_or_Biometric@s',
          'okta.Authenticator.instance.Security_Question@s',
          'okta.Automation.instance.Idp_Discovery_Policy@s',
          'okta.AutomationRule.instance.Idp_Discovery_Policy_s__Default_Rule@uumuus',
          'okta.BehaviorRule.instance.New_City@s',
          'okta.BehaviorRule.instance.New_Country@s',
          'okta.BehaviorRule.instance.New_Device@s',
          'okta.BehaviorRule.instance.New_Geo_Location@sb',
          'okta.BehaviorRule.instance.New_IP@s',
          'okta.BehaviorRule.instance.New_State@s',
          'okta.BehaviorRule.instance.Velocity',
          'okta.Brand.instance.Shir_Brand_Test@b',
          'okta.Brand.instance.salto_org_4289783@b',
          'okta.BrandTheme.instance.Shir_Brand_Test_b@uum',
          'okta.BrandTheme.instance.salto_org_4289783_b@uum',
          'okta.BrowserPlugin.instance',
          'okta.DeviceAssurance.instance.IOS_policy@s',
          'okta.DeviceAssurance.instance.another_test@s',
          'okta.DeviceAssurance.instance.mac_policy___updated@ssbs',
          'okta.DeviceAssurance.instance.some_test@s',
          'okta.DeviceAssurance.instance.test_device_assurance@s',
          'okta.DeviceAssurance.instance.windows_policy@s',
          'okta.Domain.instance.salto_okta_com@v',
          'okta.Domain.instance.test_salto_io@v',
          'okta.EmailNotifications.instance',
          'okta.EmbeddedSignInSuppport.instance',
          'okta.EndUserSupport.instance',
          'okta.Feature.instance.Direct_Authentication@s',
          'okta.Feature.instance.Okta_Verify_user_verification_with_passcode@s',
          'okta.Group.instance.Engineers',
          'okta.Group.instance.Everyone',
          'okta.Group.instance.Okta_Administrators@s',
          'okta.Group.instance.best_admins_ever@s',
          'okta.Group.instance.ido_group@s',
          'okta.Group.instance.test_group@s',
          'okta.GroupPush.instance.Okta_Access_Requests_s__best_admins_ever_s@uumuuuum',
          'okta.GroupRule.instance.rule_with_missign_ref@s',
          'okta.GroupSchema.instance.Okta_group@s',
          'okta.IdentityProviderPolicy.instance.Default_Policy@s',
          'okta.IdentityProviderPolicyRule.instance.Default_Policy_s__Default_Rule@umuus',
          'okta.IdentityProviderPolicyRulePriority.instance.Default_Policy_priority@su',
          'okta.InlineHook.instance.phone_hook@s',
          'okta.NetworkZone.instance.BlockedIpZone',
          'okta.NetworkZone.instance.LegacyIpZone',
          'okta.OktaSignOnPolicy.instance.Default_Policy@s',
          'okta.OktaSignOnPolicyPriority.instance.OktaSignOnPolicy_priority',
          'okta.OktaSignOnPolicyRule.instance.Default_Policy_s__Catch_all_Rule@umuubs',
          'okta.OktaSignOnPolicyRulePriority.instance.Default_Policy_priority@su',
          'okta.PasswordPolicy.instance.Default_Policy@s',
          'okta.PasswordPolicyPriority.instance.PasswordPolicy_priority',
          'okta.PasswordPolicyRule.instance.Default_Policy_s__Default_Rule@umuus',
          'okta.PasswordPolicyRulePriority.instance.Default_Policy_priority@su',
          'okta.PerClientRateLimitSettings.instance',
          'okta.ProfileMapping.instance.Auth0_user',
          'okta.ProfileMapping.instance.Okta_Access_Requests_s_user@uumu',
          'okta.ProfileMapping.instance.Okta_Workflows_OAuth_s_user@uumu',
          'okta.ProfileMapping.instance.Salto_Okta_Adapter_OAuth_s_user@uuumu',
          'okta.ProfileMapping.instance.Salto_Staging_s_user@umu',
          'okta.ProfileMapping.instance.Zendesk_user',
          'okta.ProfileMapping.instance.test_test_s_user@umu',
          'okta.ProfileMapping.instance.user_Auth0',
          'okta.ProfileMapping.instance.user_Microsoft_Office_365_s@uuum',
          'okta.ProfileMapping.instance.user_Okta_Access_Requests_s@uuum',
          'okta.ProfileMapping.instance.user_Okta_Workflows_OAuth_s@uuum',
          'okta.ProfileMapping.instance.user_Okta_Workflows_s@uum',
          'okta.ProfileMapping.instance.user_Salto_Okta_Adapter_OAuth_s@uuuum',
          'okta.ProfileMapping.instance.user_Salto_Staging_s@uum',
          'okta.ProfileMapping.instance.user_Zendesk',
          'okta.ProfileMapping.instance.user_test_test_s@uum',
          'okta.RateLimitAdminNotifications.instance',
          'okta.Reauthentication.instance',
          'okta.ResourceSet.instance.Access_Certifications_Resource_Set@s',
          'okta.ResourceSet.instance.Access_Requests_Resource_Set@s',
          'okta.Role.instance.API_Access_Management_Administrator@s',
          'okta.Role.instance.Access_Certifications_Administrator@s',
          'okta.Role.instance.Access_Requests_Administrator@s',
          'okta.Role.instance.Application_Administrator@s',
          'okta.Role.instance.Group_Administrator@s',
          'okta.Role.instance.Group_Membership_Administrator@s',
          'okta.Role.instance.Help_Desk_Administrator@s',
          'okta.Role.instance.Mobile_Administrator@s',
          'okta.Role.instance.Organizational_Administrator@s',
          'okta.Role.instance.Read_Only_Administrator@bs',
          'okta.Role.instance.Report_Administrator@s',
          'okta.Role.instance.Super_Administrator@s',
          'okta.SmsTemplate.instance.Custom',
          'okta.SmsTemplate.instance.Default',
          'okta.ThirdPartyAdmin.instance',
          'okta.UserSchema.instance.user',
          'okta.UserType.instance.user',
        ])
      })
      it('should convert userIds to usernames when convertUserIds flag is enabled', async () => {
        const instanceWithUser = elements
          .filter(isInstanceElement)
          .find(inst => inst.elemID.typeName === 'EndUserSupport')
        expect(instanceWithUser?.value).toEqual({
          technicalContactEmail: 'myMail@salto.nacl',
          technicalContactId: 'myMail@salto.nacl',
          usermailEnabled: false,
        })
      })
    })
    describe('with different config options', () => {
      it('should not convertUserIds when convertUserIds flag is disabled', async () => {
        const config = new InstanceElement('config', adapter.configType as ObjectType, {
          ...DEFAULT_CONFIG,
          fetch: {
            convertUserIds: false,
            include: [
              { type: 'EndUserSupport' }, // limiting to one type to avoid getting a timeout
            ],
          },
        })
        const { elements } = await adapter
          .operations({
            credentials: new InstanceElement('config', accessTokenCredentialsType, {
              baseUrl: 'https://test.okta.com',
              token: 't',
            }),
            config,
            elementsSource: buildElementsSourceFromElements([]),
          })
          .fetch({ progressReporter: nullProgressReporter })
        const instanceWithUser = elements
          .filter(isInstanceElement)
          .find(inst => inst.elemID.typeName === 'EndUserSupport')
        expect(instanceWithUser?.value).toEqual({
          technicalContactEmail: 'myMail@salto.nacl',
          technicalContactId: 'myMail@salto.nacl',
          usermailEnabled: false,
        })
      })
    })
    describe('when connecting with oauth', () => {
      let fetchRes: FetchResult
      beforeEach(async () => {
        fetchRes = await adapter
          .operations({
            credentials: new InstanceElement('config', accessTokenCredentialsType, {
              authType: 'oauth',
              baseUrl: 'https://test.okta.com',
              clientId: '123',
              clientSecret: 'secret',
              refreshToken: 'refresh',
            }),
            config: new InstanceElement('config', adapter.configType as ObjectType, DEFAULT_CONFIG),
            elementsSource: buildElementsSourceFromElements([]),
          })
          .fetch({ progressReporter: nullProgressReporter })
      })
      it('should not fetch any privateApi types', () => {
        const instances = fetchRes.elements.filter(isInstanceElement)
        const groupPush = instances.filter(inst => inst.elemID.typeName === 'GroupPush')
        expect(groupPush).toHaveLength(0)
        const endUserSupport = instances.filter(inst => inst.elemID.typeName === 'EndUserSupport')
        expect(endUserSupport).toHaveLength(0)
      })
      it('should includes config suggestion and fetch warning to indicate usage of private api is disabled', () => {
        expect(fetchRes.errors).toHaveLength(1)
        expect(fetchRes.errors).toEqual([
          {
            message:
              'Salto could not access private API when connecting with OAuth. Group Push and Settings types could not be fetched',
            severity: 'Warning',
          },
        ])
        expect(fetchRes.updatedConfig?.message).toEqual('    * Private APIs can not be accessed when using OAuth login')
        expect(fetchRes.updatedConfig?.config[0]?.value?.client).toEqual({
          usePrivateAPI: false,
        })
      })
    })
    describe('when connecting a classic engine org', () => {
      let fetchRes: FetchResult
      beforeEach(async () => {
        // override the call to /.well-known/okta-organization to return a classic org
        // mockAxiosAdapter.restore('/.well-known/okta-organization')
        mockAxiosAdapter
          .onGet('/.well-known/okta-organization')
          .replyOnce(200, { id: '00o1lvvlyBZMbsvu6696', pipeline: 'v1' })
        fetchRes = await adapter
          .operations({
            credentials: new InstanceElement('config', accessTokenCredentialsType, {
              baseUrl: 'https://test.okta.com',
              token: 't',
            }),
            config: new InstanceElement('config', adapter.configType as ObjectType, DEFAULT_CONFIG),
            elementsSource: buildElementsSourceFromElements([]),
          })
          .fetch({ progressReporter: nullProgressReporter })
      })
      it('should create config suggestion to set isClassicOrg to true', () => {
        expect(fetchRes.updatedConfig?.config[0].value.fetch).toEqual({
          ...DEFAULT_CONFIG.fetch,
          isClassicOrg: true,
        })
        expect(fetchRes.updatedConfig?.message).toEqual(
          '    * We detected that your Okta organization is using the Classic Engine, therefore, certain types of data that are only compatible with newer versions were not fetched.',
        )
      })
    })
  })
  describe('deploy', () => {
    let operations: AdapterOperations
<<<<<<< HEAD
    let groupType: ObjectType
    let group1: InstanceElement
    let brandType: ObjectType
    let brand1: InstanceElement

    beforeEach(() => {
      groupType = new ObjectType({
        elemID: new ElemID(OKTA, GROUP_TYPE_NAME),
        fields: {
          id: {
            refType: BuiltinTypes.SERVICE_ID,
          },
        },
      })
      brandType = new ObjectType({
        elemID: new ElemID(OKTA, BRAND_TYPE_NAME),
        fields: {
          id: {
            refType: BuiltinTypes.SERVICE_ID,
          },
        },
      })
      group1 = new InstanceElement('group1', groupType, {
        id: 'group-fakeid1',
        objectClass: ['okta:user_group'],
        type: 'OKTA_GROUP',
        profile: {
          name: 'Engineers',
          description: 'all the engineers',
        },
      })
      brand1 = new InstanceElement('brand1', brandType, {
        id: 'brand-fakeid1',
        name: 'subdomain.example.com',
        removePoweredByOkta: false,
      })

=======

    beforeEach(() => {
>>>>>>> 786d8af3
      operations = adapter.operations({
        credentials: new InstanceElement('config', accessTokenCredentialsType, {
          baseUrl: 'https://test.okta.com',
          token: 't',
        }),
        config: new InstanceElement('config', adapter.configType as ObjectType, DEFAULT_CONFIG),
        elementsSource: buildElementsSourceFromElements([]),
      })
    })

<<<<<<< HEAD
    describe('deploy group', () => {
      it('should successfully add a group', async () => {
        const groupWithoutId = group1.clone()
        delete groupWithoutId.value.id
        const result = await operations.deploy({
          changeGroup: {
            groupID: 'group',
            changes: [toChange({ after: groupWithoutId })],
          },
          progressReporter: nullProgressReporter,
        })
        expect(result.errors).toHaveLength(0)
        expect(result.appliedChanges).toHaveLength(1)
        expect(getChangeData(result.appliedChanges[0] as Change<InstanceElement>).value.id).toEqual('group-fakeid1')
      })

      it('should successfully modify a group', async () => {
        const updatedGroup1 = group1.clone()
        updatedGroup1.value.name = 'Programmers'
        const result = await operations.deploy({
          changeGroup: {
            groupID: 'group',
            changes: [
              toChange({
                before: group1,
                after: updatedGroup1,
              }),
            ],
          },
          progressReporter: nullProgressReporter,
        })

        expect(result.errors).toHaveLength(0)
        expect(result.appliedChanges).toHaveLength(1)
      })

=======
    describe('deploy groups', () => {
      let groupType: ObjectType
      let group1: InstanceElement
      beforeEach(() => {
        groupType = new ObjectType({
          elemID: new ElemID(OKTA, GROUP_TYPE_NAME),
          fields: {
            id: {
              refType: BuiltinTypes.SERVICE_ID,
            },
          },
        })
        group1 = new InstanceElement('group1', groupType, {
          id: 'fakeid123',
          objectClass: ['okta:user_group'],
          type: 'OKTA_GROUP',
          profile: {
            name: 'Engineers',
            description: 'all the engineers',
          },
        })
      })

      it('should successfully add a group', async () => {
        const groupWithoutId = group1.clone()
        delete groupWithoutId.value.id
        const result = await operations.deploy({
          changeGroup: {
            groupID: 'group',
            changes: [toChange({ after: groupWithoutId })],
          },
          progressReporter: nullProgressReporter,
        })
        expect(result.errors).toHaveLength(0)
        expect(result.appliedChanges).toHaveLength(1)
        expect(getChangeData(result.appliedChanges[0] as Change<InstanceElement>).value.id).toEqual('fakeid123')
      })

      it('should successfully modify a group', async () => {
        const updatedGroup1 = group1.clone()
        updatedGroup1.value.name = 'Programmers'
        const result = await operations.deploy({
          changeGroup: {
            groupID: 'group',
            changes: [
              toChange({
                before: group1,
                after: updatedGroup1,
              }),
            ],
          },
          progressReporter: nullProgressReporter,
        })

        expect(result.errors).toHaveLength(0)
        expect(result.appliedChanges).toHaveLength(1)
      })

>>>>>>> 786d8af3
      it('should successfully remove a group', async () => {
        const result = await operations.deploy({
          changeGroup: {
            groupID: 'group',
            changes: [toChange({ before: group1 })],
          },
          progressReporter: nullProgressReporter,
        })
        expect(result.errors).toHaveLength(0)
        expect(result.appliedChanges).toHaveLength(1)
      })
    })

<<<<<<< HEAD
    describe('deploy brand', () => {
      it('should successfully add a brand', async () => {
        const brandWithoutId = new InstanceElement('brand1', brandType, {
          name: 'subdomain.example.com',
          removePoweredByOkta: false,
        })
        const result = await operations.deploy({
          changeGroup: {
            groupID: 'brand',
            changes: [toChange({ after: brandWithoutId })],
          },
          progressReporter: nullProgressReporter,
        })
        expect(result.errors).toHaveLength(0)
        expect(result.appliedChanges).toHaveLength(1)
        expect(getChangeData(result.appliedChanges[0] as Change<InstanceElement>).value.id).toEqual('brand-fakeid1')
      })

      it('should successfully modify a brand', async () => {
        const updatedBrand1 = brand1.clone()
        updatedBrand1.value.removePoweredByOkta = true
        const result = await operations.deploy({
          changeGroup: {
            groupID: 'brand',
            changes: [
              toChange({
                before: brand1,
                after: updatedBrand1,
=======
    describe('deploy users', () => {
      let userType: ObjectType
      beforeEach(() => {
        userType = new ObjectType({
          elemID: new ElemID(OKTA, USER_TYPE_NAME),
          fields: {
            id: {
              refType: BuiltinTypes.SERVICE_ID,
            },
          },
        })
      })

      it('should successfully add a user', async () => {
        const user1 = new InstanceElement('user1', userType, {
          status: 'STAGED',
          profile: {
            login: 'a@a',
            email: 'a@a',
            firstName: 'a',
            lastName: 'a',
          },
        })
        const result = await operations.deploy({
          changeGroup: {
            groupID: user1.elemID.getFullName(),
            changes: [toChange({ after: user1 })],
          },
          progressReporter: nullProgressReporter,
        })
        expect(mockAxiosAdapter.history.post.length).toBe(1)
        const addUserReq = mockAxiosAdapter.history.post[0]
        expect(addUserReq.url).toEqual('/api/v1/users')
        expect(addUserReq.params).toEqual({ activate: 'false' })

        expect(result.errors).toHaveLength(0)
        expect(result.appliedChanges).toHaveLength(1)
        expect(getChangeData(result.appliedChanges[0]).elemID.getFullName()).toEqual('okta.User.instance.user1')
        expect(getChangeData(result.appliedChanges[0] as Change<InstanceElement>).value.id).toEqual('fakeid123')
      })
      it('should successfully modify a user', async () => {
        const user1 = new InstanceElement('user1', userType, {
          id: 'fakeid123',
          status: 'STAGED',
          profile: {
            login: 'a@a',
            email: 'a@a',
            firstName: 'a',
            lastName: 'a',
          },
        })
        const updatedUser1 = user1.clone()
        updatedUser1.value.profile.firstName = 'b'
        const result = await operations.deploy({
          changeGroup: {
            groupID: user1.elemID.getFullName(),
            changes: [
              toChange({
                before: user1,
                after: updatedUser1,
>>>>>>> 786d8af3
              }),
            ],
          },
          progressReporter: nullProgressReporter,
        })

<<<<<<< HEAD
        expect(result.errors).toHaveLength(0)
        expect(result.appliedChanges).toHaveLength(1)
        expect(getChangeData(result.appliedChanges[0] as Change<InstanceElement>).value.removePoweredByOkta).toEqual(
          true,
        )
      })

      it('should successfully remove a brand', async () => {
        const result = await operations.deploy({
          changeGroup: {
            groupID: 'brand',
            changes: [toChange({ before: brand1 })],
          },
          progressReporter: nullProgressReporter,
        })
        expect(result.errors).toHaveLength(0)
        expect(result.appliedChanges).toHaveLength(1)
=======
        expect(mockAxiosAdapter.history.post.length).toBe(1)
        const deactivateReq = mockAxiosAdapter.history.post[0]
        expect(deactivateReq.url).toEqual('/api/v1/users/fakeid123')

        expect(result.errors).toHaveLength(0)
        expect(result.appliedChanges).toHaveLength(1)
        expect(getChangeData(result.appliedChanges[0]).elemID.getFullName()).toEqual('okta.User.instance.user1')
      })
      it('should successfully remove a user', async () => {
        const user1 = new InstanceElement('user1', userType, {
          id: 'fakeid123',
          status: 'PROVISIONED',
          profile: {
            login: 'a@a',
            email: 'a@a',
            firstName: 'a',
            lastName: 'a',
          },
        })
        const result = await operations.deploy({
          changeGroup: {
            groupID: user1.elemID.getFullName(),
            changes: [toChange({ before: user1 })],
          },
          progressReporter: nullProgressReporter,
        })

        expect(mockAxiosAdapter.history.post.length).toBe(1)
        const deactivateReq = mockAxiosAdapter.history.post[0]
        expect(deactivateReq.url).toEqual('/api/v1/users/fakeid123/lifecycle/deactivate')
        expect(mockAxiosAdapter.history.delete.length).toBe(1)
        const deleteReq = mockAxiosAdapter.history.delete[0]
        expect(deleteReq.url).toEqual('/api/v1/users/fakeid123')

        expect(result.errors).toHaveLength(0)
        expect(result.appliedChanges).toHaveLength(1)
        expect(getChangeData(result.appliedChanges[0]).elemID.getFullName()).toEqual('okta.User.instance.user1')
>>>>>>> 786d8af3
      })
    })
  })
})<|MERGE_RESOLUTION|>--- conflicted
+++ resolved
@@ -37,11 +37,7 @@
 import { DEFAULT_CONFIG } from '../src/user_config'
 import fetchMockReplies from './fetch_mock_replies.json'
 import deployMockReplies from './deploy_mock_replies.json'
-<<<<<<< HEAD
-import { BRAND_TYPE_NAME, GROUP_TYPE_NAME, OKTA } from '../src/constants'
-=======
-import { GROUP_TYPE_NAME, OKTA, USER_TYPE_NAME } from '../src/constants'
->>>>>>> 786d8af3
+import { USER_TYPE_NAME, BRAND_TYPE_NAME, GROUP_TYPE_NAME, OKTA } from '../src/constants'
 
 const nullProgressReporter: ProgressReporter = {
   reportProgress: () => null,
@@ -446,48 +442,8 @@
   })
   describe('deploy', () => {
     let operations: AdapterOperations
-<<<<<<< HEAD
-    let groupType: ObjectType
-    let group1: InstanceElement
-    let brandType: ObjectType
-    let brand1: InstanceElement
 
     beforeEach(() => {
-      groupType = new ObjectType({
-        elemID: new ElemID(OKTA, GROUP_TYPE_NAME),
-        fields: {
-          id: {
-            refType: BuiltinTypes.SERVICE_ID,
-          },
-        },
-      })
-      brandType = new ObjectType({
-        elemID: new ElemID(OKTA, BRAND_TYPE_NAME),
-        fields: {
-          id: {
-            refType: BuiltinTypes.SERVICE_ID,
-          },
-        },
-      })
-      group1 = new InstanceElement('group1', groupType, {
-        id: 'group-fakeid1',
-        objectClass: ['okta:user_group'],
-        type: 'OKTA_GROUP',
-        profile: {
-          name: 'Engineers',
-          description: 'all the engineers',
-        },
-      })
-      brand1 = new InstanceElement('brand1', brandType, {
-        id: 'brand-fakeid1',
-        name: 'subdomain.example.com',
-        removePoweredByOkta: false,
-      })
-
-=======
-
-    beforeEach(() => {
->>>>>>> 786d8af3
       operations = adapter.operations({
         credentials: new InstanceElement('config', accessTokenCredentialsType, {
           baseUrl: 'https://test.okta.com',
@@ -498,45 +454,7 @@
       })
     })
 
-<<<<<<< HEAD
     describe('deploy group', () => {
-      it('should successfully add a group', async () => {
-        const groupWithoutId = group1.clone()
-        delete groupWithoutId.value.id
-        const result = await operations.deploy({
-          changeGroup: {
-            groupID: 'group',
-            changes: [toChange({ after: groupWithoutId })],
-          },
-          progressReporter: nullProgressReporter,
-        })
-        expect(result.errors).toHaveLength(0)
-        expect(result.appliedChanges).toHaveLength(1)
-        expect(getChangeData(result.appliedChanges[0] as Change<InstanceElement>).value.id).toEqual('group-fakeid1')
-      })
-
-      it('should successfully modify a group', async () => {
-        const updatedGroup1 = group1.clone()
-        updatedGroup1.value.name = 'Programmers'
-        const result = await operations.deploy({
-          changeGroup: {
-            groupID: 'group',
-            changes: [
-              toChange({
-                before: group1,
-                after: updatedGroup1,
-              }),
-            ],
-          },
-          progressReporter: nullProgressReporter,
-        })
-
-        expect(result.errors).toHaveLength(0)
-        expect(result.appliedChanges).toHaveLength(1)
-      })
-
-=======
-    describe('deploy groups', () => {
       let groupType: ObjectType
       let group1: InstanceElement
       beforeEach(() => {
@@ -549,7 +467,7 @@
           },
         })
         group1 = new InstanceElement('group1', groupType, {
-          id: 'fakeid123',
+          id: 'group-fakeid1',
           objectClass: ['okta:user_group'],
           type: 'OKTA_GROUP',
           profile: {
@@ -571,7 +489,7 @@
         })
         expect(result.errors).toHaveLength(0)
         expect(result.appliedChanges).toHaveLength(1)
-        expect(getChangeData(result.appliedChanges[0] as Change<InstanceElement>).value.id).toEqual('fakeid123')
+        expect(getChangeData(result.appliedChanges[0] as Change<InstanceElement>).value.id).toEqual('group-fakeid1')
       })
 
       it('should successfully modify a group', async () => {
@@ -594,7 +512,6 @@
         expect(result.appliedChanges).toHaveLength(1)
       })
 
->>>>>>> 786d8af3
       it('should successfully remove a group', async () => {
         const result = await operations.deploy({
           changeGroup: {
@@ -608,8 +525,25 @@
       })
     })
 
-<<<<<<< HEAD
     describe('deploy brand', () => {
+      let brandType: ObjectType
+      let brand1: InstanceElement
+      beforeEach(() => {
+        brandType = new ObjectType({
+          elemID: new ElemID(OKTA, BRAND_TYPE_NAME),
+          fields: {
+            id: {
+              refType: BuiltinTypes.SERVICE_ID,
+            },
+          },
+        })
+        brand1 = new InstanceElement('brand1', brandType, {
+          id: 'brand-fakeid1',
+          name: 'subdomain.example.com',
+          removePoweredByOkta: false,
+        })
+      })
+
       it('should successfully add a brand', async () => {
         const brandWithoutId = new InstanceElement('brand1', brandType, {
           name: 'subdomain.example.com',
@@ -637,7 +571,32 @@
               toChange({
                 before: brand1,
                 after: updatedBrand1,
-=======
+              }),
+            ],
+          },
+          progressReporter: nullProgressReporter,
+        })
+
+        expect(result.errors).toHaveLength(0)
+        expect(result.appliedChanges).toHaveLength(1)
+        expect(getChangeData(result.appliedChanges[0] as Change<InstanceElement>).value.removePoweredByOkta).toEqual(
+          true,
+        )
+      })
+
+      it('should successfully remove a brand', async () => {
+        const result = await operations.deploy({
+          changeGroup: {
+            groupID: 'brand',
+            changes: [toChange({ before: brand1 })],
+          },
+          progressReporter: nullProgressReporter,
+        })
+        expect(result.errors).toHaveLength(0)
+        expect(result.appliedChanges).toHaveLength(1)
+      })
+    })
+
     describe('deploy users', () => {
       let userType: ObjectType
       beforeEach(() => {
@@ -698,32 +657,12 @@
               toChange({
                 before: user1,
                 after: updatedUser1,
->>>>>>> 786d8af3
               }),
             ],
           },
           progressReporter: nullProgressReporter,
         })
 
-<<<<<<< HEAD
-        expect(result.errors).toHaveLength(0)
-        expect(result.appliedChanges).toHaveLength(1)
-        expect(getChangeData(result.appliedChanges[0] as Change<InstanceElement>).value.removePoweredByOkta).toEqual(
-          true,
-        )
-      })
-
-      it('should successfully remove a brand', async () => {
-        const result = await operations.deploy({
-          changeGroup: {
-            groupID: 'brand',
-            changes: [toChange({ before: brand1 })],
-          },
-          progressReporter: nullProgressReporter,
-        })
-        expect(result.errors).toHaveLength(0)
-        expect(result.appliedChanges).toHaveLength(1)
-=======
         expect(mockAxiosAdapter.history.post.length).toBe(1)
         const deactivateReq = mockAxiosAdapter.history.post[0]
         expect(deactivateReq.url).toEqual('/api/v1/users/fakeid123')
@@ -761,7 +700,6 @@
         expect(result.errors).toHaveLength(0)
         expect(result.appliedChanges).toHaveLength(1)
         expect(getChangeData(result.appliedChanges[0]).elemID.getFullName()).toEqual('okta.User.instance.user1')
->>>>>>> 786d8af3
       })
     })
   })
