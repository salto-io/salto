--- conflicted
+++ resolved
@@ -61,12 +61,9 @@
   ACCESS_POLICY_TYPE_NAME,
   BRAND_THEME_TYPE_NAME,
   GROUP_MEMBERSHIP_TYPE_NAME,
-<<<<<<< HEAD
   APP_GROUP_ASSIGNMENT_TYPE_NAME,
-=======
   BRAND_LOGO_TYPE_NAME,
   FAV_ICON_TYPE_NAME,
->>>>>>> 0863a24c
 } from '../src/constants'
 
 const nullProgressReporter: ProgressReporter = {
