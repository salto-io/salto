--- conflicted
+++ resolved
@@ -55,13 +55,8 @@
         value: { something: 'else', rotation_virtual_start: '2021-01-01T00:00:00Z' },
       }
     })
-<<<<<<< HEAD
     it('should add time zone from additionalContext', async () => {
       expect((await addTimeZone(item)).value).toEqual({
-        schedule: { schedule_layers: [{ something: 'else' }], time_zone: 'Tel Aviv' },
-=======
-    it('should add time zone from additionalContext', () => {
-      expect(addTimeZone(item).value).toEqual({
         schedule: {
           schedule_layers: [
             { something: 'else', rotation_virtual_start: '2021-01-01T00:00:00Z', start: '2021-01-01T00:00:00Z' },
@@ -113,7 +108,6 @@
             { rotation_virtual_start: '2021-01-01T00:00:00Z', start: '2021-01-01T00:00:00Z' },
           ],
         },
->>>>>>> 786d8af3
       })
     })
   })
