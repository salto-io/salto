# Managing CPQ and Advanced Approvals with Salto

Salesforce CPQ and Advanced Approvals configuration includes both metadata items (e.g. Custom Objects, Apex classes, Triggers, ...) as well as data records of various object types (e.g. Product2, PriceAction**c, PriceCondition**c, ...)
Salto users are able to manage their CPQ and Advanced Approvals metadata as well as relevant data records from a single place - the Salto workspace.

## Configuring Salto for CPQ

By default, Salto's salesforce configuration includes only metadata items that belong to the default package and does not include any data records.
Users that would like to manage their CPQ and Advanced Approvals configuration using Salto needs to:

1. Configure Salto to manage metadata items that belong to the `SBQQ` & `sbaa` salesforce packages
2. Configure Salto to manage relevant CPQ related data records

This can be achieved by editing the `/salto.config/adapters/salesforce.nacl` file within the salto workspace.

### Adding the `SBQQ` and `sbaa` package to the Salto Workspace

Paste the following configuration snippet under the include fetch metadata section in `/salto.config/adapters/salesforce.nacl` (see full example below)

```
{
    metadataType = ".*"
    namespace = "SBQQ"
    name = ".*"
}
{
    metadataType = ".*"
    namespace = "sbaa"
    name = ".*"
}
```

### Adding Relevant Data Records to the Salto workspace

Managing salesforce data records within a Salto workspace is disabled by default and requires adding a `data` configuration section in `/salto.config/adapters/salesforce.nacl`

Salesforce data configuration includes the following information:
<<<<<<< HEAD

- `includeObjects`: A list of object name patterns. Data records of matching salesforce objects will be managed in the salto workspace.
- `excludeObjects`: A list of objects name patterns. Data records of matching salesforce objects will be excluded from the salto workspace.
- `allowReferenceTo`: A list of objects name patterns. Data records of matching salesforce objects will be managed in the salto workspace only in case they are referenced from other managed data records.
- `saltoIDSettings`: Define cross environment id for data records by providing a list of object fields to construct the cross environment id from. Use `##allMasterDetailFields##` in order to include the SaltoID of referenced MasterDetail records.
- `saltoAliasSettings`: Define the fields to create the alias for data records by providing a list of object fields to construct the alias from. Use `##allMasterDetailFields##` in order to include the Alias of referenced MasterDetail records.
=======
* `includeObjects`: A list of object name patterns. Data records of matching salesforce objects will be managed in the salto workspace.
* `excludeObjects`: A list of objects name patterns. Data records of matching salesforce objects will be excluded from the salto workspace.
* `allowReferenceTo`: A list of objects name patterns. Data records of matching salesforce objects will be managed in the salto workspace only in case they are referenced from other managed data records.
* `saltoIDSettings`: Define cross environment id for data records by providing a list of object fields to construct the cross environment id from. Use `##allMasterDetailFields##` in order to include the SaltoID of referenced MasterDetail records.
* `saltoAliasSettings`: Define the fields to create the alias for data records by providing a list of object fields to construct the alias from. Use `##allMasterDetailFields##` in order to include the Alias of referenced MasterDetail records.
* `saltoManagementFieldSettings`: You can instruct Salto to fetch only records where a specific custom boolean field is set to true.
For example, if you only want to fetch certain Product2 records, you can create a custom field called managed_by_salto__c (the actual name doesn’t matter as long as it’s a Boolean) and set this to true for those records you want Salto to fetch.
>>>>>>> a37bab69

### Example Salto Salesforce/CPQ Configuration

```
salesforce {
  fetch = {
    metadata = {
      include = [
        {
          metadataType = ".*"
          namespace = ""
          name = ".*"
        },
        {
          metadataType = ".*"
          namespace = "SBQQ"
          name = ".*"
        },
        {
          metadataType = ".*"
          namespace = "sbaa"
          name = ".*"
        },
      ]
      exclude = [
        {
          metadataType = "Report"
        },
        {
          metadataType = "ReportType"
        },
        {
          metadataType = "ReportFolder"
        },
        {
          metadataType = "Dashboard"
        },
        {
          metadataType = "DashboardFolder"
        },
        {
          metadataType = "Document"
        },
        {
          metadataType = "DocumentFolder"
        },
        {
          metadataType = "Profile"
        },
        {
          metadataType = "PermissionSet"
        },
        {
          metadataType = "SiteDotCom"
        },
        {
          metadataType = "EmailTemplate"
          name = "MarketoEmailTemplates/.*"
        },
        {
          metadataType = "ContentAsset"
        },
        {
          metadataType = "CustomObjectTranslation"
        },
        {
          metadataType = "AnalyticSnapshot"
        },
        {
          metadataType = "WaveDashboard"
        },
        {
          metadataType = "WaveDataflow"
        },
        {
          metadataType = "StandardValueSet"
          name = "^(AddressCountryCode)|(AddressStateCode)$"
          namespace = ""
        },
        {
          metadataType = "Layout"
          name = "CollaborationGroup-Group Layout"
        },
        {
          metadataType = "Layout"
          name = "CaseInteraction-Case Feed Layout"
        },
        {
<<<<<<< HEAD
          metadataType: 'EclairGeoData',
        },
        {
          metadataType:
            'OmniUiCard|OmniDataTransform|OmniIntegrationProcedure|OmniInteractionAccessConfig|OmniInteractionConfig|OmniScript',
        },
        {
          metadataType: 'DiscoveryAIModel',
        },
        {
          metadataType: 'Translations',
=======
          metadataType = "EclairGeoData"
        },
        {
          metadataType = "OmniUiCard|OmniDataTransform|OmniIntegrationProcedure|OmniInteractionAccessConfig|OmniInteractionConfig|OmniScript"
>>>>>>> a37bab69
        },
      ]
    }
    data = {
      includeObjects = [
        "SBQQ__.*",
        "sbaa__ApprovalChain__c",
        "sbaa__ApprovalCondition__c",
        "sbaa__ApprovalRule__c",
        "sbaa__ApprovalVariable__c",
        "sbaa__Approver__c",
        "sbaa__EmailTemplate__c",
        "sbaa__TrackedField__c",
      ]
      excludeObjects = [
        "SBQQ__ContractedPrice__c",
        "SBQQ__Quote__c",
        "SBQQ__QuoteDocument__c",
        "SBQQ__QuoteLine__c",
        "SBQQ__QuoteLineGroup__c",
        "SBQQ__Subscription__c",
        "SBQQ__SubscribedAsset__c",
        "SBQQ__SubscribedQuoteLine__c",
        "SBQQ__SubscriptionConsumptionRate__c",
        "SBQQ__SubscriptionConsumptionSchedule__c",
        "SBQQ__WebQuote__c",
        "SBQQ__WebQuoteLine__c",
        "SBQQ__QuoteLineConsumptionSchedule__c",
        "SBQQ__QuoteLineConsumptionRate__c",
        "SBQQ__InstallProcessorLog__c",
        "SBQQ__ProcessInputValue__c",
        "SBQQ__RecordJob__c",
        "SBQQ__TimingLog__c",
      ]
      saltoManagementFieldSettings = {
        defaultFieldName = "ManagedBySalto__c"
      }
      allowReferenceTo = [
        "Product2",
        "Pricebook2",
        "PricebookEntry",
      ]
      saltoIDSettings = {
        defaultIdFields = [
          "Id",
        ]
      }
      brokenOutgoingReferencesSettings = {
        defaultBehavior = "BrokenReference"
        perTargetTypeOverrides = {
          User = "InternalId"
        }
      }
    }
  }
  maxItemsInRetrieveRequest = 2500
}
```<|MERGE_RESOLUTION|>--- conflicted
+++ resolved
@@ -35,14 +35,6 @@
 Managing salesforce data records within a Salto workspace is disabled by default and requires adding a `data` configuration section in `/salto.config/adapters/salesforce.nacl`
 
 Salesforce data configuration includes the following information:
-<<<<<<< HEAD
-
-- `includeObjects`: A list of object name patterns. Data records of matching salesforce objects will be managed in the salto workspace.
-- `excludeObjects`: A list of objects name patterns. Data records of matching salesforce objects will be excluded from the salto workspace.
-- `allowReferenceTo`: A list of objects name patterns. Data records of matching salesforce objects will be managed in the salto workspace only in case they are referenced from other managed data records.
-- `saltoIDSettings`: Define cross environment id for data records by providing a list of object fields to construct the cross environment id from. Use `##allMasterDetailFields##` in order to include the SaltoID of referenced MasterDetail records.
-- `saltoAliasSettings`: Define the fields to create the alias for data records by providing a list of object fields to construct the alias from. Use `##allMasterDetailFields##` in order to include the Alias of referenced MasterDetail records.
-=======
 * `includeObjects`: A list of object name patterns. Data records of matching salesforce objects will be managed in the salto workspace.
 * `excludeObjects`: A list of objects name patterns. Data records of matching salesforce objects will be excluded from the salto workspace.
 * `allowReferenceTo`: A list of objects name patterns. Data records of matching salesforce objects will be managed in the salto workspace only in case they are referenced from other managed data records.
@@ -50,7 +42,6 @@
 * `saltoAliasSettings`: Define the fields to create the alias for data records by providing a list of object fields to construct the alias from. Use `##allMasterDetailFields##` in order to include the Alias of referenced MasterDetail records.
 * `saltoManagementFieldSettings`: You can instruct Salto to fetch only records where a specific custom boolean field is set to true.
 For example, if you only want to fetch certain Product2 records, you can create a custom field called managed_by_salto__c (the actual name doesn’t matter as long as it’s a Boolean) and set this to true for those records you want Salto to fetch.
->>>>>>> a37bab69
 
 ### Example Salto Salesforce/CPQ Configuration
 
@@ -139,7 +130,6 @@
           name = "CaseInteraction-Case Feed Layout"
         },
         {
-<<<<<<< HEAD
           metadataType: 'EclairGeoData',
         },
         {
@@ -151,12 +141,6 @@
         },
         {
           metadataType: 'Translations',
-=======
-          metadataType = "EclairGeoData"
-        },
-        {
-          metadataType = "OmniUiCard|OmniDataTransform|OmniIntegrationProcedure|OmniInteractionAccessConfig|OmniInteractionConfig|OmniScript"
->>>>>>> a37bab69
         },
       ]
     }
