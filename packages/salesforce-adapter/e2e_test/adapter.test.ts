/*
 *                      Copyright 2024 Salto Labs Ltd.
 *
 * Licensed under the Apache License, Version 2.0 (the "License");
 * you may not use this file except in compliance with
 * the License.  You may obtain a copy of the License at
 *
 *     http://www.apache.org/licenses/LICENSE-2.0
 *
 * Unless required by applicable law or agreed to in writing, software
 * distributed under the License is distributed on an "AS IS" BASIS,
 * WITHOUT WARRANTIES OR CONDITIONS OF ANY KIND, either express or implied.
 * See the License for the specific language governing permissions and
 * limitations under the License.
 */
import _ from 'lodash'
import {
  ObjectType,
  ElemID,
  InstanceElement,
  Field,
  Value,
  Element,
  Values,
  BuiltinTypes,
  isInstanceElement,
  isReferenceExpression,
  ReferenceExpression,
  CORE_ANNOTATIONS,
  TypeElement,
  isObjectType,
  getRestriction,
  StaticFile,
  isStaticFile,
  getChangeData,
  Change,
  FetchOptions,
  ProgressReporter,
} from '@salto-io/adapter-api'
import { logger } from '@salto-io/logging'
import { findElement, naclCase } from '@salto-io/adapter-utils'
import { MetadataInfo, RetrieveResult } from '@salto-io/jsforce'
import { collections, values as lowerDashValues } from '@salto-io/lowerdash'
import { CredsLease } from '@salto-io/e2e-credentials-store'
import { mockFunction, MockInterface } from '@salto-io/test-utils'

import * as constants from '../src/constants'
import {
  INSTANCE_TYPE_FIELD,
  NESTED_INSTANCE_TYPE_NAME,
  transformFieldAnnotations,
} from '../src/filters/custom_objects_to_object_type'
import { STANDARD_VALUE_SET } from '../src/filters/standard_value_sets'
import { GLOBAL_VALUE_SET } from '../src/filters/global_value_sets'
import {
  CustomField,
  CustomObject,
  FieldPermissions,
  FilterItem,
  ObjectPermissions,
  ProfileInfo,
  TopicsForObjectsInfo,
} from '../src/client/types'
import { UsernamePasswordCredentials } from '../src/types'
import {
  Types,
  metadataType,
  apiName,
  formulaTypeName,
  MetadataInstanceElement,
  MetadataObjectType,
  createInstanceElement,
  assertMetadataObjectType,
} from '../src/transformers/transformer'
import realAdapter from './adapter'
import {
  findElements,
  findStandardFieldsObject,
  findAnnotationsObject,
  findCustomFieldsObject,
  findFullCustomObject,
} from '../test/utils'
import SalesforceClient, { API_VERSION } from '../src/client/client'
import SalesforceAdapter from '../src/adapter'
import { fromRetrieveResult, createDeployPackage } from '../src/transformers/xml_transformer'
import { addDefaults } from '../src/filters/utils'
import { mockTypes, lwcJsResourceContent, lwcHtmlResourceContent, mockDefaultValues } from '../test/mock_elements'
import {
  objectExists,
  getMetadata,
  getMetadataFromElement,
  createInstance,
  removeElementAndVerify,
  removeElementIfAlreadyExists,
  createElementAndVerify,
  createElement,
  removeElement,
  removeMetadataIfAlreadyExists,
  nullProgressReporter,
} from './utils'
import {
  accountApiName,
  CUSTOM_FIELD_NAMES,
  customObjectAddFieldsName,
  customObjectWithFieldsName,
  gvsName,
  removeCustomObjectsWithVariousFields,
  summaryFieldName,
  verifyElementsExist,
} from './setup'
import { testHelpers } from './jest_environment'

const { awu } = collections.asynciterable
const log = logger(module)

const { makeArray } = collections.array
const { PROFILE_METADATA_TYPE } = constants
const { isDefined } = lowerDashValues

describe('Salesforce adapter E2E with real account', () => {
  let client: SalesforceClient
  let adapter: SalesforceAdapter
  let credLease: CredsLease<UsernamePasswordCredentials>
  beforeAll(async () => {
    log.resetLogCount()
    credLease = await testHelpers().credentials()
    const adapterAttr = realAdapter({
      credentials: new UsernamePasswordCredentials(credLease.value),
    })
    adapter = adapterAttr.adapter
    client = adapterAttr.client
  })

  afterAll(async () => {
    if (credLease.return) {
      await credLease.return()
    }
    log.info('Salesforce adapter E2E: Log counts = %o', log.getLogCount())
  })

  // Set long timeout as we communicate with salesforce API
  jest.setTimeout(1000000)

  let result: Element[]
  const apiNameAnno = (object: string, field: string): string => [object, field].join(constants.API_NAME_SEPARATOR)

  beforeAll(async () => {
    const mockReportProgress = mockFunction<ProgressReporter['reportProgress']>()
    const mockFetchOpts: MockInterface<FetchOptions> = {
      progressReporter: { reportProgress: mockReportProgress },
    }
    await verifyElementsExist(client)
    result = (await adapter.fetch(mockFetchOpts)).elements
  })

  afterAll(async () => {
    await removeCustomObjectsWithVariousFields(client)
  })

  describe('should fetch account settings', () => {
    beforeEach(() => {
      expect(result).toBeDefined()
    })

    describe('should fetch sobject', () => {
      it('should fetch sobject fields', async () => {
        // Check few field types on lead object
        const lead = findStandardFieldsObject(result, 'Lead')
        // Test few possible types
        expect(lead.fields.Address.refType.elemID).toEqual(Types.compoundDataTypes.Address.elemID)
        expect(lead.fields.Description.refType.elemID).toEqual(Types.primitiveDataTypes.LongTextArea.elemID)
        expect(lead.fields.Name.refType.elemID).toEqual(Types.compoundDataTypes.Name.elemID)
        expect(lead.fields.OwnerId.refType.elemID).toEqual(Types.primitiveDataTypes.Lookup.elemID)
        expect(lead.fields.HasOptedOutOfEmail.refType.elemID).toEqual(Types.primitiveDataTypes.Unknown.elemID)

        // Test label
        expect(lead.fields.Name.annotations[constants.LABEL]).toBe('Full Name')

        // Test true and false required
        expect(lead.fields.Description.annotations[CORE_ANNOTATIONS.REQUIRED]).toBeFalsy()
        expect(lead.fields.Company.annotations[CORE_ANNOTATIONS.REQUIRED]).toBe(true)

        // Test picklist restriction.enforce_value prop
        expect(lead.fields.Industry.annotations[constants.FIELD_ANNOTATIONS.RESTRICTED]).toBe(false)
        expect(lead.fields.CleanStatus.annotations[constants.FIELD_ANNOTATIONS.RESTRICTED]).toBe(true)

        // Test standard picklist values from a standard value set
        expect(lead.fields.LeadSource.annotations[constants.VALUE_SET_FIELDS.VALUE_SET_NAME]).toEqual(
          new ReferenceExpression(new ElemID(constants.SALESFORCE, STANDARD_VALUE_SET, 'instance', 'LeadSource')),
        )

        // Test default value for checkbox
        expect(lead.fields.IsConverted.annotations[constants.FIELD_ANNOTATIONS.DEFAULT_VALUE]).toBe(false)
      })

      describe('should fetch sobject annotations from the custom object instance', () => {
        it('should fetch relevant simple annotations for standard object', async () => {
          const lead = findAnnotationsObject(result, 'Lead')
          expect(await lead.getAnnotationTypes()).toHaveProperty('enableFeeds')
          expect(lead.annotations.enableFeeds).toBeDefined()

          expect(await lead.getAnnotationTypes()).not.toHaveProperty('deploymentStatus')
          expect(lead.annotations.deploymentStatus).toBeUndefined()
        })

        it('should fetch relevant simple annotations for custom object', async () => {
          const customObj = findAnnotationsObject(result, 'TestFields__c')
          expect(await customObj.getAnnotationTypes()).toHaveProperty('enableFeeds')
          expect(customObj.annotations.enableFeeds).toBeDefined()
          expect(await customObj.getAnnotationTypes()).toHaveProperty('deploymentStatus')
          expect(customObj.annotations.deploymentStatus).toBeDefined()
        })
      })

      describe('should fetch inner metadata types from the custom object instance', () => {
        const verifyInnerMetadataInstanceFetch = (
          typeName: string,
          expectedName: string,
          expectedValues: Values,
        ): void => {
          const innerMetadataInstance = findElements(result, typeName, expectedName)[0] as InstanceElement
          expect(innerMetadataInstance).toBeDefined()
          Object.entries(expectedValues).forEach(([key, val]) => {
            if (isReferenceExpression(val)) {
              expect(val.elemID.getFullName()).toEqual(innerMetadataInstance.value[key].elemID?.getFullName())
            } else {
              expect(innerMetadataInstance.value[key]).toEqual(val)
            }
          })
        }

        it('should fetch validation rules', async () => {
          verifyInnerMetadataInstanceFetch(NESTED_INSTANCE_TYPE_NAME.VALIDATION_RULE, 'Lead_TestValidationRule', {
            [constants.INSTANCE_FULL_NAME_FIELD]: 'Lead.TestValidationRule',
            active: true,
          })
        })

        it('should fetch business processes', async () => {
          verifyInnerMetadataInstanceFetch(NESTED_INSTANCE_TYPE_NAME.BUSINESS_PROCESS, 'Lead_TestBusinessProcess', {
            [constants.INSTANCE_FULL_NAME_FIELD]: 'Lead.TestBusinessProcess',
            isActive: true,
          })
        })

        it('should fetch record types', async () => {
          verifyInnerMetadataInstanceFetch(NESTED_INSTANCE_TYPE_NAME.RECORD_TYPE, 'Lead_TestRecordType', {
            [constants.INSTANCE_FULL_NAME_FIELD]: 'Lead.TestRecordType',
            active: true,
            businessProcess: new ReferenceExpression(
              new ElemID(
                constants.SALESFORCE,
                constants.BUSINESS_PROCESS_METADATA_TYPE,
                'instance',
                'Lead_TestBusinessProcess',
              ),
            ),
          })
        })

        it('should fetch web links', async () => {
          verifyInnerMetadataInstanceFetch(NESTED_INSTANCE_TYPE_NAME.WEB_LINK, 'Lead_TestWebLink', {
            [constants.INSTANCE_FULL_NAME_FIELD]: 'Lead.TestWebLink',
            availability: 'online',
          })
        })

        it('should fetch list views', async () => {
          verifyInnerMetadataInstanceFetch(NESTED_INSTANCE_TYPE_NAME.LIST_VIEW, 'Lead_TestListView', {
            [constants.INSTANCE_FULL_NAME_FIELD]: 'Lead.TestListView',
            label: 'E2E Fetch ListView',
          })
        })

        it('should fetch field sets', async () => {
          verifyInnerMetadataInstanceFetch(NESTED_INSTANCE_TYPE_NAME.FIELD_SET, 'Lead_TestFieldSet', {
            [constants.INSTANCE_FULL_NAME_FIELD]: 'Lead.TestFieldSet',
            label: 'E2E Fetch FieldSet',
          })
        })

        it('should fetch compact layouts', async () => {
          verifyInnerMetadataInstanceFetch(NESTED_INSTANCE_TYPE_NAME.COMPACT_LAYOUT, 'Lead_TestCompactLayout', {
            [constants.INSTANCE_FULL_NAME_FIELD]: 'Lead.TestCompactLayout',
            label: 'E2E Fetch CompactLayout',
          })
        })
      })
    })

    it('should fetch metadata type', async () => {
      const flow = findElements(result, 'Flow')[0] as ObjectType
      expect(await flow.fields.description.getType()).toEqual(BuiltinTypes.STRING)
      expect(await flow.fields.isTemplate.getType()).toEqual(BuiltinTypes.BOOLEAN)
      expect(await flow.fields.actionCalls.getType()).toEqual(findElements(result, 'FlowActionCall')[0])
      expect(getRestriction(flow.fields.processType).enforce_value).toEqual(false)
    })

    it('should fetch settings instance', () => {
      // As we fetch now only instances from the STANDALONE list,
      // settings is the only one with instance by default.
      // once we support adding instances test can be improved
      const quoteSettings = findElements(result, 'SettingsQuote').filter(isInstanceElement).pop() as InstanceElement

      expect(quoteSettings).toBeUndefined()
    })

    it('should fetch LeadConvertSettings instance with correct path', () => {
      const convertSettingsInstance = findElements(
        result,
        constants.LEAD_CONVERT_SETTINGS_METADATA_TYPE,
        constants.LEAD_CONVERT_SETTINGS_METADATA_TYPE,
      ).pop() as InstanceElement

      expect(convertSettingsInstance).toBeDefined()
      expect(convertSettingsInstance.path).toEqual([
        constants.SALESFORCE,
        constants.OBJECTS_PATH,
        'Lead',
        constants.LEAD_CONVERT_SETTINGS_METADATA_TYPE,
        convertSettingsInstance.elemID.name,
      ])
    })

    it('should retrieve EmailTemplate instance', () => {
      const emailTemplate = findElements(
        result,
        'EmailTemplate',
        'TestEmailFolder_TestEmailTemplate@d',
      )[0] as InstanceElement
      expect(emailTemplate.value[constants.INSTANCE_FULL_NAME_FIELD]).toEqual('TestEmailFolder/TestEmailTemplate')
      expect(emailTemplate.value.name).toEqual('Test Email Template Name')
      expect(emailTemplate.value.type).toEqual('text')
    })

    it('should retrieve EmailFolder instance', () => {
      const emailFolder = findElements(result, 'EmailFolder', 'TestEmailFolder')[0] as InstanceElement
      expect(emailFolder.value[constants.INSTANCE_FULL_NAME_FIELD]).toEqual('TestEmailFolder')
      expect(emailFolder.value.name).toEqual('Test Email Folder Name')
      expect(emailFolder.value.accessType).toEqual('Public')
    })

    it('should retrieve Report instance', () => {
      const report = findElements(result, 'Report', 'TestReportFolder_TestReport@d')[0] as InstanceElement
      expect(report.value[constants.INSTANCE_FULL_NAME_FIELD]).toEqual('TestReportFolder/TestReport')
      expect(report.value.name).toEqual('Test Report Name')
    })

    it('should retrieve ReportFolder instance', () => {
      const reportFolder = findElements(result, 'ReportFolder', 'TestReportFolder')[0] as InstanceElement
      expect(reportFolder.value[constants.INSTANCE_FULL_NAME_FIELD]).toEqual('TestReportFolder')
      expect(reportFolder.value.name).toEqual('Test Report Folder Name')
    })

    it('should retrieve Dashboard instance', () => {
      const dashboard = findElements(result, 'Dashboard', 'TestDashboardFolder_TestDashboard@d')[0] as InstanceElement
      expect(dashboard.value[constants.INSTANCE_FULL_NAME_FIELD]).toEqual('TestDashboardFolder/TestDashboard')
      expect(dashboard.value.title).toEqual('Test Dashboard Title')
    })

    it('should retrieve DashboardFolder instance', () => {
      const dashboardFolder = findElements(result, 'DashboardFolder', 'TestDashboardFolder')[0] as InstanceElement
      expect(dashboardFolder.value[constants.INSTANCE_FULL_NAME_FIELD]).toEqual('TestDashboardFolder')
      expect(dashboardFolder.value.name).toEqual('Test Dashboard Folder Name')
    })

    it('should fetch Flow instance', () => {
      const flow = findElements(result, 'Flow', 'TestFlow')[0] as InstanceElement
      expect(flow.value[constants.INSTANCE_FULL_NAME_FIELD]).toEqual('TestFlow')
      expect(flow.value.status).toEqual('Draft')
      expect(flow.value.variables[0].dataType).toEqual('SObject')
      expect(flow.value.processType).toEqual('Workflow')
    })

    it('should retrieve AuraDefinitionBundle instance', async () => {
      const aura = findElements(result, 'AuraDefinitionBundle', 'TestAuraDefinitionBundle')[0] as InstanceElement
      expect(aura.value[constants.INSTANCE_FULL_NAME_FIELD]).toEqual('TestAuraDefinitionBundle')
      expect(isStaticFile(aura.value.styleContent)).toBe(true)
      const styleContentStaticFile = aura.value.styleContent as StaticFile
      expect(await styleContentStaticFile.getContent()).toEqual(Buffer.from('.THIS{\n}'))
      expect(styleContentStaticFile.filepath).toEqual(
        'salesforce/Records/AuraDefinitionBundle/TestAuraDefinitionBundle/TestAuraDefinitionBundle.css',
      )
    })

    it('should retrieve LightningComponentBundle instance', async () => {
      const lwc = findElements(
        result,
        constants.LIGHTNING_COMPONENT_BUNDLE_METADATA_TYPE,
        'testLightningComponentBundle',
      )[0] as InstanceElement
      expect(lwc.value[constants.INSTANCE_FULL_NAME_FIELD]).toEqual('testLightningComponentBundle')
      const lwcResource = lwc.value.lwcResources?.lwcResource['testLightningComponentBundle_js@v']
      expect(lwcResource).toBeDefined()
      expect(isStaticFile(lwcResource.source)).toBe(true)
      const lwcResourceStaticFile = lwcResource.source as StaticFile
      expect(await lwcResourceStaticFile.getContent()).toEqual(Buffer.from(lwcJsResourceContent))
      expect(lwcResourceStaticFile.filepath).toEqual(
        'salesforce/Records/LightningComponentBundle/testLightningComponentBundle/testLightningComponentBundle.js',
      )
    })

    it('should retrieve StaticResource instance', async () => {
      const staticResource = findElements(result, 'StaticResource', 'TestStaticResource')[0] as InstanceElement
      expect(staticResource.value[constants.INSTANCE_FULL_NAME_FIELD]).toEqual('TestStaticResource')
      expect(staticResource.value.contentType).toBe('text/xml')
      expect(isStaticFile(staticResource.value.content)).toBe(true)
      const contentStaticFile = staticResource.value.content as StaticFile
      expect(await contentStaticFile.getContent()).toEqual(Buffer.from('<xml/>'))
      expect(contentStaticFile.filepath).toEqual('salesforce/Records/StaticResource/TestStaticResource.xml')
    })
  })

  describe('should perform CRUD operations', () => {
    // The following const method is a workaround for a bug in SFDC metadata API that returns
    // the fields in FieldPermissions and ObjectPermissions as string instead of boolean
    const verifyBoolean = (variable: string | boolean): boolean =>
      typeof variable === 'string' ? JSON.parse(variable) : variable

    const getProfileInfo = async (profile: string): Promise<ProfileInfo> =>
      getMetadata(client, PROFILE_METADATA_TYPE, profile) as Promise<ProfileInfo>

    const fieldPermissionExists = async (profile: string, fields: string[]): Promise<boolean[]> => {
      const profileInfo = await getProfileInfo(profile)
      const fieldPermissionsMap = new Map<string, FieldPermissions>()
      profileInfo.fieldPermissions.map(f => fieldPermissionsMap.set(f.field, f))
      return fields.map(field => {
        if (!fieldPermissionsMap.has(field)) {
          return false
        }
        const fieldObject: FieldPermissions = fieldPermissionsMap.get(field) as FieldPermissions
        return verifyBoolean(fieldObject.editable) || verifyBoolean(fieldObject.readable)
      })
    }

    const objectPermissionExists = async (profile: string, objects: string[]): Promise<boolean[]> => {
      const profileInfo = await getProfileInfo(profile)
      const objectPermissionsMap = new Map<string, ObjectPermissions>()
      profileInfo.objectPermissions.map(f => objectPermissionsMap.set(f.object, f))
      return objects.map(object => {
        if (!objectPermissionsMap.has(object)) {
          return false
        }
        const objectPermission: ObjectPermissions = objectPermissionsMap.get(object) as ObjectPermissions
        return (
          verifyBoolean(objectPermission.allowCreate) ||
          verifyBoolean(objectPermission.allowDelete) ||
          verifyBoolean(objectPermission.allowEdit) ||
          verifyBoolean(objectPermission.allowRead) ||
          verifyBoolean(objectPermission.modifyAllRecords) ||
          verifyBoolean(objectPermission.viewAllRecords)
        )
      })
    }

    const stringType = Types.primitiveDataTypes.Text

    it('should add new profile instance from scratch', async () => {
      const instanceElementName = 'TestAddProfileInstance__c'

      const instance = new InstanceElement(instanceElementName, mockTypes.Profile, mockDefaultValues.Profile)

      await removeElementIfAlreadyExists(client, instance)
      await createElementAndVerify(adapter, client, instance)
      await removeElementAndVerify(adapter, client, instance)
    })

    it('should add custom object', async () => {
      const customObjectName = 'TestAddCustom__c'
      const mockElemID = new ElemID(constants.SALESFORCE, 'test')
      const nameFieldElemID = new ElemID(constants.SALESFORCE, 'NameField')
      const element = new ObjectType({
        elemID: mockElemID,
        annotationRefsOrTypes: {
          deploymentStatus: BuiltinTypes.STRING,
          enableHistory: BuiltinTypes.BOOLEAN,
          pluralLabel: BuiltinTypes.STRING,
          sharingModel: BuiltinTypes.STRING,
          nameField: new ObjectType({
            elemID: nameFieldElemID,
            fields: {
              [constants.LABEL]: { refType: BuiltinTypes.STRING },
              type: { refType: BuiltinTypes.STRING },
              displayFormat: { refType: BuiltinTypes.STRING },
              startingNumber: { refType: BuiltinTypes.NUMBER },
            },
          }),
        },
        annotations: {
          [constants.API_NAME]: customObjectName,
          [constants.METADATA_TYPE]: constants.CUSTOM_OBJECT,
          deploymentStatus: 'InDevelopment',
          enableHistory: true,
          pluralLabel: 'Tests',
          sharingModel: 'ReadWrite',
          nameField: {
            [constants.LABEL]: customObjectName,
            type: 'AutoNumber',
            displayFormat: 'BLA-{0000}',
            startingNumber: 123,
          },
        },
        fields: {
          description: {
            refType: stringType,
            annotations: {
              [constants.DEFAULT_VALUE_FORMULA]: '"test"',
              [constants.LABEL]: 'description label',
            },
          },
          formula: {
            refType: stringType,
            annotations: {
              [constants.LABEL]: 'Test formula',
              [constants.FORMULA]: '"some text"',
            },
          },
        },
      })

      await removeElementIfAlreadyExists(client, element)
      const post = await createElement(adapter, element)

      // Test
      expect(post).toBeInstanceOf(ObjectType)
      expect(post.fields.description.annotations[constants.API_NAME]).toBe('TestAddCustom__c.description__c')
      expect(post.fields.formula.annotations[constants.API_NAME]).toBe('TestAddCustom__c.formula__c')

      expect(
        await objectExists(
          client,
          constants.CUSTOM_OBJECT,
          customObjectName,
          ['description__c', 'formula__c'],
          undefined,
          {
            deploymentStatus: 'InDevelopment',
            enableHistory: 'true',
            nameField: {
              [constants.LABEL]: customObjectName,
              type: 'AutoNumber',
              displayFormat: 'BLA-{0000}',
              trackHistory: 'false',
            },
          },
        ),
      ).toBe(true)
      expect((await fieldPermissionExists(constants.ADMIN_PROFILE, [`${customObjectName}.description__c`]))[0]).toBe(
        true,
      )
      expect((await objectPermissionExists(constants.ADMIN_PROFILE, [`${customObjectName}`]))[0]).toBe(true)

      // Clean-up
      await removeElement(adapter, post)
    })

    it('should remove object', async () => {
      const customObjectName = 'TestRemoveCustom__c'
      const mockElemID = new ElemID(constants.SALESFORCE, 'test remove custom')
      const element = new ObjectType({
        elemID: mockElemID,
        annotations: {
          [constants.API_NAME]: customObjectName,
          [constants.METADATA_TYPE]: constants.CUSTOM_OBJECT,
          deploymentStatus: 'Deployed',
          pluralLabel: 'Tests',
          sharingModel: 'ReadWrite',
          nameField: { type: 'Text', label: 'Name' },
        },
        annotationRefsOrTypes: {
          deploymentStatus: BuiltinTypes.STRING,
          pluralLabel: BuiltinTypes.STRING,
          sharingModel: BuiltinTypes.STRING,
          nameField: new ObjectType({
            elemID: new ElemID('salesforce', 'CustomObject'),
          }),
        },
        fields: {
          description: {
            refType: stringType,
            annotations: {
              [constants.API_NAME]: apiNameAnno(customObjectName, 'description__c'),
              [constants.LABEL]: 'test label',
              [constants.DEFAULT_VALUE_FORMULA]: '"test"',
            },
          },
        },
      })
      // Setup
      await createElementAndVerify(adapter, client, element)
      // Run and verify
      await removeElementAndVerify(adapter, client, element)
    })

    it('should modify an object by creating a new custom field and remove another one', async () => {
      const customObjectName = 'TestModifyCustom__c'
      const mockElemID = new ElemID(constants.SALESFORCE, 'test modify fields')
      const oldElement = new ObjectType({
        elemID: mockElemID,
        fields: {
          address: {
            refType: stringType,
            annotations: {
              [constants.API_NAME]: apiNameAnno(customObjectName, 'Address__c'),
            },
          },
          banana: {
            refType: stringType,
            annotations: {
              [constants.API_NAME]: apiNameAnno(customObjectName, 'Banana__c'),
            },
          },
        },
        annotations: {
          [constants.DEFAULT_VALUE_FORMULA]: 'test',
          [constants.LABEL]: 'test label',
          [constants.API_NAME]: customObjectName,
          [constants.METADATA_TYPE]: constants.CUSTOM_OBJECT,
          deploymentStatus: 'Deployed',
          pluralLabel: 'Tests',
          sharingModel: 'ReadWrite',
          nameField: { type: 'Text', label: 'Name' },
        },
        annotationRefsOrTypes: {
          deploymentStatus: BuiltinTypes.STRING,
          pluralLabel: BuiltinTypes.STRING,
          sharingModel: BuiltinTypes.STRING,
          nameField: new ObjectType({
            elemID: new ElemID('salesforce', 'CustomObject'),
          }),
        },
      })

      await removeElementIfAlreadyExists(client, oldElement)
      const addResult = await createElement(adapter, oldElement)
      // Verify setup was performed properly
      expect(addResult).toBeInstanceOf(ObjectType)
      expect(await objectExists(client, constants.CUSTOM_OBJECT, customObjectName, ['Address__c', 'Banana__c'])).toBe(
        true,
      )

      const newElement = new ObjectType({
        elemID: mockElemID,
        fields: {
          banana: {
            refType: stringType,
            annotations: {
              [constants.API_NAME]: apiNameAnno(customObjectName, 'Banana__c'),
            },
          },
          description: {
            refType: stringType,
          },
        },
        annotations: {
          [constants.DEFAULT_VALUE_FORMULA]: 'test2',
          [constants.LABEL]: 'test2 label',
          [constants.API_NAME]: customObjectName,
          [constants.METADATA_TYPE]: constants.CUSTOM_OBJECT,
          deploymentStatus: 'Deployed',
          pluralLabel: 'Tests',
          sharingModel: 'ReadWrite',
          nameField: { type: 'Text', label: 'Name' },
        },
        annotationRefsOrTypes: {
          deploymentStatus: BuiltinTypes.STRING,
          pluralLabel: BuiltinTypes.STRING,
          sharingModel: BuiltinTypes.STRING,
          nameField: new ObjectType({
            elemID: new ElemID('salesforce', 'CustomObject'),
          }),
        },
      })

      // Test
      const changes: Change[] = [
        { action: 'add', data: { after: newElement.fields.description } },
        { action: 'remove', data: { before: oldElement.fields.address } },
      ]
      const modificationResult = await adapter.deploy({
        changeGroup: {
          groupID: oldElement.elemID.getFullName(),
          changes,
        },
        progressReporter: nullProgressReporter,
      })

      expect(modificationResult.errors).toHaveLength(0)
      expect(modificationResult.appliedChanges).toHaveLength(changes.length)
      modificationResult.appliedChanges.forEach((appliedChange, idx) => {
        expect(appliedChange).toMatchObject(changes[idx])
      })
      expect(
        await objectExists(
          client,
          constants.CUSTOM_OBJECT,
          customObjectName,
          ['Banana__c', 'description__c'],
          ['Address__c'],
        ),
      ).toBe(true)
      expect((await fieldPermissionExists(constants.ADMIN_PROFILE, [`${customObjectName}.description__c`]))[0]).toBe(
        true,
      )
    })

    it('should modify an instance', async () => {
      const instanceElementName = 'TestProfileInstanceUpdate__c'
      const oldInstance = createInstanceElement(
        {
          ...mockDefaultValues.Profile,
          [constants.INSTANCE_FULL_NAME_FIELD]: instanceElementName,
        },
        mockTypes.Profile,
      )
      const newInstance = createInstanceElement(
        {
          ...oldInstance.value,
          fieldPermissions: {
            Lead: {
              Fax: {
                field: 'Lead.Fax',
                readable: true,
                editable: true,
              },
            },
            Account: {
              AccountNumber: {
                editable: false,
                field: 'Account.AccountNumber',
                readable: false,
              },
              AnnualRevenue: {
                editable: false,
                field: 'Account.AnnualRevenue',
                readable: false,
              },
            },
          },
          objectPermissions: {
            Account: {
              allowCreate: true,
              allowDelete: true,
              allowEdit: true,
              allowRead: true,
              modifyAllRecords: true,
              viewAllRecords: true,
              object: 'Account',
            },
          },
          userPermissions: {
            ApiEnabled: {
              name: 'ApiEnabled',
              enabled: true,
            },
          },
          pageAccesses: {
            ApexPageForProfile: {
              apexPage: 'ApexPageForProfile',
              enabled: true,
            },
          },
          classAccesses: {
            ApexClassForProfile: {
              apexClass: 'ApexClassForProfile',
              enabled: true,
            },
          },
          loginHours: {
            sundayStart: 300,
            sundayEnd: 420,
          },
        },
        mockTypes.Profile,
      )

      await removeElementIfAlreadyExists(client, oldInstance)
      const post = await createElement(adapter, oldInstance)
      const updateResult = await adapter.deploy({
        changeGroup: {
          groupID: newInstance.elemID.getFullName(),
          changes: [
            {
              action: 'modify',
              data: { before: oldInstance, after: newInstance },
            },
          ],
        },
        progressReporter: nullProgressReporter,
      })

      // Test
      expect(updateResult.errors).toHaveLength(0)
      expect(updateResult.appliedChanges).toHaveLength(1)
      expect(getChangeData(updateResult.appliedChanges[0])).toStrictEqual(newInstance)

      // Checking that the saved instance identical to newInstance
      type Profile = ProfileInfo & {
        tabVisibilities: Values[]
        applicationVisibilities: Values[]
        userPermissions: Values[]
        pageAccesses: Values[]
        classAccesses: Values[]
        loginHours: Values
      }
      const valuesFromService = (await getMetadata(
        client,
        PROFILE_METADATA_TYPE,
        await apiName(newInstance),
      )) as Profile

      const valuesFromInstance = newInstance.value as Profile

      const compareProfileField = (fieldName: keyof Profile, nestingLevel: 0 | 1 | 2 = 1): void => {
        const deStructureIfNeeded =
          (level: number) =>
          (value: Value): Value =>
            level <= nestingLevel ? Object.values(value) : value
        // The value we fetch from the service is not converted to JS types so we have to convert
        // the expected values to strings before comparing, we also need to de-structure the maps
        // in order to compare
        const expectedStrings = makeArray(valuesFromInstance[fieldName])
          .flatMap(deStructureIfNeeded(1))
          .flatMap(deStructureIfNeeded(2))
          .map(val => _.mapValues(val, String))
        expect(makeArray(valuesFromService[fieldName])).toEqual(expect.arrayContaining(expectedStrings))
      }

      compareProfileField('fieldPermissions', 2)
      compareProfileField('tabVisibilities', 0)
      compareProfileField('applicationVisibilities')
      compareProfileField('objectPermissions')
      compareProfileField('userPermissions')
      compareProfileField('pageAccesses')
      compareProfileField('classAccesses')
      compareProfileField('loginHours', 0)

      await removeElementAndVerify(adapter, client, post)
    })

    // This test should be removed and replace with an appropriate one as soon as SALTO-551 is done
    it('should not fetch tabVisibilities from profile', async () => {
      const [adminProfile] = (await awu(result)
        .filter(isInstanceElement)
        .filter(async e => (await metadataType(e)) === PROFILE_METADATA_TYPE)
        .filter(async e => (await apiName(e)) === constants.ADMIN_PROFILE)
        .toArray()) as InstanceElement[]
      expect(adminProfile.value.tabVisibilities).toBeUndefined()
    })

    it("should modify an object's annotations", async () => {
      const customObjectName = 'TestModifyCustomAnnotations__c'
      const nameFieldType = new ObjectType({
        elemID: new ElemID(constants.SALESFORCE, 'NameField'),
        fields: {
          [constants.LABEL]: { refType: BuiltinTypes.STRING },
          type: { refType: BuiltinTypes.STRING },
          displayFormat: { refType: BuiltinTypes.STRING },
          startingNumber: { refType: BuiltinTypes.NUMBER },
        },
      })
      const testElement = new ObjectType({
        elemID: new ElemID(constants.SALESFORCE, 'test modify annotations'),
        fields: {
          address: {
            refType: stringType,
            annotations: {
              [constants.API_NAME]: apiNameAnno(customObjectName, 'Address__c'),
              [constants.LABEL]: 'Address',
            },
          },
          banana: {
            refType: stringType,
            annotations: {
              [constants.API_NAME]: apiNameAnno(customObjectName, 'Banana__c'),
              [constants.LABEL]: 'Banana',
              [constants.BUSINESS_STATUS]: 'Active',
              [constants.SECURITY_CLASSIFICATION]: 'Public',
            },
          },
        },
        annotationRefsOrTypes: {
          deploymentStatus: BuiltinTypes.STRING,
          pluralLabel: BuiltinTypes.STRING,
          sharingModel: BuiltinTypes.STRING,
          nameField: nameFieldType,
        },
        annotations: {
          [constants.DEFAULT_VALUE_FORMULA]: 'test',
          [constants.LABEL]: 'test label',
          [constants.API_NAME]: customObjectName,
          [constants.METADATA_TYPE]: constants.CUSTOM_OBJECT,
          deploymentStatus: 'InDevelopment',
          pluralLabel: 'Tests',
          sharingModel: 'ReadWrite',
          nameField: {
            [constants.LABEL]: customObjectName,
            type: 'AutoNumber',
            displayFormat: 'BLA-{0000}',
            startingNumber: 123,
          },
        },
      })

      await removeElementIfAlreadyExists(client, testElement)
      const oldElement = await createElementAndVerify(adapter, client, testElement)

      const newElement = oldElement.clone()
      // Change field annotations
      Object.assign(newElement.fields.banana.annotations, {
        [constants.LABEL]: 'Banana Split',
        [constants.BUSINESS_STATUS]: 'Hidden',
        [constants.SECURITY_CLASSIFICATION]: 'Restricted',
        [constants.COMPLIANCE_GROUP]: 'GDPR',
      })
      // Change type annotations
      Object.assign(newElement.annotations, {
        [constants.DEFAULT_VALUE_FORMULA]: 'test2',
        [constants.LABEL]: 'test label 2',
        pluralLabel: 'Tests',
        sharingModel: 'ReadWrite',
        deploymentStatus: 'Deployed',
        nameField: {
          [constants.LABEL]: customObjectName,
          type: 'Text',
        },
      })

      // Test
      const changes: Change[] = [
        {
          action: 'modify',
          data: {
            before: oldElement.fields.banana,
            after: newElement.fields.banana,
          },
        },
        { action: 'modify', data: { before: oldElement, after: newElement } },
      ]
      const modificationResult = await adapter.deploy({
        changeGroup: {
          groupID: newElement.elemID.getFullName(),
          changes,
        },
        progressReporter: nullProgressReporter,
      })
      expect(modificationResult.errors).toHaveLength(0)
      expect(modificationResult.appliedChanges).toEqual(changes)
      expect(
        await objectExists(client, constants.CUSTOM_OBJECT, customObjectName, undefined, undefined, {
          [constants.LABEL]: 'test label 2',
          deploymentStatus: 'Deployed',
          nameField: {
            [constants.LABEL]: customObjectName,
            type: 'Text',
          },
        }),
      ).toBe(true)
      const readResult = (await getMetadata(client, constants.CUSTOM_OBJECT, customObjectName)) as CustomObject

      const field = makeArray(readResult.fields).filter(f => f.fullName === 'Banana__c')[0]
      expect(field).toBeDefined()
      expect(field.label).toBe('Banana Split')
      expect(field.securityClassification).toBe('Restricted')
      expect(field.businessStatus).toBe('Hidden')
      expect(field.complianceGroup).toBe('GDPR')
    })

    it('should modify field and object annotation', async () => {
      const customObjectName = 'TestModifyFieldAndAnnotation__c'
      const mockElemID = new ElemID(constants.SALESFORCE, 'test modify field and annotation')
      const testElement = new ObjectType({
        elemID: mockElemID,
        fields: {
          address: {
            refType: stringType,
            annotations: {
              [constants.API_NAME]: apiNameAnno(customObjectName, 'Address__c'),
              [constants.LABEL]: 'Field Label',
            },
          },
        },
        annotations: {
          [constants.LABEL]: 'Object Label',
          [constants.API_NAME]: customObjectName,
          [constants.METADATA_TYPE]: constants.CUSTOM_OBJECT,
          deploymentStatus: 'Deployed',
          pluralLabel: 'Tests',
          sharingModel: 'ReadWrite',
          nameField: { type: 'Text', label: 'Name' },
        },
        annotationRefsOrTypes: {
          deploymentStatus: BuiltinTypes.STRING,
          pluralLabel: BuiltinTypes.STRING,
          sharingModel: BuiltinTypes.STRING,
          nameField: new ObjectType({
            elemID: new ElemID('salesforce', 'CustomObject'),
          }),
        },
      })

      await removeElementIfAlreadyExists(client, testElement)
      const oldElement = await createElementAndVerify(adapter, client, testElement)

      const newElement = oldElement.clone()
      newElement.annotations.label = 'Object Updated Label'
      newElement.fields.address.annotations.label = 'Field Updated Label'

      // Test
      const changes: Change[] = [
        {
          action: 'modify',
          data: {
            before: oldElement.fields.address,
            after: newElement.fields.address,
          },
        },
        { action: 'modify', data: { before: oldElement, after: newElement } },
      ]
      const modificationResult = await adapter.deploy({
        changeGroup: {
          groupID: newElement.elemID.getFullName(),
          changes,
        },
        progressReporter: nullProgressReporter,
      })
      expect(modificationResult.errors).toHaveLength(0)
      expect(modificationResult.appliedChanges).toEqual(changes)
      expect(
        await objectExists(client, constants.CUSTOM_OBJECT, customObjectName, undefined, undefined, {
          [constants.LABEL]: 'Object Updated Label',
        }),
      ).toBeTruthy()
      const addressFieldInfo = (await getMetadata(
        client,
        constants.CUSTOM_FIELD,
        apiNameAnno(customObjectName, 'Address__c'),
      )) as CustomField
      expect(addressFieldInfo.label).toEqual('Field Updated Label')
    })

    describe('should fetch and add custom object with various field types', () => {
      const testCurrency = (annotations: Values): void => {
        expect(annotations[constants.LABEL]).toBe('Currency label')
        expect(annotations[constants.DESCRIPTION]).toBe('Currency description')
        expect(annotations[constants.HELP_TEXT]).toBe('Currency help')
        expect(annotations[CORE_ANNOTATIONS.REQUIRED]).toBe(true)
        expect(annotations[constants.FIELD_ANNOTATIONS.SCALE]).toBe(3)
        expect(annotations[constants.FIELD_ANNOTATIONS.PRECISION]).toBe(18)
        expect(annotations[constants.DEFAULT_VALUE_FORMULA]).toEqual('25')
      }

      const testAutoNumber = (annotations: Values): void => {
        expect(annotations[constants.LABEL]).toBe('Autonumber label')
        expect(annotations[constants.DESCRIPTION]).toBe('Autonumber description')
        expect(annotations[constants.HELP_TEXT]).toBe('Autonumber help')
        expect(annotations[constants.FIELD_ANNOTATIONS.EXTERNAL_ID]).toBe(true)
        expect(annotations[constants.FIELD_ANNOTATIONS.DISPLAY_FORMAT]).toBe('ZZZ-{0000}')
      }

      const testDate = (annotations: Values): void => {
        expect(annotations[constants.LABEL]).toBe('Date label')
        expect(annotations[constants.DESCRIPTION]).toBe('Date description')
        expect(annotations[constants.HELP_TEXT]).toBe('Date help')
        expect(annotations[CORE_ANNOTATIONS.REQUIRED]).toBeFalsy()
        expect(annotations[constants.DEFAULT_VALUE_FORMULA]).toEqual('Today() + 7')
      }

      const testTime = (annotations: Values): void => {
        expect(annotations[constants.LABEL]).toBe('Time label')
        expect(annotations[constants.DESCRIPTION]).toBe('Time description')
        expect(annotations[constants.HELP_TEXT]).toBe('Time help')
        expect(annotations[CORE_ANNOTATIONS.REQUIRED]).toBe(true)
        expect(annotations[constants.DEFAULT_VALUE_FORMULA]).toBe('TIMENOW() + 5')
      }

      const testDatetime = (annotations: Values): void => {
        expect(annotations[constants.LABEL]).toBe('DateTime label')
        expect(annotations[constants.DESCRIPTION]).toBe('DateTime description')
        expect(annotations[constants.HELP_TEXT]).toBe('DateTime help')
        expect(annotations[CORE_ANNOTATIONS.REQUIRED]).toBeFalsy()
        expect(annotations[constants.DEFAULT_VALUE_FORMULA]).toBe('NOW() + 7')
      }

      const testEmail = (annotations: Values): void => {
        expect(annotations[constants.LABEL]).toBe('Email label')
        expect(annotations[CORE_ANNOTATIONS.REQUIRED]).toBeFalsy()
        expect(annotations[constants.FIELD_ANNOTATIONS.UNIQUE]).toBe(true)
        expect(annotations[constants.FIELD_ANNOTATIONS.EXTERNAL_ID]).toBe(true)
      }

      const testLocation = (annotations: Values): void => {
        expect(annotations[constants.LABEL]).toBe('Location label')
        expect(annotations[CORE_ANNOTATIONS.REQUIRED]).toBeFalsy()
        expect(annotations[constants.FIELD_ANNOTATIONS.DISPLAY_LOCATION_IN_DECIMAL]).toBe(true)
        expect(annotations[constants.FIELD_ANNOTATIONS.SCALE]).toBe(2)
      }

      const testPicklist = (annotations: Values): void => {
        expect(annotations[constants.LABEL]).toBe('Picklist label')
        expect(annotations[constants.DESCRIPTION]).toBe('Picklist description')
        expect(annotations[constants.FIELD_ANNOTATIONS.RESTRICTED]).toBe(true)
        expect(annotations[constants.FIELD_ANNOTATIONS.VALUE_SET]).toEqual([
          {
            [constants.CUSTOM_VALUE.FULL_NAME]: 'NEW',
            [constants.CUSTOM_VALUE.DEFAULT]: true,
            [constants.CUSTOM_VALUE.LABEL]: 'NEW',
            [constants.CUSTOM_VALUE.COLOR]: '#FF0000',
          },
          {
            [constants.CUSTOM_VALUE.FULL_NAME]: 'OLD',
            [constants.CUSTOM_VALUE.DEFAULT]: false,
            [constants.CUSTOM_VALUE.LABEL]: 'OLD',
          },
          {
            [constants.CUSTOM_VALUE.FULL_NAME]: 'OLDEST',
            [constants.CUSTOM_VALUE.DEFAULT]: false,
            [constants.CUSTOM_VALUE.LABEL]: 'OLDEST',
            [constants.CUSTOM_VALUE.IS_ACTIVE]: false,
          },
        ])
        expect(annotations[CORE_ANNOTATIONS.REQUIRED]).toBeFalsy()
      }

      const testMultiSelectPicklist = (annotations: Values, sorted = false): void => {
        expect(annotations[constants.LABEL]).toBe('Multipicklist label')
        expect(annotations[constants.FIELD_ANNOTATIONS.RESTRICTED]).toBe(false)
        expect(annotations[constants.FIELD_ANNOTATIONS.VISIBLE_LINES]).toBe(4)
        const expectedValueSet = [
          {
            [constants.CUSTOM_VALUE.FULL_NAME]: 'RE',
            [constants.CUSTOM_VALUE.DEFAULT]: false,
            [constants.CUSTOM_VALUE.LABEL]: 'RE',
          },
          {
            [constants.CUSTOM_VALUE.FULL_NAME]: 'DO',
            [constants.CUSTOM_VALUE.DEFAULT]: true,
            [constants.CUSTOM_VALUE.LABEL]: 'DO',
          },
        ]
        expect(annotations[constants.FIELD_ANNOTATIONS.VALUE_SET]).toEqual(
          sorted ? _.sortBy(expectedValueSet, constants.CUSTOM_VALUE.FULL_NAME) : expectedValueSet,
        )
        const fieldDependency = annotations[constants.FIELD_ANNOTATIONS.FIELD_DEPENDENCY]
        expect(fieldDependency[constants.FIELD_DEPENDENCY_FIELDS.CONTROLLING_FIELD]).toEqual(
          CUSTOM_FIELD_NAMES.PICKLIST,
        )
        expect(fieldDependency[constants.FIELD_DEPENDENCY_FIELDS.VALUE_SETTINGS]).toEqual([
          {
            [constants.VALUE_SETTINGS_FIELDS.CONTROLLING_FIELD_VALUE]: ['NEW', 'OLD'],
            [constants.VALUE_SETTINGS_FIELDS.VALUE_NAME]: 'DO',
          },
          {
            [constants.VALUE_SETTINGS_FIELDS.CONTROLLING_FIELD_VALUE]: ['OLD'],
            [constants.VALUE_SETTINGS_FIELDS.VALUE_NAME]: 'RE',
          },
        ])
        expect(annotations[CORE_ANNOTATIONS.REQUIRED]).toBeFalsy()
      }

      const testPercent = (annotations: Values): void => {
        expect(annotations[constants.LABEL]).toBe('Percent label')
        expect(annotations[constants.DESCRIPTION]).toBe('Percent description')
        expect(annotations[CORE_ANNOTATIONS.REQUIRED]).toBeFalsy()
        expect(annotations[constants.FIELD_ANNOTATIONS.PRECISION]).toBe(12)
        expect(annotations[constants.FIELD_ANNOTATIONS.SCALE]).toBe(3)
      }

      const testPhone = (annotations: Values): void => {
        expect(annotations[constants.LABEL]).toBe('Phone label')
        expect(annotations[constants.HELP_TEXT]).toBe('Phone help')
        expect(annotations[CORE_ANNOTATIONS.REQUIRED]).toBe(true)
      }

      const testLongTextArea = (annotations: Values): void => {
        expect(annotations[constants.LABEL]).toBe('LongTextArea label')
        expect(annotations[constants.FIELD_ANNOTATIONS.LENGTH]).toBe(32700)
        expect(annotations[constants.FIELD_ANNOTATIONS.VISIBLE_LINES]).toBe(5)
      }

      const testRichTextArea = (annotations: Values): void => {
        expect(annotations[constants.LABEL]).toBe('RichTextArea label')
        expect(annotations[constants.DESCRIPTION]).toBe('RichTextArea description')
        expect(annotations[constants.HELP_TEXT]).toBe('RichTextArea help')
        expect(annotations[constants.FIELD_ANNOTATIONS.LENGTH]).toBe(32600)
        expect(annotations[constants.FIELD_ANNOTATIONS.VISIBLE_LINES]).toBe(32)
      }

      const testTextArea = (annotations: Values): void => {
        expect(annotations[constants.LABEL]).toBe('TextArea label')
        expect(annotations[constants.DESCRIPTION]).toBe('TextArea description')
        expect(annotations[constants.HELP_TEXT]).toBe('TextArea help')
        expect(annotations[CORE_ANNOTATIONS.REQUIRED]).toBeFalsy()
      }

      const testEncryptedText = (annotations: Values): void => {
        expect(annotations[constants.LABEL]).toBe('EncryptedText label')
        expect(annotations[constants.FIELD_ANNOTATIONS.LENGTH]).toBe(35)
        expect(annotations[constants.FIELD_ANNOTATIONS.MASK_CHAR]).toBe('asterisk')
        expect(annotations[constants.FIELD_ANNOTATIONS.MASK_TYPE]).toBe('creditCard')
        expect(annotations[CORE_ANNOTATIONS.REQUIRED]).toBeFalsy()
      }

      const testUrl = (annotations: Values): void => {
        expect(annotations[constants.LABEL]).toBe('Url label')
        expect(annotations[CORE_ANNOTATIONS.REQUIRED]).toBeFalsy()
      }

      const testNumber = (annotations: Values): void => {
        expect(annotations[constants.LABEL]).toBe('Number label')
        expect(annotations[constants.FIELD_ANNOTATIONS.PRECISION]).toBe(15)
        expect(annotations[constants.FIELD_ANNOTATIONS.SCALE]).toBe(3)
        expect(annotations[constants.FIELD_ANNOTATIONS.UNIQUE]).toBe(true)
        expect(annotations[CORE_ANNOTATIONS.REQUIRED]).toBeFalsy()
        expect(annotations[constants.DEFAULT_VALUE_FORMULA]).toBe('42')
      }

      const testText = (annotations: Values): void => {
        expect(annotations[constants.LABEL]).toBe('Text label')
        expect(annotations[constants.FIELD_ANNOTATIONS.LENGTH]).toBe(100)
        expect(annotations[constants.FIELD_ANNOTATIONS.EXTERNAL_ID]).toBe(true)
        expect(annotations[constants.FIELD_ANNOTATIONS.CASE_SENSITIVE]).toBe(true)
        expect(annotations[constants.FIELD_ANNOTATIONS.UNIQUE]).toBe(true)
        expect(annotations[CORE_ANNOTATIONS.REQUIRED]).toBeFalsy()
      }

      const testCheckbox = (annotations: Values): void => {
        expect(annotations[constants.LABEL]).toBe('Checkbox label')
        expect(annotations[constants.FIELD_ANNOTATIONS.DEFAULT_VALUE]).toBe(true)
      }

      const testGlobalPicklist = (annotations: Values): void => {
        expect(annotations[constants.LABEL]).toBe('Global Picklist label')
        expect(annotations[CORE_ANNOTATIONS.REQUIRED]).toBeFalsy()
        expect(annotations[constants.FIELD_ANNOTATIONS.RESTRICTED]).toBe(true)
      }

      const testLookup = (annotations: Values): void => {
        expect(annotations[constants.LABEL]).toBe('Lookup label')
        expect(annotations[CORE_ANNOTATIONS.REQUIRED]).toBeFalsy()
        const lookupFilter = annotations[constants.FIELD_ANNOTATIONS.LOOKUP_FILTER]
        expect(lookupFilter).toBeDefined()
        expect(lookupFilter[constants.LOOKUP_FILTER_FIELDS.ACTIVE]).toBe(true)
        expect(lookupFilter[constants.LOOKUP_FILTER_FIELDS.BOOLEAN_FILTER]).toBe('1 OR 2')
        expect(lookupFilter[constants.LOOKUP_FILTER_FIELDS.ERROR_MESSAGE]).toBe('This is the Error message')
        expect(lookupFilter[constants.LOOKUP_FILTER_FIELDS.INFO_MESSAGE]).toBe('This is the Info message')
        expect(lookupFilter[constants.LOOKUP_FILTER_FIELDS.IS_OPTIONAL]).toBe(false)
        const filterItems = lookupFilter[constants.LOOKUP_FILTER_FIELDS.FILTER_ITEMS]
        expect(filterItems).toBeDefined()
        expect(filterItems).toEqual([
          {
            [constants.FILTER_ITEM_FIELDS.FIELD]: 'Opportunity.OwnerId',
            [constants.FILTER_ITEM_FIELDS.OPERATION]: 'equals',
            [constants.FILTER_ITEM_FIELDS.VALUE_FIELD]: '$User.Id',
          },
          {
            [constants.FILTER_ITEM_FIELDS.FIELD]: 'Opportunity.NextStep',
            [constants.FILTER_ITEM_FIELDS.OPERATION]: 'equals',
            [constants.FILTER_ITEM_FIELDS.VALUE]: 'NextStepValue',
          },
        ])
      }

      const testMasterDetail = (annotations: Values): void => {
        expect(annotations[constants.LABEL]).toBe('MasterDetail label')
        expect(annotations[constants.FIELD_ANNOTATIONS.REPARENTABLE_MASTER_DETAIL]).toBe(true)
        expect(annotations[constants.FIELD_ANNOTATIONS.WRITE_REQUIRES_MASTER_READ]).toBe(true)
        expect(annotations[constants.FIELD_ANNOTATIONS.RELATIONSHIP_ORDER]).toBe(0)
      }

      const testSummary = (annotations: Values): void => {
        expect(annotations[constants.LABEL]).toEqual('Summary label')
        expect(annotations[constants.FIELD_ANNOTATIONS.SUMMARIZED_FIELD]).toEqual('Opportunity.Amount')
        expect(annotations[constants.FIELD_ANNOTATIONS.SUMMARY_FOREIGN_KEY]).toEqual('Opportunity.AccountId')
        expect(annotations[constants.FIELD_ANNOTATIONS.SUMMARY_OPERATION]).toEqual('sum')
        const filterItems = annotations[constants.FIELD_ANNOTATIONS.SUMMARY_FILTER_ITEMS]
        expect(filterItems).toHaveLength(1)
        expect(filterItems[0][constants.FILTER_ITEM_FIELDS.FIELD]).toEqual('Opportunity.Amount')
        expect(filterItems[0][constants.FILTER_ITEM_FIELDS.OPERATION]).toEqual('greaterThan')
        expect(filterItems[0][constants.FILTER_ITEM_FIELDS.VALUE]).toEqual('1')
      }

      const testFormula = (annotations: Values): void => {
        expect(annotations[constants.LABEL]).toBe('Formula Checkbox label')
        expect(annotations[constants.FORMULA]).toBe('5 > 4')
        expect(annotations[constants.FIELD_ANNOTATIONS.FORMULA_TREAT_BLANKS_AS]).toBe('BlankAsZero')
        expect(annotations[constants.BUSINESS_STATUS]).toBe('Hidden')
        expect(annotations[constants.SECURITY_CLASSIFICATION]).toBe('Restricted')
      }

      describe('fetch', () => {
        let customFieldsObject: ObjectType

        beforeAll(() => {
          customFieldsObject = findCustomFieldsObject(result, customObjectWithFieldsName)
        })

        describe('fetch fields', () => {
          const verifyFieldFetch = (
            field: Field,
            verificationFunc: (annotations: Values) => void,
            expectedType: TypeElement,
          ): void => {
            expect(field).toBeDefined()
            verificationFunc(field.annotations)
            expect(field.refType.elemID).toEqual(expectedType.elemID)
          }

          let fields: Record<string, Field>
          beforeAll(() => {
            fields = customFieldsObject.fields
          })

          it('currency', () => {
            verifyFieldFetch(fields[CUSTOM_FIELD_NAMES.CURRENCY], testCurrency, Types.primitiveDataTypes.Currency)
          })

          it('autonumber', () => {
            verifyFieldFetch(
              fields[CUSTOM_FIELD_NAMES.AUTO_NUMBER],
              testAutoNumber,
              Types.primitiveDataTypes.AutoNumber,
            )
          })

          it('date', () => {
            verifyFieldFetch(fields[CUSTOM_FIELD_NAMES.DATE], testDate, Types.primitiveDataTypes.Date)
          })

          it('time', () => {
            verifyFieldFetch(fields[CUSTOM_FIELD_NAMES.TIME], testTime, Types.primitiveDataTypes.Time)
          })

          it('datetime', () => {
            verifyFieldFetch(fields[CUSTOM_FIELD_NAMES.DATE_TIME], testDatetime, Types.primitiveDataTypes.DateTime)
          })

          it('email', () => {
            verifyFieldFetch(fields[CUSTOM_FIELD_NAMES.EMAIL], testEmail, Types.primitiveDataTypes.Email)
          })

          it('location', () => {
            verifyFieldFetch(fields[CUSTOM_FIELD_NAMES.LOCATION], testLocation, Types.compoundDataTypes.Location)
          })

          it('picklist', () => {
            verifyFieldFetch(fields[CUSTOM_FIELD_NAMES.PICKLIST], testPicklist, Types.primitiveDataTypes.Picklist)
          })

          it('global picklist', () => {
            const field = fields[CUSTOM_FIELD_NAMES.GLOBAL_PICKLIST]
            verifyFieldFetch(field, testGlobalPicklist, Types.primitiveDataTypes.Picklist)
            expect(field.annotations[constants.VALUE_SET_FIELDS.VALUE_SET_NAME]).toEqual(
              new ReferenceExpression(
                new ElemID(constants.SALESFORCE, naclCase(GLOBAL_VALUE_SET), 'instance', naclCase(gvsName)),
              ),
            )
          })

          it('multipicklist', () => {
            verifyFieldFetch(
              fields[CUSTOM_FIELD_NAMES.MULTI_PICKLIST],
              testMultiSelectPicklist,
              Types.primitiveDataTypes.MultiselectPicklist,
            )
          })

          it('percent', () => {
            verifyFieldFetch(fields[CUSTOM_FIELD_NAMES.PERCENT], testPercent, Types.primitiveDataTypes.Percent)
          })

          it('phone', () => {
            verifyFieldFetch(fields[CUSTOM_FIELD_NAMES.PHONE], testPhone, Types.primitiveDataTypes.Phone)
          })

          it('long text area', () => {
            verifyFieldFetch(
              fields[CUSTOM_FIELD_NAMES.LONG_TEXT_AREA],
              testLongTextArea,
              Types.primitiveDataTypes.LongTextArea,
            )
          })

          it('rich text area', () => {
            verifyFieldFetch(fields[CUSTOM_FIELD_NAMES.RICH_TEXT_AREA], testRichTextArea, Types.primitiveDataTypes.Html)
          })

          it('text area', () => {
            verifyFieldFetch(fields[CUSTOM_FIELD_NAMES.TEXT_AREA], testTextArea, Types.primitiveDataTypes.TextArea)
          })

          it('encrypted text', () => {
            verifyFieldFetch(
              fields[CUSTOM_FIELD_NAMES.ENCRYPTED_TEXT],
              testEncryptedText,
              Types.primitiveDataTypes.EncryptedText,
            )
          })

          it('url', () => {
            verifyFieldFetch(fields[CUSTOM_FIELD_NAMES.URL], testUrl, Types.primitiveDataTypes.Url)
          })

          it('number', () => {
            verifyFieldFetch(fields[CUSTOM_FIELD_NAMES.NUMBER], testNumber, Types.primitiveDataTypes.Number)
          })

          it('text', () => {
            verifyFieldFetch(fields[CUSTOM_FIELD_NAMES.TEXT], testText, Types.primitiveDataTypes.Text)
          })

          it('checkbox', () => {
            verifyFieldFetch(fields[CUSTOM_FIELD_NAMES.CHECKBOX], testCheckbox, Types.primitiveDataTypes.Checkbox)
          })

          it('lookup', () => {
            const field = fields[CUSTOM_FIELD_NAMES.LOOKUP]
            verifyFieldFetch(field, testLookup, Types.primitiveDataTypes.Lookup)
          })

          it('master-detail', () => {
            verifyFieldFetch(
              fields[CUSTOM_FIELD_NAMES.MASTER_DETAIL],
              testMasterDetail,
              Types.primitiveDataTypes.MasterDetail,
            )
          })

          it('rollup summary', () => {
            const account = findCustomFieldsObject(result, 'Account')
            const field = account?.fields[CUSTOM_FIELD_NAMES.ROLLUP_SUMMARY]
            verifyFieldFetch(field, testSummary, Types.primitiveDataTypes.Summary)
          })

          it('formula', () => {
            verifyFieldFetch(
              fields[CUSTOM_FIELD_NAMES.FORMULA],
              testFormula,
              Types.formulaDataTypes[formulaTypeName(constants.FIELD_TYPE_NAMES.CHECKBOX)],
            )
          })
        })
      })

      describe('add', () => {
        const testAddFieldPrefix = 'TestAdd'
        const mockElemID = new ElemID(constants.SALESFORCE, 'test add object with field types')
        let customFieldsObject: ObjectType
        let post: ObjectType
        let objectInfo: CustomObject

        beforeAll(async () => {
          customFieldsObject = findCustomFieldsObject(result, customObjectWithFieldsName)
          const newCustomObject = new ObjectType({
            elemID: mockElemID,
            fields: _(customFieldsObject.fields)
              .mapKeys((_field, name) =>
                [CUSTOM_FIELD_NAMES.MASTER_DETAIL, CUSTOM_FIELD_NAMES.LOOKUP].includes(name)
                  ? `${testAddFieldPrefix}${name}`
                  : name,
              )
              .mapValues((field, name) => {
                const annotations = _.cloneDeep(field.annotations)
                annotations[constants.API_NAME] = `${customObjectAddFieldsName}.${name}`

                if (constants.FIELD_ANNOTATIONS.RELATIONSHIP_NAME in field.annotations) {
                  annotations[constants.FIELD_ANNOTATIONS.RELATIONSHIP_NAME] =
                    `${testAddFieldPrefix}${annotations[constants.FIELD_ANNOTATIONS.RELATIONSHIP_NAME]}`
                }

                if (name === CUSTOM_FIELD_NAMES.MULTI_PICKLIST) {
                  annotations[constants.VALUE_SET_DEFINITION_FIELDS.SORTED] = true
                }
                return { refType: field.refType, annotations }
              })
              .value(),
            annotations: {
              ...customFieldsObject.annotations,
              [constants.API_NAME]: customObjectAddFieldsName,
              [constants.METADATA_TYPE]: constants.CUSTOM_OBJECT,
              deploymentStatus: 'Deployed',
              pluralLabel: 'Tests',
              sharingModel: 'ControlledByParent',
              nameField: { type: 'Text', label: 'Name' },
            },
            annotationRefsOrTypes: {
              ...customFieldsObject.annotationRefTypes,
              deploymentStatus: BuiltinTypes.STRING,
              pluralLabel: BuiltinTypes.STRING,
              sharingModel: BuiltinTypes.STRING,
              nameField: new ObjectType({
                elemID: new ElemID('salesforce', 'CustomObject'),
              }),
            },
          })

          // Resolve reference expression before deploy
          const normalizeReference = async (
            ref: ReferenceExpression | string | undefined,
          ): Promise<string | undefined> => {
            if (isReferenceExpression(ref)) {
              const elem = findElement(result, ref.elemID)
              return elem
                ? // adding fallback for partially-resolved elements
                  (await apiName(elem)) || elem.elemID.typeName
                : undefined
            }
            return ref
          }

          const potentialReferenceAnnotations = [
            constants.VALUE_SET_FIELDS.VALUE_SET_NAME,
            constants.FIELD_ANNOTATIONS.REFERENCE_TO,
          ]
          potentialReferenceAnnotations.forEach(annotationName => {
            Object.values(newCustomObject.fields)
              .filter(f => makeArray(f.annotations[annotationName]).some(isReferenceExpression))
              .forEach(f => {
                f.annotations[annotationName] = Array.isArray(f.annotations[annotationName])
                  ? f.annotations[annotationName].map(normalizeReference).filter(isDefined)
                  : normalizeReference(f.annotations[annotationName])
              })
          })

          await removeElementIfAlreadyExists(client, customFieldsObject)
          post = await createElement(adapter, newCustomObject)
          objectInfo = (await getMetadata(client, constants.CUSTOM_OBJECT, customObjectAddFieldsName)) as CustomObject
        })

        it('custom object', async () => {
          expect(post).toBeDefined()
        })

        describe('fields', () => {
          let fields: Values
          const masterDetailApiName = `${testAddFieldPrefix}${CUSTOM_FIELD_NAMES.MASTER_DETAIL}`
          beforeAll(async () => {
            const entries = (await Promise.all(
              makeArray(objectInfo.fields)
                .filter(f => f[INSTANCE_TYPE_FIELD])
                .map(async f => [
                  f.fullName,
                  Object.assign(await transformFieldAnnotations(f, Types.get({ name: f.type }), objectInfo.fullName), {
                    [INSTANCE_TYPE_FIELD]: f[INSTANCE_TYPE_FIELD],
                  }),
                ]),
            )) as [string, Values][]
            fields = Object.fromEntries(entries)
          })

          const verifyFieldAddition = (
            field: Values,
            verificationFunc: (f: Values) => void,
            expectedType: string,
          ): void => {
            expect(field).toBeDefined()
            verificationFunc(field)
            expect(field[INSTANCE_TYPE_FIELD]).toEqual(expectedType)
          }

          it('currency', async () => {
            verifyFieldAddition(fields[CUSTOM_FIELD_NAMES.CURRENCY], testCurrency, constants.FIELD_TYPE_NAMES.CURRENCY)
          })

          it('autonumber', async () => {
            verifyFieldAddition(
              fields[CUSTOM_FIELD_NAMES.AUTO_NUMBER],
              testAutoNumber,
              constants.FIELD_TYPE_NAMES.AUTONUMBER,
            )
          })

          it('date', () => {
            verifyFieldAddition(fields[CUSTOM_FIELD_NAMES.DATE], testDate, constants.FIELD_TYPE_NAMES.DATE)
          })

          it('time', () => {
            verifyFieldAddition(fields[CUSTOM_FIELD_NAMES.TIME], testTime, constants.FIELD_TYPE_NAMES.TIME)
          })

          it('datetime', () => {
            verifyFieldAddition(fields[CUSTOM_FIELD_NAMES.DATE_TIME], testDatetime, constants.FIELD_TYPE_NAMES.DATETIME)
          })

          it('email', () => {
            verifyFieldAddition(fields[CUSTOM_FIELD_NAMES.EMAIL], testEmail, constants.FIELD_TYPE_NAMES.EMAIL)
          })

          it('location', () => {
            verifyFieldAddition(
              fields[CUSTOM_FIELD_NAMES.LOCATION],
              testLocation,
              constants.COMPOUND_FIELD_TYPE_NAMES.LOCATION,
            )
          })

          it('picklist', () => {
            verifyFieldAddition(fields[CUSTOM_FIELD_NAMES.PICKLIST], testPicklist, constants.FIELD_TYPE_NAMES.PICKLIST)
          })

          it('multipicklist', () => {
            const testMultiSelectPicklistAdd = (annotations: Values): void => testMultiSelectPicklist(annotations, true)
            verifyFieldAddition(
              fields[CUSTOM_FIELD_NAMES.MULTI_PICKLIST],
              testMultiSelectPicklistAdd,
              constants.FIELD_TYPE_NAMES.MULTIPICKLIST,
            )
          })

          it('global picklist', () => {
            const field = fields[CUSTOM_FIELD_NAMES.GLOBAL_PICKLIST]
            verifyFieldAddition(field, testGlobalPicklist, constants.FIELD_TYPE_NAMES.PICKLIST)
            expect(field[constants.VALUE_SET_FIELDS.VALUE_SET_NAME]).toEqual(gvsName)
          })

          it('percent', () => {
            verifyFieldAddition(fields[CUSTOM_FIELD_NAMES.PERCENT], testPercent, constants.FIELD_TYPE_NAMES.PERCENT)
          })

          it('phone', () => {
            verifyFieldAddition(fields[CUSTOM_FIELD_NAMES.PHONE], testPhone, constants.FIELD_TYPE_NAMES.PHONE)
          })

          it('long text area', () => {
            verifyFieldAddition(
              fields[CUSTOM_FIELD_NAMES.LONG_TEXT_AREA],
              testLongTextArea,
              constants.FIELD_TYPE_NAMES.LONGTEXTAREA,
            )
          })

          it('rich text area', () => {
            verifyFieldAddition(
              fields[CUSTOM_FIELD_NAMES.RICH_TEXT_AREA],
              testRichTextArea,
              constants.FIELD_TYPE_NAMES.RICHTEXTAREA,
            )
          })

          it('text area', () => {
            verifyFieldAddition(fields[CUSTOM_FIELD_NAMES.TEXT_AREA], testTextArea, constants.FIELD_TYPE_NAMES.TEXTAREA)
          })

          it('encrypted text', () => {
            verifyFieldAddition(
              fields[CUSTOM_FIELD_NAMES.ENCRYPTED_TEXT],
              testEncryptedText,
              constants.FIELD_TYPE_NAMES.ENCRYPTEDTEXT,
            )
          })

          it('url', () => {
            verifyFieldAddition(fields[CUSTOM_FIELD_NAMES.URL], testUrl, constants.FIELD_TYPE_NAMES.URL)
          })

          it('number', () => {
            verifyFieldAddition(fields[CUSTOM_FIELD_NAMES.NUMBER], testNumber, constants.FIELD_TYPE_NAMES.NUMBER)
          })

          it('text', () => {
            verifyFieldAddition(fields[CUSTOM_FIELD_NAMES.TEXT], testText, constants.FIELD_TYPE_NAMES.TEXT)
          })

          it('checkbox', () => {
            verifyFieldAddition(fields[CUSTOM_FIELD_NAMES.CHECKBOX], testCheckbox, constants.FIELD_TYPE_NAMES.CHECKBOX)
          })

          it('lookup', () => {
            const fieldName = `${testAddFieldPrefix}${CUSTOM_FIELD_NAMES.LOOKUP}`
            verifyFieldAddition(fields[fieldName], testLookup, constants.FIELD_TYPE_NAMES.LOOKUP)
            expect(makeArray(objectInfo?.fields).find(f => f.fullName === fieldName)?.deleteConstraint).toEqual(
              'Restrict',
            )
          })

          it('master-detail', () => {
            verifyFieldAddition(fields[masterDetailApiName], testMasterDetail, constants.FIELD_TYPE_NAMES.MASTER_DETAIL)
          })

          it('rollup summary', async () => {
            const rollupSummaryFieldName = summaryFieldName.split('.')[1]

            const removeRollupSummaryFieldFromCase = async (
              caseObj: ObjectType,
              fieldName: string,
            ): Promise<ObjectType> => {
              const caseAfterFieldRemoval = caseObj.clone()
              delete caseAfterFieldRemoval.fields[fieldName]
              await adapter.deploy({
                changeGroup: {
                  groupID: caseObj.elemID.getFullName(),
                  changes: [
                    {
                      action: 'remove',
                      data: { before: caseObj.fields[fieldName] },
                    },
                  ],
                },
                progressReporter: nullProgressReporter,
              })
              return caseAfterFieldRemoval
            }
            await removeMetadataIfAlreadyExists(
              client,
              constants.CUSTOM_FIELD,
              apiNameAnno('Case', rollupSummaryFieldName),
            )

            const addRollupSummaryField = async (): Promise<ObjectType> => {
              const origCase = findFullCustomObject(result, 'Case')
              const caseAfterFieldAddition = origCase.clone()
              caseAfterFieldAddition.fields[rollupSummaryFieldName] = new Field(
                caseAfterFieldAddition,
                rollupSummaryFieldName,
                Types.primitiveDataTypes.Summary,
                {
                  [constants.LABEL]: 'Summary label',
                  [constants.API_NAME]: apiNameAnno('Case', rollupSummaryFieldName),
                  [constants.FIELD_ANNOTATIONS.SUMMARIZED_FIELD]:
                    `${customObjectAddFieldsName}.${CUSTOM_FIELD_NAMES.CURRENCY}`,
                  [constants.FIELD_ANNOTATIONS.SUMMARY_FOREIGN_KEY]:
                    `${customObjectAddFieldsName}.${masterDetailApiName}`,
                  [constants.FIELD_ANNOTATIONS.SUMMARY_OPERATION]: 'max',
                  [constants.FIELD_ANNOTATIONS.TRACK_TRENDING]: false,
                  [constants.FIELD_ANNOTATIONS.SUMMARY_FILTER_ITEMS]: [
                    {
                      [constants.FILTER_ITEM_FIELDS.FIELD]:
                        `${customObjectAddFieldsName}.${CUSTOM_FIELD_NAMES.CURRENCY}`,
                      [constants.FILTER_ITEM_FIELDS.OPERATION]: 'greaterThan',
                      [constants.FILTER_ITEM_FIELDS.VALUE]: '1',
                    },
                  ],
                },
              )
              await adapter.deploy({
                changeGroup: {
                  groupID: caseAfterFieldAddition.elemID.getFullName(),
                  changes: [
                    {
                      action: 'add',
                      data: {
                        after: caseAfterFieldAddition.fields[rollupSummaryFieldName],
                      },
                    },
                  ],
                },
                progressReporter: nullProgressReporter,
              })
              return caseAfterFieldAddition
            }
            const verifyRollupSummaryField = async (): Promise<void> => {
              const fetchedRollupSummary = (await getMetadata(
                client,
                constants.CUSTOM_FIELD,
                `Case.${rollupSummaryFieldName}`,
              )) as CustomField
              expect(_.get(fetchedRollupSummary, 'summarizedField')).toEqual(
                `${customObjectAddFieldsName}.${CUSTOM_FIELD_NAMES.CURRENCY}`,
              )
              expect(_.get(fetchedRollupSummary, 'summaryForeignKey')).toEqual(
                `${customObjectAddFieldsName}.${masterDetailApiName}`,
              )
              expect(_.get(fetchedRollupSummary, 'summaryOperation')).toEqual('max')
              expect(fetchedRollupSummary.summaryFilterItems).toBeDefined()
              const filterItems = fetchedRollupSummary.summaryFilterItems as FilterItem
              expect(filterItems.field).toEqual(`${customObjectAddFieldsName}.${CUSTOM_FIELD_NAMES.CURRENCY}`)
              expect(filterItems.operation).toEqual('greaterThan')
              expect(filterItems.value).toEqual('1')
            }

            const caseAfterFieldAddition = await addRollupSummaryField()
            await verifyRollupSummaryField()
            await removeRollupSummaryFieldFromCase(caseAfterFieldAddition, rollupSummaryFieldName)
          })

          it('formula', () => {
            verifyFieldAddition(fields[CUSTOM_FIELD_NAMES.FORMULA], testFormula, constants.FIELD_TYPE_NAMES.CHECKBOX)
          })
        })
      })

      describe('update', () => {
        let objectInfo: CustomObject

        const fieldNamesToAnnotations: Record<string, Values> = {
          [CUSTOM_FIELD_NAMES.CURRENCY]: {
            [constants.LABEL]: 'Currency label Updated',
            [constants.DESCRIPTION]: 'Currency description Updated',
            [constants.HELP_TEXT]: 'Currency help updated',
            [CORE_ANNOTATIONS.REQUIRED]: true,
            [constants.FIELD_ANNOTATIONS.SCALE]: 4,
            [constants.FIELD_ANNOTATIONS.PRECISION]: 17,
            [constants.FIELD_ANNOTATIONS.TRACK_TRENDING]: false,
            [constants.DEFAULT_VALUE_FORMULA]: '24',
            [INSTANCE_TYPE_FIELD]: constants.FIELD_TYPE_NAMES.CURRENCY,
          },
          [CUSTOM_FIELD_NAMES.AUTO_NUMBER]: {
            [constants.LABEL]: 'AutoNumber label Updated',
            [constants.DESCRIPTION]: 'AutoNumber description Updated',
            [constants.FIELD_ANNOTATIONS.DISPLAY_FORMAT]: 'QQQ-{0000}',
            [constants.FIELD_ANNOTATIONS.EXTERNAL_ID]: false,
            [constants.FIELD_ANNOTATIONS.TRACK_TRENDING]: false,
            [INSTANCE_TYPE_FIELD]: constants.FIELD_TYPE_NAMES.AUTONUMBER,
          },
          [CUSTOM_FIELD_NAMES.DATE]: {
            [constants.LABEL]: 'Date label Updated',
            [constants.DESCRIPTION]: 'Date description Updated',
            [CORE_ANNOTATIONS.REQUIRED]: true,
            [constants.FIELD_ANNOTATIONS.TRACK_TRENDING]: false,
            [INSTANCE_TYPE_FIELD]: constants.FIELD_TYPE_NAMES.DATE,
          },
          [CUSTOM_FIELD_NAMES.TIME]: {
            [constants.LABEL]: 'Time label Updated',
            [constants.FIELD_ANNOTATIONS.TRACK_TRENDING]: false,
            [INSTANCE_TYPE_FIELD]: constants.FIELD_TYPE_NAMES.TIME,
          },
          [CUSTOM_FIELD_NAMES.DATE_TIME]: {
            [constants.LABEL]: 'DateTime label Updated',
            [constants.DESCRIPTION]: 'DateTime description Updated',
            [constants.HELP_TEXT]: 'DateTime help updated',
            [constants.BUSINESS_STATUS]: 'Hidden',
            [constants.SECURITY_CLASSIFICATION]: 'Restricted',
            [constants.COMPLIANCE_GROUP]: 'GDPR',
            [constants.FIELD_ANNOTATIONS.TRACK_TRENDING]: false,
            [INSTANCE_TYPE_FIELD]: constants.FIELD_TYPE_NAMES.DATETIME,
          },
          [CUSTOM_FIELD_NAMES.PICKLIST]: {
            [constants.LABEL]: 'Picklist label Updated',
            [constants.DESCRIPTION]: 'Picklist description Updated',
            [constants.HELP_TEXT]: 'Picklist help updated',
            [CORE_ANNOTATIONS.REQUIRED]: true,
            [constants.FIELD_ANNOTATIONS.RESTRICTED]: false,
            [constants.FIELD_ANNOTATIONS.TRACK_TRENDING]: false,
            [constants.FIELD_ANNOTATIONS.VALUE_SET]: [
              {
                default: false,
                fullName: 'NEWER',
                label: 'NEWER',
                color: '#FFFF00',
              },
              {
                default: true,
                fullName: 'OLDER',
                label: 'OLDER',
                color: '#FFFFFF',
              },
            ],
            [INSTANCE_TYPE_FIELD]: constants.FIELD_TYPE_NAMES.PICKLIST,
          },
          [CUSTOM_FIELD_NAMES.MULTI_PICKLIST]: {
            [constants.LABEL]: 'Multipicklist label Updated',
            [constants.DESCRIPTION]: 'Multipicklist description Updated',
            [CORE_ANNOTATIONS.REQUIRED]: true,
            [constants.FIELD_ANNOTATIONS.VISIBLE_LINES]: 6,
            [constants.FIELD_ANNOTATIONS.RESTRICTED]: true,
            [constants.VALUE_SET_DEFINITION_FIELDS.SORTED]: true,
            [constants.FIELD_ANNOTATIONS.TRACK_TRENDING]: false,
            [constants.FIELD_ANNOTATIONS.VALUE_SET]: [
              {
                default: true,
                fullName: 'RE_UPDATED',
                label: 'RE_UPDATED',
                color: '#00000F',
              },
              {
                default: false,
                fullName: 'DO_UPDATED',
                label: 'DO_UPDATED',
                color: '#FFFFFF',
              },
            ],
            [INSTANCE_TYPE_FIELD]: constants.FIELD_TYPE_NAMES.MULTIPICKLIST,
          },
          [CUSTOM_FIELD_NAMES.EMAIL]: {
            [constants.LABEL]: 'Email label Updated',
            [constants.FIELD_ANNOTATIONS.UNIQUE]: false,
            [constants.FIELD_ANNOTATIONS.EXTERNAL_ID]: false,
            [constants.FIELD_ANNOTATIONS.TRACK_TRENDING]: false,
            [INSTANCE_TYPE_FIELD]: constants.FIELD_TYPE_NAMES.EMAIL,
          },
          [CUSTOM_FIELD_NAMES.LOCATION]: {
            [constants.LABEL]: 'Location label Updated',
            [constants.FIELD_ANNOTATIONS.DISPLAY_LOCATION_IN_DECIMAL]: false,
            [constants.FIELD_ANNOTATIONS.SCALE]: 10,
            [constants.BUSINESS_STATUS]: 'Active',
            [CORE_ANNOTATIONS.REQUIRED]: true,
            [constants.FIELD_ANNOTATIONS.TRACK_TRENDING]: false,
            [INSTANCE_TYPE_FIELD]: constants.COMPOUND_FIELD_TYPE_NAMES.LOCATION,
          },
          [CUSTOM_FIELD_NAMES.PERCENT]: {
            [constants.LABEL]: 'Percent label Updated',
            [constants.DESCRIPTION]: 'Percent description Updated',
            [constants.HELP_TEXT]: 'Percent help updated',
            [constants.FIELD_ANNOTATIONS.SCALE]: 7,
            [constants.FIELD_ANNOTATIONS.PRECISION]: 8,
            [constants.FIELD_ANNOTATIONS.TRACK_TRENDING]: false,
            [INSTANCE_TYPE_FIELD]: constants.FIELD_TYPE_NAMES.PERCENT,
          },
          [CUSTOM_FIELD_NAMES.PHONE]: {
            [constants.LABEL]: 'Phone label Updated',
            [constants.FIELD_ANNOTATIONS.TRACK_TRENDING]: false,
            [INSTANCE_TYPE_FIELD]: constants.FIELD_TYPE_NAMES.PHONE,
          },
          [CUSTOM_FIELD_NAMES.LONG_TEXT_AREA]: {
            [constants.LABEL]: 'LongTextArea label Updated',
            [constants.DESCRIPTION]: 'LongTextArea description Updated',
            [constants.FIELD_ANNOTATIONS.LENGTH]: 32000,
            [constants.FIELD_ANNOTATIONS.VISIBLE_LINES]: 4,
            [constants.FIELD_ANNOTATIONS.TRACK_TRENDING]: false,
            [INSTANCE_TYPE_FIELD]: constants.FIELD_TYPE_NAMES.LONGTEXTAREA,
          },
          [CUSTOM_FIELD_NAMES.RICH_TEXT_AREA]: {
            [constants.LABEL]: 'RichTextArea label Updated',
            [constants.HELP_TEXT]: 'RichTextArea help updated',
            [constants.FIELD_ANNOTATIONS.LENGTH]: 32000,
            [constants.FIELD_ANNOTATIONS.VISIBLE_LINES]: 10,
            [constants.FIELD_ANNOTATIONS.TRACK_TRENDING]: false,
            [INSTANCE_TYPE_FIELD]: constants.FIELD_TYPE_NAMES.RICHTEXTAREA,
          },
          [CUSTOM_FIELD_NAMES.TEXT_AREA]: {
            [constants.LABEL]: 'TextArea label Updated',
            [constants.DESCRIPTION]: 'TextArea description Updated',
            [constants.HELP_TEXT]: 'TextArea help updated',
            [CORE_ANNOTATIONS.REQUIRED]: true,
            [constants.FIELD_ANNOTATIONS.TRACK_TRENDING]: false,
            [INSTANCE_TYPE_FIELD]: constants.FIELD_TYPE_NAMES.TEXTAREA,
          },
          [CUSTOM_FIELD_NAMES.ENCRYPTED_TEXT]: {
            [constants.LABEL]: 'EncryptedText label Updated',
            [constants.DESCRIPTION]: 'EncryptedText description Updated',
            [constants.HELP_TEXT]: 'EncryptedText help updated',
            [CORE_ANNOTATIONS.REQUIRED]: true,
            [constants.FIELD_ANNOTATIONS.LENGTH]: 100,
            [constants.FIELD_ANNOTATIONS.MASK_CHAR]: 'X',
            [constants.FIELD_ANNOTATIONS.TRACK_TRENDING]: false,
            [constants.FIELD_ANNOTATIONS.MASK_TYPE]: 'ssn',
            [INSTANCE_TYPE_FIELD]: constants.FIELD_TYPE_NAMES.ENCRYPTEDTEXT,
          },
          [CUSTOM_FIELD_NAMES.URL]: {
            [constants.LABEL]: 'Url label Updated',
            [constants.DESCRIPTION]: 'Url description Updated',
            [constants.HELP_TEXT]: 'Url help updated',
            [CORE_ANNOTATIONS.REQUIRED]: true,
            [constants.FIELD_ANNOTATIONS.TRACK_TRENDING]: false,
            [INSTANCE_TYPE_FIELD]: constants.FIELD_TYPE_NAMES.URL,
          },
          [CUSTOM_FIELD_NAMES.NUMBER]: {
            [constants.LABEL]: 'Number label Updated',
            [constants.DESCRIPTION]: 'Number description Updated',
            [constants.HELP_TEXT]: 'Number help updated',
            [CORE_ANNOTATIONS.REQUIRED]: true,
            [constants.FIELD_ANNOTATIONS.SCALE]: 6,
            [constants.FIELD_ANNOTATIONS.PRECISION]: 9,
            [constants.FIELD_ANNOTATIONS.UNIQUE]: false,
            [constants.FIELD_ANNOTATIONS.EXTERNAL_ID]: false,
            [constants.FIELD_ANNOTATIONS.TRACK_TRENDING]: false,
            [INSTANCE_TYPE_FIELD]: constants.FIELD_TYPE_NAMES.NUMBER,
          },
          [CUSTOM_FIELD_NAMES.TEXT]: {
            [constants.LABEL]: 'Text label Updated',
            [constants.FIELD_ANNOTATIONS.LENGTH]: 99,
            [constants.FIELD_ANNOTATIONS.CASE_SENSITIVE]: true,
            [constants.FIELD_ANNOTATIONS.EXTERNAL_ID]: false,
            [constants.FIELD_ANNOTATIONS.TRACK_TRENDING]: false,
            [constants.FIELD_ANNOTATIONS.UNIQUE]: true,
            [INSTANCE_TYPE_FIELD]: constants.FIELD_TYPE_NAMES.TEXT,
          },
          [CUSTOM_FIELD_NAMES.CHECKBOX]: {
            [constants.LABEL]: 'Checkbox label Updated',
            [constants.DESCRIPTION]: 'Checkbox description Updated',
            [constants.HELP_TEXT]: 'Checkbox help updated',
            [constants.FIELD_ANNOTATIONS.DEFAULT_VALUE]: false,
            [constants.FIELD_ANNOTATIONS.TRACK_TRENDING]: false,
            [INSTANCE_TYPE_FIELD]: constants.FIELD_TYPE_NAMES.CHECKBOX,
          },
          [CUSTOM_FIELD_NAMES.GLOBAL_PICKLIST]: {
            [constants.LABEL]: 'GlobalPicklist label Updated',
            [constants.DESCRIPTION]: 'GlobalPicklist description Updated',
            [constants.HELP_TEXT]: 'GlobalPicklist help updated',
            [CORE_ANNOTATIONS.REQUIRED]: true,
            [constants.FIELD_ANNOTATIONS.RESTRICTED]: true,
            [constants.FIELD_ANNOTATIONS.TRACK_TRENDING]: false,
            [constants.VALUE_SET_FIELDS.VALUE_SET_NAME]: gvsName,
            [INSTANCE_TYPE_FIELD]: constants.FIELD_TYPE_NAMES.PICKLIST,
          },
          [CUSTOM_FIELD_NAMES.LOOKUP]: {
            [constants.LABEL]: 'Lookup label Updated',
            [constants.DESCRIPTION]: 'Lookup description Updated',
            [constants.HELP_TEXT]: 'Lookup help updated',
            [constants.FIELD_ANNOTATIONS.DELETE_CONSTRAINT]: 'SetNull',
            [constants.FIELD_ANNOTATIONS.REFERENCE_TO]: ['Opportunity'],
            [constants.FIELD_ANNOTATIONS.RELATIONSHIP_NAME]: CUSTOM_FIELD_NAMES.LOOKUP.split(
              constants.SALESFORCE_CUSTOM_SUFFIX,
            )[0],
            [constants.FIELD_ANNOTATIONS.LOOKUP_FILTER]: {
              [constants.LOOKUP_FILTER_FIELDS.ACTIVE]: false,
              [constants.LOOKUP_FILTER_FIELDS.BOOLEAN_FILTER]: '1',
              [constants.LOOKUP_FILTER_FIELDS.ERROR_MESSAGE]: 'Updated error message',
              [constants.LOOKUP_FILTER_FIELDS.INFO_MESSAGE]: 'Updated info message',
              [constants.LOOKUP_FILTER_FIELDS.IS_OPTIONAL]: false,
              [constants.LOOKUP_FILTER_FIELDS.FILTER_ITEMS]: [
                {
                  [constants.FILTER_ITEM_FIELDS.FIELD]: 'Opportunity.NextStep',
                  [constants.FILTER_ITEM_FIELDS.OPERATION]: 'equals',
                  [constants.FILTER_ITEM_FIELDS.VALUE]: 'NextStepValueUpdated',
                },
              ],
            },
            [constants.FIELD_ANNOTATIONS.TRACK_TRENDING]: false,
            [INSTANCE_TYPE_FIELD]: constants.FIELD_TYPE_NAMES.LOOKUP,
          },
          [CUSTOM_FIELD_NAMES.MASTER_DETAIL]: {
            [constants.LABEL]: 'MasterDetail label Updated',
            [constants.DESCRIPTION]: 'MasterDetail description Updated',
            [constants.HELP_TEXT]: 'MasterDetail help updated',
            [constants.FIELD_ANNOTATIONS.REFERENCE_TO]: ['Case'],
            [constants.FIELD_ANNOTATIONS.RELATIONSHIP_NAME]: CUSTOM_FIELD_NAMES.MASTER_DETAIL.split(
              constants.SALESFORCE_CUSTOM_SUFFIX,
            )[0],
            [constants.FIELD_ANNOTATIONS.REPARENTABLE_MASTER_DETAIL]: false,
            [constants.FIELD_ANNOTATIONS.WRITE_REQUIRES_MASTER_READ]: false,
            [constants.FIELD_ANNOTATIONS.TRACK_TRENDING]: false,
            [constants.FIELD_ANNOTATIONS.RELATIONSHIP_ORDER]: 0,
            [INSTANCE_TYPE_FIELD]: constants.FIELD_TYPE_NAMES.MASTER_DETAIL,
          },
          [CUSTOM_FIELD_NAMES.FORMULA]: {
            [constants.LABEL]: 'Formula label Updated',
            [constants.DESCRIPTION]: 'Formula description Updated',
            [constants.HELP_TEXT]: 'Formula help updated',
            [constants.FIELD_ANNOTATIONS.TRACK_TRENDING]: false,
            [constants.FORMULA]: '3 > 9',
            [constants.BUSINESS_STATUS]: 'Active',
            [constants.SECURITY_CLASSIFICATION]: 'MissionCritical',
            [INSTANCE_TYPE_FIELD]: constants.FIELD_TYPE_NAMES.CHECKBOX,
          },
        }

        const updateAnnotations = (
          targetObject: ObjectType,
          srcObject: ObjectType,
          annotations: Record<string, Values>,
        ): void => {
          Object.entries(annotations).forEach(([name, value]) => {
            targetObject.fields[name].annotations = Object.assign(value, {
              [constants.API_NAME]: srcObject.fields[name].annotations[constants.API_NAME],
            })
          })
        }

        beforeAll(async () => {
          const customFieldsObject = findFullCustomObject(result, customObjectWithFieldsName)
          const newCustomObject = customFieldsObject.clone()
          updateAnnotations(newCustomObject, customFieldsObject, fieldNamesToAnnotations)
          await adapter.deploy({
            changeGroup: {
              groupID: customFieldsObject.elemID.getFullName(),
              changes: Object.keys(fieldNamesToAnnotations).map(f => ({
                action: 'modify',
                data: {
                  before: customFieldsObject.fields[f],
                  after: newCustomObject.fields[f],
                },
              })),
            },
            progressReporter: nullProgressReporter,
          })
          objectInfo = (await getMetadata(client, constants.CUSTOM_OBJECT, customObjectWithFieldsName)) as CustomObject
        })

        describe('fields', () => {
          let fields: Values
          beforeAll(async () => {
            const entries = (await Promise.all(
              makeArray(objectInfo.fields)
                .filter(f => f[INSTANCE_TYPE_FIELD])
                .map(async f => [
                  f.fullName,
                  Object.assign(await transformFieldAnnotations(f, Types.get({ name: f.type }), objectInfo.fullName), {
                    [INSTANCE_TYPE_FIELD]: f[INSTANCE_TYPE_FIELD],
                  }),
                ]),
            )) as [string, Values][]
            fields = Object.fromEntries(entries)
          })

          const verifyFieldUpdate = (name: string, expectedType: string, expectedAnnotations?: Values): void => {
            const field = fields[name]
            expect(field[INSTANCE_TYPE_FIELD]).toEqual(expectedType)
            expect(field).toEqual(expectedAnnotations ?? fieldNamesToAnnotations[name])
          }

          it('currency', async () => {
            verifyFieldUpdate(CUSTOM_FIELD_NAMES.CURRENCY, constants.FIELD_TYPE_NAMES.CURRENCY)
          })

          it('autonumber', async () => {
            verifyFieldUpdate(CUSTOM_FIELD_NAMES.AUTO_NUMBER, constants.FIELD_TYPE_NAMES.AUTONUMBER)
          })

          it('date', async () => {
            verifyFieldUpdate(CUSTOM_FIELD_NAMES.DATE, constants.FIELD_TYPE_NAMES.DATE)
          })

          it('time', async () => {
            verifyFieldUpdate(CUSTOM_FIELD_NAMES.TIME, constants.FIELD_TYPE_NAMES.TIME)
          })

          it('dateTime', async () => {
            verifyFieldUpdate(CUSTOM_FIELD_NAMES.DATE_TIME, constants.FIELD_TYPE_NAMES.DATETIME)
          })

          it('picklist', async () => {
            const annotations = fieldNamesToAnnotations[CUSTOM_FIELD_NAMES.PICKLIST]
            annotations[constants.VALUE_SET_DEFINITION_FIELDS.SORTED] = false
            verifyFieldUpdate(CUSTOM_FIELD_NAMES.PICKLIST, constants.FIELD_TYPE_NAMES.PICKLIST, annotations)
          })

          it('multipicklist', async () => {
            const annotations = fieldNamesToAnnotations[CUSTOM_FIELD_NAMES.MULTI_PICKLIST]
            annotations[constants.VALUE_SET_DEFINITION_FIELDS.SORTED] = false
            annotations[constants.FIELD_ANNOTATIONS.VALUE_SET] = [
              annotations[constants.FIELD_ANNOTATIONS.VALUE_SET][1],
              annotations[constants.FIELD_ANNOTATIONS.VALUE_SET][0],
              {
                default: false,
                fullName: 'DO',
                isActive: false,
                label: 'DO',
              },
              {
                default: false,
                fullName: 'RE',
                isActive: false,
                label: 'RE',
              },
            ]
            verifyFieldUpdate(CUSTOM_FIELD_NAMES.MULTI_PICKLIST, constants.FIELD_TYPE_NAMES.MULTIPICKLIST, annotations)
          })

          it('global picklist', async () => {
            verifyFieldUpdate(CUSTOM_FIELD_NAMES.GLOBAL_PICKLIST, constants.FIELD_TYPE_NAMES.PICKLIST)
          })

          it('email', async () => {
            verifyFieldUpdate(CUSTOM_FIELD_NAMES.EMAIL, constants.FIELD_TYPE_NAMES.EMAIL)
          })

          it('location', async () => {
            verifyFieldUpdate(CUSTOM_FIELD_NAMES.LOCATION, constants.COMPOUND_FIELD_TYPE_NAMES.LOCATION)
          })

          it('percent', async () => {
            verifyFieldUpdate(CUSTOM_FIELD_NAMES.PERCENT, constants.FIELD_TYPE_NAMES.PERCENT)
          })

          it('phone', async () => {
            verifyFieldUpdate(CUSTOM_FIELD_NAMES.PHONE, constants.FIELD_TYPE_NAMES.PHONE)
          })

          it('long text area', async () => {
            verifyFieldUpdate(CUSTOM_FIELD_NAMES.LONG_TEXT_AREA, constants.FIELD_TYPE_NAMES.LONGTEXTAREA)
          })

          it('rich text area', async () => {
            verifyFieldUpdate(CUSTOM_FIELD_NAMES.RICH_TEXT_AREA, constants.FIELD_TYPE_NAMES.RICHTEXTAREA)
          })

          it('text area', async () => {
            verifyFieldUpdate(CUSTOM_FIELD_NAMES.TEXT_AREA, constants.FIELD_TYPE_NAMES.TEXTAREA)
          })

          it('encrypted text', async () => {
            verifyFieldUpdate(CUSTOM_FIELD_NAMES.ENCRYPTED_TEXT, constants.FIELD_TYPE_NAMES.ENCRYPTEDTEXT)
          })

          it('url', async () => {
            verifyFieldUpdate(CUSTOM_FIELD_NAMES.URL, constants.FIELD_TYPE_NAMES.URL)
          })

          it('number', async () => {
            verifyFieldUpdate(CUSTOM_FIELD_NAMES.NUMBER, constants.FIELD_TYPE_NAMES.NUMBER)
          })

          it('text', async () => {
            verifyFieldUpdate(CUSTOM_FIELD_NAMES.TEXT, constants.FIELD_TYPE_NAMES.TEXT)
          })

          it('checkbox', async () => {
            verifyFieldUpdate(CUSTOM_FIELD_NAMES.CHECKBOX, constants.FIELD_TYPE_NAMES.CHECKBOX)
          })

          it('formula', async () => {
            verifyFieldUpdate(CUSTOM_FIELD_NAMES.FORMULA, constants.FIELD_TYPE_NAMES.CHECKBOX)
          })

          it('lookup', async () => {
            const annotations = fieldNamesToAnnotations[CUSTOM_FIELD_NAMES.LOOKUP]
            verifyFieldUpdate(CUSTOM_FIELD_NAMES.LOOKUP, constants.FIELD_TYPE_NAMES.LOOKUP, annotations)
            expect(
              makeArray(objectInfo?.fields).find(f => f.fullName === CUSTOM_FIELD_NAMES.LOOKUP)?.deleteConstraint,
            ).toEqual('SetNull')
          })

          it('master-detail', async () => {
            const annotations = fieldNamesToAnnotations[CUSTOM_FIELD_NAMES.MASTER_DETAIL]
            verifyFieldUpdate(CUSTOM_FIELD_NAMES.MASTER_DETAIL, constants.FIELD_TYPE_NAMES.MASTER_DETAIL, annotations)
          })

          it('rollup summary', async () => {
            const fullName = `${accountApiName}.${CUSTOM_FIELD_NAMES.ROLLUP_SUMMARY}`
            const annotations = {
              [constants.API_NAME]: fullName,
              [constants.LABEL]: 'Summary label Updated',
<<<<<<< HEAD
              [constants.FIELD_ANNOTATIONS.SUMMARIZED_FIELD]:
                'Opportunity.TotalOpportunityQuantity',
=======
              [constants.FIELD_ANNOTATIONS.EXTERNAL_ID]: false,
              [constants.FIELD_ANNOTATIONS.SUMMARIZED_FIELD]: 'Opportunity.TotalOpportunityQuantity',
>>>>>>> 01cd298f
              [constants.FIELD_ANNOTATIONS.SUMMARY_FILTER_ITEMS]: [
                {
                  [constants.FILTER_ITEM_FIELDS.FIELD]: 'Opportunity.TotalOpportunityQuantity',
                  [constants.FILTER_ITEM_FIELDS.OPERATION]: 'lessThan',
                  [constants.FILTER_ITEM_FIELDS.VALUE]: '10',
                },
              ],
              [constants.FIELD_ANNOTATIONS.SUMMARY_FOREIGN_KEY]: 'Opportunity.AccountId',
              [constants.FIELD_ANNOTATIONS.SUMMARY_OPERATION]: 'min',
              [INSTANCE_TYPE_FIELD]: constants.FIELD_TYPE_NAMES.ROLLUP_SUMMARY,
            }
            const account = findFullCustomObject(result, 'Account')
            expect(account).toBeDefined()
            const updatedAccount = account.clone()
            const field = account.fields[CUSTOM_FIELD_NAMES.ROLLUP_SUMMARY]
            const updatedField = updatedAccount.fields[CUSTOM_FIELD_NAMES.ROLLUP_SUMMARY]
            updatedField.annotations = annotations
            await adapter.deploy({
              changeGroup: {
                groupID: account.elemID.getFullName(),
                changes: [
                  {
                    action: 'modify',
                    data: { before: field, after: updatedField },
                  },
                ],
              },
              progressReporter: nullProgressReporter,
            })
            const fieldInfo = (await getMetadata(client, constants.CUSTOM_FIELD, fullName)) as CustomField
            expect(fieldInfo[constants.INSTANCE_FULL_NAME_FIELD]).toEqual(
              `${accountApiName}.${CUSTOM_FIELD_NAMES.ROLLUP_SUMMARY}`,
            )
            const fieldWithoutName = _.omit(fieldInfo, constants.INSTANCE_FULL_NAME_FIELD)
            expect(
              Object.assign(
                await transformFieldAnnotations(fieldWithoutName, Types.get({ name: fieldInfo.type }), accountApiName),
                {
                  [INSTANCE_TYPE_FIELD]: constants.FIELD_TYPE_NAMES.ROLLUP_SUMMARY,
                },
              ),
            ).toEqual(_.omit(annotations, constants.API_NAME))
          })
        })
      })
    })

    it('should add lookupFilter to an existing lookup field', async () => {
      const customObjectName = 'TestAddLookupFilter__c'
      const mockElemID = new ElemID(constants.SALESFORCE, 'test add lookupFilter')
      const fieldName = `lookup${String(Date.now()).substring(6)}`
      const lookupFieldApiName = `${_.camelCase(fieldName)}__c`
      const lookupFieldApiFullName = [customObjectName, lookupFieldApiName].join(constants.API_NAME_SEPARATOR)
      const oldElement = new ObjectType({
        elemID: mockElemID,
        fields: {
          [fieldName]: {
            refType: Types.primitiveDataTypes.Lookup,
            annotations: {
              [constants.API_NAME]: lookupFieldApiFullName,
              [constants.LABEL]: fieldName,
              [constants.FIELD_ANNOTATIONS.REFERENCE_TO]: ['Case'],
              [constants.FIELD_ANNOTATIONS.RELATIONSHIP_NAME]: fieldName,
            },
          },
        },
        annotations: {
          [constants.LABEL]: 'test label',
          [constants.API_NAME]: customObjectName,
          [constants.METADATA_TYPE]: constants.CUSTOM_OBJECT,
          deploymentStatus: 'Deployed',
          pluralLabel: 'Tests',
          sharingModel: 'ReadWrite',
          nameField: { type: 'Text', label: 'Name' },
        },
        annotationRefsOrTypes: {
          deploymentStatus: BuiltinTypes.STRING,
          pluralLabel: BuiltinTypes.STRING,
          sharingModel: BuiltinTypes.STRING,
          nameField: new ObjectType({
            elemID: new ElemID('salesforce', 'CustomObject'),
          }),
        },
      })

      await removeElementIfAlreadyExists(client, oldElement)
      const addResult = await createElement(adapter, oldElement)
      // Verify setup was performed properly
      expect(addResult).toBeInstanceOf(ObjectType)
      expect(await objectExists(client, constants.CUSTOM_OBJECT, customObjectName, [lookupFieldApiName])).toBe(true)

      const newElement = oldElement.clone()
      newElement.fields[fieldName].annotations[constants.FIELD_ANNOTATIONS.LOOKUP_FILTER] = {
        [constants.LOOKUP_FILTER_FIELDS.ACTIVE]: true,
        [constants.LOOKUP_FILTER_FIELDS.INFO_MESSAGE]: 'Info message',
        [constants.LOOKUP_FILTER_FIELDS.IS_OPTIONAL]: true,
        [constants.LOOKUP_FILTER_FIELDS.FILTER_ITEMS]: [
          {
            [constants.FILTER_ITEM_FIELDS.FIELD]: 'Case.OwnerId',
            [constants.FILTER_ITEM_FIELDS.OPERATION]: 'equals',
            [constants.FILTER_ITEM_FIELDS.VALUE_FIELD]: '$User.Id',
          },
        ],
      }

      // Test
      const changes: Change[] = [
        {
          action: 'modify',
          data: {
            before: oldElement.fields[fieldName],
            after: newElement.fields[fieldName],
          },
        },
      ]
      const modificationResult = await adapter.deploy({
        changeGroup: {
          groupID: oldElement.elemID.getFullName(),
          changes,
        },
        progressReporter: nullProgressReporter,
      })
      expect(modificationResult.errors).toHaveLength(0)
      expect(modificationResult.appliedChanges).toHaveLength(1)
      expect(modificationResult.appliedChanges[0]).toMatchObject(changes[0])

      // Verify the lookup filter was created
      const { result: customObject } = await client.describeSObjects([customObjectName])
      expect(customObject[0]).toBeDefined()
      const lookupField = customObject[0].fields.filter(field => field.name === lookupFieldApiName)[0]
      expect(lookupField).toBeDefined()
      expect(lookupField.filteredLookupInfo).toBeDefined()

      // Clean-up
      await removeElement(adapter, oldElement)
    })

    it('should add default TopicsForObjects values', async () => {
      const customObjectName = 'TestAddDefaultTopicsForObjects__c'
      const mockElemID = new ElemID(constants.SALESFORCE, 'test add default topic for objects')
      const element = new ObjectType({
        elemID: mockElemID,
        annotations: {
          [constants.LABEL]: 'test label',
          [constants.API_NAME]: customObjectName,
          [constants.METADATA_TYPE]: constants.CUSTOM_OBJECT,
          deploymentStatus: 'Deployed',
          pluralLabel: 'Tests',
          sharingModel: 'ReadWrite',
          nameField: { type: 'Text', label: 'Name' },
        },
        annotationRefsOrTypes: {
          deploymentStatus: BuiltinTypes.STRING,
          pluralLabel: BuiltinTypes.STRING,
          sharingModel: BuiltinTypes.STRING,
          nameField: new ObjectType({
            elemID: new ElemID('salesforce', 'CustomObject'),
          }),
        },
      })

      await addDefaults(element)

      await removeElementIfAlreadyExists(client, element)
      const addResult = await createElement(adapter, element)
      expect(addResult).toBeInstanceOf(ObjectType)
      expect(
        addResult.annotations[constants.TOPICS_FOR_OBJECTS_ANNOTATION][
          constants.TOPICS_FOR_OBJECTS_FIELDS.ENABLE_TOPICS
        ],
      ).toBe(false)
    })

    it('should add element TopicsForObjects value', async () => {
      const customObjectName = 'TestAddElementTopicsForObjects__c'
      const mockElemID = new ElemID(constants.SALESFORCE, 'test add element topic for objects')
      const element = new ObjectType({
        elemID: mockElemID,
        annotations: {
          [constants.LABEL]: 'test label',
          [constants.API_NAME]: customObjectName,
          [constants.METADATA_TYPE]: constants.CUSTOM_OBJECT,
          [constants.TOPICS_FOR_OBJECTS_ANNOTATION]: {
            [constants.TOPICS_FOR_OBJECTS_FIELDS.ENABLE_TOPICS]: true,
          },
          deploymentStatus: 'Deployed',
          pluralLabel: 'Tests',
          sharingModel: 'ReadWrite',
          nameField: { type: 'Text', label: 'Name' },
        },
        annotationRefsOrTypes: {
          deploymentStatus: BuiltinTypes.STRING,
          pluralLabel: BuiltinTypes.STRING,
          sharingModel: BuiltinTypes.STRING,
          nameField: new ObjectType({
            elemID: new ElemID('salesforce', 'CustomObject'),
          }),
        },
      })

      await addDefaults(element)

      await removeElementIfAlreadyExists(client, element)
      const addResult = await createElement(adapter, element)
      expect(addResult).toBeInstanceOf(ObjectType)
      expect(
        addResult.annotations[constants.TOPICS_FOR_OBJECTS_ANNOTATION][
          constants.TOPICS_FOR_OBJECTS_FIELDS.ENABLE_TOPICS
        ],
      ).toBe(true)

      // Checks if the new topic' object exists
      const results = (await client.readMetadata(constants.TOPICS_FOR_OBJECTS_METADATA_TYPE, await apiName(addResult)))
        .result as TopicsForObjectsInfo[]
      expect(results).toHaveLength(1)
      expect(results[0].enableTopics).toBe('true')
    })

    it('should update TopicsForObjects field', async () => {
      const customObjectName = 'TestUpdateTopicsForObjects__c'
      const mockElemID = new ElemID(constants.SALESFORCE, 'test add topic for objects')
      const oldElement = new ObjectType({
        elemID: mockElemID,
        annotations: {
          [constants.LABEL]: 'test label',
          [constants.API_NAME]: customObjectName,
          [constants.METADATA_TYPE]: constants.CUSTOM_OBJECT,
          deploymentStatus: 'Deployed',
          pluralLabel: 'Tests',
          sharingModel: 'ReadWrite',
          nameField: { type: 'Text', label: 'Name' },
        },
        annotationRefsOrTypes: {
          deploymentStatus: BuiltinTypes.STRING,
          pluralLabel: BuiltinTypes.STRING,
          sharingModel: BuiltinTypes.STRING,
          nameField: new ObjectType({
            elemID: new ElemID('salesforce', 'CustomObject'),
          }),
        },
      })

      await addDefaults(oldElement)

      await removeElementIfAlreadyExists(client, oldElement)
      const addResult = await createElement(adapter, oldElement)
      // Verify setup was performed properly
      expect(await objectExists(client, constants.CUSTOM_OBJECT, customObjectName)).toBe(true)
      expect(addResult).toBeInstanceOf(ObjectType)
      expect(
        addResult.annotations[constants.TOPICS_FOR_OBJECTS_ANNOTATION][
          constants.TOPICS_FOR_OBJECTS_FIELDS.ENABLE_TOPICS
        ],
      ).toBe(false)

      const newElement = oldElement.clone()
      newElement.annotations[constants.TOPICS_FOR_OBJECTS_ANNOTATION] = {
        [constants.TOPICS_FOR_OBJECTS_FIELDS.ENABLE_TOPICS]: true,
      }

      // Test
      const modificationResult = await adapter.deploy({
        changeGroup: {
          groupID: oldElement.elemID.getFullName(),
          changes: [
            {
              action: 'modify',
              data: { before: oldElement, after: newElement },
            },
          ],
        },
        progressReporter: nullProgressReporter,
      })

      const updatedElement = getChangeData(modificationResult.appliedChanges[0])

      // Verify the enable topics was changed correctly
      expect(updatedElement).toBeInstanceOf(ObjectType)
      expect(
        updatedElement.annotations[constants.TOPICS_FOR_OBJECTS_ANNOTATION][
          constants.TOPICS_FOR_OBJECTS_FIELDS.ENABLE_TOPICS
        ],
      ).toBe(true)

      // Clean-up
      await removeElement(adapter, oldElement)
    })

    // Assignment rules are special because they use the Deploy API so they get their own test
    describe('assignment rules manipulation', () => {
      const assignmentRulesTypeName = 'AssignmentRules'
      const getRulesFromClient = async (): Promise<Values> =>
        getMetadata(client, assignmentRulesTypeName, 'Lead') as Promise<Values>

      let before: InstanceElement
      let after: InstanceElement
      let validAssignment: Values

      beforeAll(async () => {
        // Make sure our test rule does not exist before we start
        const assignmentRulesType = (await awu(result)
          .filter(isObjectType)
          .find(async e => (await metadataType(e)) === assignmentRulesTypeName)) as ObjectType

        const leadAssignmentRule = (await awu(result)
          .filter(async e => (await metadataType(e)) === assignmentRulesTypeName)
          .filter(isInstanceElement)
          .find(e => e.value[constants.INSTANCE_FULL_NAME_FIELD] === 'Lead')) as InstanceElement

        if (
          makeArray(leadAssignmentRule.value.assignmentRule).find(
            rule => rule[constants.INSTANCE_FULL_NAME_FIELD] === 'NonStandard',
          )
        ) {
          await client.delete('AssignmentRule', 'Lead.NonStandard').catch(() => undefined)
        }

        before = new InstanceElement('LeadAssignmentRules', assignmentRulesType, await getRulesFromClient())
        validAssignment = _.omit(
          _.flatten([_.flatten([before.value.assignmentRule])[0].ruleEntry]).pop(),
          'criteriaItems',
        )
      })

      beforeEach(async () => {
        after = before.clone()
      })

      it('should create and remove rule', async () => {
        after.value.assignmentRule = _.flatten([
          after.value.assignmentRule,
          {
            [constants.INSTANCE_FULL_NAME_FIELD]: 'NonStandard',
            active: 'false',
            ruleEntry: _.merge({}, validAssignment, {
              criteriaItems: {
                field: 'Lead.City',
                operation: 'equals',
                value: 'Here',
              },
            }),
          },
        ])

        await adapter.deploy({
          changeGroup: {
            groupID: before.elemID.getFullName(),
            changes: [{ action: 'modify', data: { before, after } }],
          },
          progressReporter: nullProgressReporter,
        })

        const updatedRules = await getRulesFromClient()
        // Since assignment rules order is not relevant so we have to compare sets
        expect(new Set(updatedRules.assignmentRule)).toEqual(new Set(after.value.assignmentRule))

        // Remove the new rule
        await adapter.deploy({
          changeGroup: {
            groupID: before.elemID.getFullName(),
            changes: [{ action: 'modify', data: { before: after, after: before } }],
          },
          progressReporter: nullProgressReporter,
        })
        const rules = await getRulesFromClient()
        expect(new Set(makeArray(rules.assignmentRule))).toEqual(new Set(makeArray(before.value.assignmentRule)))
      })

      it('should update existing', async () => {
        const rule = _.flatten([after.value.assignmentRule])[0]
        rule.ruleEntry = _.flatten([rule.ruleEntry])
        rule.ruleEntry.push(
          _.merge({}, validAssignment, {
            assignedTo: validAssignment.assignedTo,
            assignedToType: validAssignment.assignedToType,
            criteriaItems: [
              {
                field: 'Lead.City',
                operation: 'startsWith',
                value: 'A',
              },
              {
                field: 'Lead.Country',
                operation: 'startsWith',
                value: 'B',
              },
            ],
          }),
        )
        _.flatten([rule.ruleEntry[0].criteriaItems])[0].value = 'bla'

        await adapter.deploy({
          changeGroup: {
            groupID: before.elemID.getFullName(),
            changes: [{ action: 'modify', data: { before, after } }],
          },
          progressReporter: nullProgressReporter,
        })

        const updatedRules = await getRulesFromClient()
        expect(updatedRules).toEqual(after.value)
        await adapter.deploy({
          changeGroup: {
            groupID: before.elemID.getFullName(),
            changes: [{ action: 'modify', data: { before: after, after: before } }],
          },
          progressReporter: nullProgressReporter,
        })
      })
    })

    describe('deploy retrieve manipulations', () => {
      describe('types that support only retrieve & deploy', () => {
        const packageName = 'unpackaged'
        const retrieve = async (type: string, member: string): Promise<RetrieveResult> => {
          const retrieveRequest = {
            apiVersion: API_VERSION,
            singlePackage: false,
            [packageName]: {
              version: API_VERSION,
              types: [{ name: type, members: [member] }],
            },
          }
          return client.retrieve(retrieveRequest)
        }

        const findInstance = async (instance: MetadataInstanceElement): Promise<MetadataInfo | undefined> => {
          const type = await metadataType(instance)
          const retrieveResult = await retrieve(type, await apiName(instance))
          // In the real code we pass in the fileProps from the request because there is an issue
          // where sometimes fileProps from the response have an empty fullName
          // this means that here we need to remove the package name from the file path to simulate
          // how we would have gotten the file props from listMetadataObjects
          const fileProps = makeArray(retrieveResult.fileProperties).map(props => ({
            ...props,
            fileName: props.fileName.slice(packageName.length + 1),
          }))
          const instances = await fromRetrieveResult(
            retrieveResult,
            fileProps,
            new Set((await instance.getType()).annotations.hasMetaFile ? [type] : []),
            new Set(constants.METADATA_CONTENT_FIELD in instance.value ? [type] : []),
            false,
          )
          return awu(instances)
            .filter(async ({ file }) => file.fullName === (await apiName(instance)))
            .map(({ values }) => values)
            .peek()
        }

        const removeIfAlreadyExists = async (instance: MetadataInstanceElement): Promise<void> => {
          if (await findInstance(instance)) {
            const pkg = createDeployPackage()
            pkg.delete(assertMetadataObjectType(await instance.getType()), await apiName(instance))
            await client.deploy(await pkg.getZip())
          }
        }

        const getContentFromStaticFileOrString = async (content: string | StaticFile): Promise<string> =>
          isStaticFile(content) ? ((await content.getContent()) as Buffer).toString() : content

        const verifyCreateInstance = async (instance: MetadataInstanceElement): Promise<void> => {
          await createElement(adapter, instance)
          const instanceInfo = await findInstance(instance)
          expect(instanceInfo).toBeDefined()
          const content = await getContentFromStaticFileOrString(_.get(instanceInfo, 'content'))
          expect(content.includes('Created')).toBeTruthy()
        }

        const verifyUpdateInstance = async (instance: MetadataInstanceElement): Promise<void> => {
          const after = instance.clone()
          const contentString = (await getContentFromStaticFileOrString(after.value.content)).replace(
            'Created',
            'Updated',
          )
          after.value.content = isStaticFile(after.value.content)
            ? new StaticFile({
                filepath: after.value.content.filepath,
                content: Buffer.from(contentString),
              })
            : contentString
          await adapter.deploy({
            changeGroup: {
              groupID: instance.elemID.getFullName(),
              changes: [{ action: 'modify', data: { before: instance, after } }],
            },
            progressReporter: nullProgressReporter,
          })
          const instanceInfo = await findInstance(instance)
          expect(instanceInfo).toBeDefined()
          expect(
            (await getContentFromStaticFileOrString(_.get(instanceInfo, 'content'))).includes('Updated'),
          ).toBeTruthy()
        }

        const verifyRemoveInstance = async (instance: MetadataInstanceElement): Promise<void> => {
          await removeElement(adapter, instance)
          const instanceInfo = await findInstance(instance)
          expect(instanceInfo).toBeUndefined()
        }

        const createApexInstance = (
          type: MetadataObjectType,
          fullName: string,
          content: Value,
        ): MetadataInstanceElement => createInstanceElement({ fullName, apiVersion: API_VERSION, content }, type)

        describe('apex class manipulation', () => {
          const apexClassInstance = createApexInstance(
            mockTypes.ApexClass,
            'MyApexClass',
            new StaticFile({
              filepath: 'ApexClass.cls',
              content: Buffer.from(
                "public class MyApexClass {\n    public void printLog() {\n        System.debug('Created');\n    }\n}",
              ),
            }),
          )
          beforeAll(async () => {
            await removeIfAlreadyExists(apexClassInstance)
          })

          describe('create apex class instance', () => {
            it('should create apex class instance', async () => {
              await verifyCreateInstance(apexClassInstance)
            })
          })

          describe('update apex class instance', () => {
            it('should update apex class instance', async () => {
              await verifyUpdateInstance(apexClassInstance)
            })
          })

          describe('remove apex class instance', () => {
            it('should remove apex class instance', async () => {
              await verifyRemoveInstance(apexClassInstance)
            })
          })
        })

        describe('apex trigger manipulation', () => {
          const apexTriggerInstance = createApexInstance(
            mockTypes.ApexTrigger,
            'MyApexTrigger',
            new StaticFile({
              filepath: 'MyApexTrigger.trigger',
              content: Buffer.from(
                "trigger MyApexTrigger on Account (before insert) {\n    System.debug('Created');\n}",
              ),
            }),
          )

          beforeAll(async () => {
            await removeIfAlreadyExists(apexTriggerInstance)
          })

          describe('create apex trigger instance', () => {
            it('should create apex trigger instance', async () => {
              await verifyCreateInstance(apexTriggerInstance)
            })
          })

          describe('update apex trigger instance', () => {
            it('should update apex trigger instance', async () => {
              await verifyUpdateInstance(apexTriggerInstance)
            })
          })

          describe('remove apex trigger instance', () => {
            it('should remove apex trigger instance', async () => {
              await verifyRemoveInstance(apexTriggerInstance)
            })
          })
        })

        describe('apex page manipulation', () => {
          const apexPageInstance = createApexInstance(
            mockTypes.ApexPage,
            'MyApexPage',
            new StaticFile({
              filepath: 'ApexPage.page',
              content: Buffer.from('<apex:page>Created by e2e test!</apex:page>'),
            }),
          )
          apexPageInstance.value.label = 'MyApexPage'

          beforeAll(async () => {
            await removeIfAlreadyExists(apexPageInstance)
          })

          describe('create apex page instance', () => {
            it('should create apex page instance', async () => {
              await verifyCreateInstance(apexPageInstance)
            })
          })

          describe('update apex page instance', () => {
            it('should update apex page instance', async () => {
              await verifyUpdateInstance(apexPageInstance)
            })
          })

          describe('remove apex page instance', () => {
            it('should remove apex page instance', async () => {
              await verifyRemoveInstance(apexPageInstance)
            })
          })
        })

        describe('apex component manipulation', () => {
          const apexComponentInstance = createApexInstance(
            mockTypes.ApexComponent,
            'MyApexComponent',
            new StaticFile({
              filepath: 'MyApexComponent.component',
              content: Buffer.from('<apex:component >Created by e2e test!</apex:component>'),
            }),
          )
          apexComponentInstance.value.label = 'MyApexComponent'

          beforeAll(async () => {
            await removeIfAlreadyExists(apexComponentInstance)
          })

          describe('create apex component instance', () => {
            it('should create apex component instance', async () => {
              await verifyCreateInstance(apexComponentInstance)
            })
          })

          describe('update apex component instance', () => {
            it('should update apex component instance', async () => {
              await verifyUpdateInstance(apexComponentInstance)
            })
          })

          describe('remove apex component instance', () => {
            it('should remove apex component instance', async () => {
              await verifyRemoveInstance(apexComponentInstance)
            })
          })
        })
      })

      describe('types that support also CRUD-Based calls', () => {
        const updateInstance = async (
          instance: InstanceElement,
          updatedFieldPath: string[],
          updatedValue: string,
        ): Promise<InstanceElement> => {
          const after = instance.clone()
          _.set(after.value, updatedFieldPath, updatedValue)
          const deployResult = await adapter.deploy({
            changeGroup: {
              groupID: instance.elemID.getFullName(),
              changes: [{ action: 'modify', data: { before: instance, after } }],
            },
            progressReporter: nullProgressReporter,
          })
          if (deployResult.errors.length > 0) {
            if (deployResult.errors.length === 1) throw deployResult.errors[0]
            throw new Error(
              `Failed updating instance ${instance.elemID.getFullName()} with errors: ${deployResult.errors}`,
            )
          }
          return getChangeData(deployResult.appliedChanges[0]) as InstanceElement
        }

        const verifyUpdateInstance = async (
          instance: InstanceElement,
          updatedFieldPath: string[],
          updatedValue: string,
          expectedUpdatedValue?: string,
        ): Promise<void> => {
          await updateInstance(instance, updatedFieldPath, updatedValue)
          const instanceInfo = await getMetadataFromElement(client, instance)
          expect(instanceInfo).toBeDefined()
          expect(_.get(instanceInfo, updatedFieldPath)).toEqual(expectedUpdatedValue ?? updatedValue)
        }

        describe('email folder manipulation', () => {
          let emailFolderInstance: InstanceElement

          beforeAll(async () => {
            emailFolderInstance = createInstance({
              value: {
                name: 'My Email Folder Name',
                [constants.INSTANCE_FULL_NAME_FIELD]: 'MyEmailFolder',
              },
              type: 'EmailFolder',
              typeElements: result,
            })
            await removeElementIfAlreadyExists(client, emailFolderInstance)
          })

          it('should create email folder instance', async () => {
            await createElementAndVerify(adapter, client, emailFolderInstance)
          })

          it('should update email folder instance', async () => {
            await verifyUpdateInstance(emailFolderInstance, ['name'], 'My Updated Email Folder Name')
          })

          it('should remove email folder instance', async () => {
            await removeElementAndVerify(adapter, client, emailFolderInstance)
          })
        })

        describe('email template manipulation', () => {
          let emailTemplateInstance: InstanceElement

          beforeAll(async () => {
            emailTemplateInstance = createInstance({
              value: {
                [constants.INSTANCE_FULL_NAME_FIELD]: 'TestEmailFolder/MyEmailTemplate',
                name: 'My Email Template Name',
                available: true,
                style: 'none',
                subject: 'My Email Template Subject',
                uiType: 'Aloha',
                encodingKey: 'UTF-8',
                type: 'text',
                description: 'My Email Template Description',
                content: new StaticFile({
                  filepath: 'MyEmailTemplate.email',
                  content: Buffer.from('My Email Template Body'),
                }),
              },
              type: 'EmailTemplate',
              typeElements: result,
            })
            await removeElementIfAlreadyExists(client, emailTemplateInstance)
          })

          it('should create email template instance', async () => {
            await createElementAndVerify(adapter, client, emailTemplateInstance)
          })

          it('should update email template instance', async () => {
            await verifyUpdateInstance(emailTemplateInstance, ['name'], 'My Updated Email Template Name')
          })

          it('should remove email template instance', async () => {
            await removeElementAndVerify(adapter, client, emailTemplateInstance)
          })
        })

        describe('report type manipulation', () => {
          let reportTypeInstance: InstanceElement

          beforeAll(async () => {
            reportTypeInstance = createInstance({
              value: {
                [constants.INSTANCE_FULL_NAME_FIELD]: 'MyReportType',
                label: 'My Report Type Label',
                baseObject: 'Account',
                category: 'accounts',
                deployed: true,
                sections: [
                  {
                    columns: [],
                    masterLabel: 'Master Label',
                  },
                ],
              },
              type: 'ReportType',
              typeElements: result,
            })
            await removeElementIfAlreadyExists(client, reportTypeInstance)
          })

          it('should create report type instance', async () => {
            await createElementAndVerify(adapter, client, reportTypeInstance)
          })

          it('should update report type instance', async () => {
            await verifyUpdateInstance(reportTypeInstance, ['label'], 'My Updated Report Type Label')
          })

          it('should remove report type instance', async () => {
            await removeElementAndVerify(adapter, client, reportTypeInstance)
          })
        })

        describe('report folder manipulation', () => {
          let reportFolderInstance: InstanceElement

          beforeAll(async () => {
            reportFolderInstance = createInstance({
              value: {
                [constants.INSTANCE_FULL_NAME_FIELD]: 'MyReportFolder',
                name: 'My Report Folder Name',
              },
              type: 'ReportFolder',
              typeElements: result,
            })
            await removeElementIfAlreadyExists(client, reportFolderInstance)
          })

          it('should create report folder instance', async () => {
            await createElementAndVerify(adapter, client, reportFolderInstance)
          })

          it('should update report folder instance', async () => {
            await verifyUpdateInstance(reportFolderInstance, ['name'], 'My Updated Report Folder Name')
          })

          it('should remove report folder instance', async () => {
            await removeElementAndVerify(adapter, client, reportFolderInstance)
          })
        })

        describe('report manipulation', () => {
          let reportInstance: InstanceElement

          beforeAll(async () => {
            reportInstance = createInstance({
              value: {
                [constants.INSTANCE_FULL_NAME_FIELD]: 'TestReportFolder/MyReport',
                name: 'My Report Name',
                format: 'Summary',
                reportType: 'Opportunity',
              },
              type: 'Report',
              typeElements: result,
            })
            await removeElementIfAlreadyExists(client, reportInstance)
          })

          it('should create report instance', async () => {
            await createElementAndVerify(adapter, client, reportInstance)
          })

          it('should update report instance', async () => {
            await verifyUpdateInstance(reportInstance, ['name'], 'My Updated Report Name')
          })

          it('should remove report instance', async () => {
            await removeElementAndVerify(adapter, client, reportInstance)
          })
        })

        describe('dashboard folder manipulation', () => {
          let dashboardFolderInstance: InstanceElement

          beforeAll(async () => {
            dashboardFolderInstance = createInstance({
              value: {
                name: 'My Dashboard Folder Name',
                [constants.INSTANCE_FULL_NAME_FIELD]: 'MyDashboardFolder',
              },
              type: 'DashboardFolder',
              typeElements: result,
            })
            await removeElementIfAlreadyExists(client, dashboardFolderInstance)
          })

          it('should create dashboard folder instance', async () => {
            await createElementAndVerify(adapter, client, dashboardFolderInstance)
          })

          it('should update dashboard folder instance', async () => {
            await verifyUpdateInstance(dashboardFolderInstance, ['name'], 'My Updated Dashboard Folder Name')
          })

          it('should remove dashboard folder instance', async () => {
            await removeElementAndVerify(adapter, client, dashboardFolderInstance)
          })
        })

        describe('dashboard manipulation', () => {
          let dashboardInstance: InstanceElement

          beforeAll(async () => {
            dashboardInstance = createInstance({
              value: {
                [constants.INSTANCE_FULL_NAME_FIELD]: 'TestDashboardFolder/MyDashboard',
                backgroundEndColor: '#FFFFFF',
                backgroundFadeDirection: 'Diagonal',
                backgroundStartColor: '#FFFFFF',
                textColor: '#000000',
                title: 'My Dashboard Title',
                titleColor: '#000000',
                titleSize: '12',
                leftSection: {
                  columnSize: 'Medium',
                  components: [],
                },
                rightSection: {
                  columnSize: 'Medium',
                  components: [],
                },
              },
              type: 'Dashboard',
              typeElements: result,
            })
            await removeElementIfAlreadyExists(client, dashboardInstance)
          })

          it('should create dashboard instance', async () => {
            await createElementAndVerify(adapter, client, dashboardInstance)
          })

          it('should update dashboard instance', async () => {
            await verifyUpdateInstance(dashboardInstance, ['title'], 'My Updated Dashboard Title')
          })

          it('should remove dashboard instance', async () => {
            await removeElementAndVerify(adapter, client, dashboardInstance)
          })
        })

        describe('AuraDefinitionBundle manipulation', () => {
          let auraInstance: InstanceElement

          beforeAll(async () => {
            auraInstance = createInstance({
              value: {
                ...mockDefaultValues.AuraDefinitionBundle,
                [constants.INSTANCE_FULL_NAME_FIELD]: 'MyAuraDefinitionBundle',
              },
              type: 'AuraDefinitionBundle',
              typeElements: result,
            })
            await removeElementIfAlreadyExists(client, auraInstance)
          })

          it('should create AuraDefinitionBundle instance', async () => {
            await createElementAndVerify(adapter, client, auraInstance)
          })

          it('should update AuraDefinitionBundle instance', async () => {
            const updatedValue = '({ helperMethod : function() {\n // Some Comment\n } })'
            await verifyUpdateInstance(
              auraInstance,
              ['helperContent'],
              updatedValue,
              Buffer.from(updatedValue).toString('base64'),
            )
          })

          it('should remove AuraDefinitionBundle instance', async () => {
            await removeElementAndVerify(adapter, client, auraInstance)
          })
        })

        describe('LightningComponentBundle manipulation', () => {
          let lwcInstance: InstanceElement

          beforeAll(async () => {
            lwcInstance = createInstance({
              value: {
                ...mockDefaultValues.LightningComponentBundle,
                [constants.INSTANCE_FULL_NAME_FIELD]: 'myLightningComponentBundle',
                lwcResources: {
                  lwcResource: [
                    {
                      source: lwcJsResourceContent,
                      filePath: 'lwc/myLightningComponentBundle/myLightningComponentBundle.js',
                    },
                    {
                      source: lwcHtmlResourceContent,
                      filePath: 'lwc/myLightningComponentBundle/myLightningComponentBundle.html',
                    },
                  ],
                },
              },
              type: constants.LIGHTNING_COMPONENT_BUNDLE_METADATA_TYPE,
              typeElements: result,
            })
            await removeElementIfAlreadyExists(client, lwcInstance)
          })

          it('should create LightningComponentBundle instance', async () => {
            const createdInstance = await createElementAndVerify(adapter, client, lwcInstance)
            // verify the xml attribute fields have no XML_ATTRIBUTE_PREFIX in the NaCL result
            expect(createdInstance.value.targetConfigs.targetConfig[0].targets).toEqual('lightning__RecordPage')
          })

          it('should update LightningComponentBundle instance', async () => {
            const updatedValue = '// UPDATED'
            const updatedInstance = await updateInstance(
              lwcInstance,
              ['lwcResources', 'lwcResource', '0', 'source'],
              updatedValue,
            )
            const instanceInfo = await getMetadataFromElement(client, lwcInstance)
            expect(instanceInfo).toBeDefined()
            const lwcResources = _.get(instanceInfo, ['lwcResources', 'lwcResource'])
            const updatedResource = makeArray(lwcResources).find(
              lwcResource => lwcResource.filePath === 'lwc/myLightningComponentBundle/myLightningComponentBundle.js',
            )
            expect(updatedResource.source).toEqual(Buffer.from(updatedValue).toString('base64'))

            // verify the xml attribute fields have no XML_ATTRIBUTE_PREFIX in the NaCL result
            expect(updatedInstance.value.targetConfigs.targetConfig[0].targets).toEqual('lightning__RecordPage')
          })

          it('should remove LightningComponentBundle instance', async () => {
            await removeElementAndVerify(adapter, client, lwcInstance)
          })
        })

        describe('StaticResource manipulation', () => {
          let staticResourceInstance: InstanceElement

          beforeAll(async () => {
            staticResourceInstance = createInstance({
              value: {
                ...mockDefaultValues.StaticResource,
                [constants.INSTANCE_FULL_NAME_FIELD]: 'MyStaticResource',
              },
              type: 'StaticResource',
              typeElements: result,
            })
            await removeElementIfAlreadyExists(client, staticResourceInstance)
          })

          it('should create static resource instance', async () => {
            await createElementAndVerify(adapter, client, staticResourceInstance)
          })

          it('should update static resource instance', async () => {
            await verifyUpdateInstance(
              staticResourceInstance,
              ['description'],
              'My Updated Static Resource Description',
            )
          })

          it('should remove static resource instance', async () => {
            await removeElementAndVerify(adapter, client, staticResourceInstance)
          })
        })
      })
    })

    describe('flow instance manipulations', () => {
      let flow: InstanceElement
      beforeAll(async () => {
        flow = createInstance({
          value: {
            [constants.INSTANCE_FULL_NAME_FIELD]: 'MyFlow',
            decisions: {
              processMetadataValues: {
                name: 'index',
                value: {
                  numberValue: '0.0',
                },
              },
              name: 'myDecision',
              label: 'myDecision2',
              locationX: '50',
              locationY: '0',
              defaultConnectorLabel: 'default',
              rules: {
                name: 'myRule_1',
                conditionLogic: 'and',
                conditions: {
                  processMetadataValues: [
                    {
                      name: 'inputDataType',
                      value: {
                        stringValue: 'String',
                      },
                    },
                    {
                      name: 'leftHandSideType',
                      value: {
                        stringValue: 'String',
                      },
                    },
                    {
                      name: 'operatorDataType',
                      value: {
                        stringValue: 'String',
                      },
                    },
                    {
                      name: 'rightHandSideType',
                      value: {
                        stringValue: 'String',
                      },
                    },
                  ],
                  leftValueReference: 'myVariable_current.FirstName',
                  operator: 'EqualTo',
                  rightValue: {
                    stringValue: 'BLA',
                  },
                },
                connector: {
                  targetReference: 'myRule_1_A1',
                },
                label: 'NameIsBla',
              },
            },
            interviewLabel: 'MyFlow-1_InterviewLabel',
            label: 'MyFlow',
            processMetadataValues: [
              {
                name: 'ObjectType',
                value: {
                  stringValue: 'Contact',
                },
              },
              {
                name: 'ObjectVariable',
                value: {
                  elementReference: 'myVariable_current',
                },
              },
              {
                name: 'OldObjectVariable',
                value: {
                  elementReference: 'myVariable_old',
                },
              },
              {
                name: 'TriggerType',
                value: {
                  stringValue: 'onCreateOnly',
                },
              },
            ],
            processType: 'Workflow',
            recordUpdates: {
              processMetadataValues: [
                {
                  name: 'evaluationType',
                  value: {
                    stringValue: 'always',
                  },
                },
                {
                  name: 'extraTypeInfo',
                },
                {
                  name: 'isChildRelationship',
                  value: {
                    booleanValue: 'false',
                  },
                },
                {
                  name: 'reference',
                  value: {
                    stringValue: '[Contact]',
                  },
                },
                {
                  name: 'referenceTargetField',
                },
              ],
              name: 'myRule_1_A1',
              label: 'UpdateLastName',
              locationX: '100',
              locationY: '200',
              filters: {
                processMetadataValues: {
                  name: 'implicit',
                  value: {
                    booleanValue: 'true',
                  },
                },
                field: 'Id',
                operator: 'EqualTo',
                value: {
                  elementReference: 'myVariable_current.Id',
                },
              },
              inputAssignments: {
                processMetadataValues: [
                  {
                    name: 'dataType',
                    value: {
                      stringValue: 'String',
                    },
                  },
                  {
                    name: 'isRequired',
                    value: {
                      booleanValue: 'false',
                    },
                  },
                  {
                    name: 'leftHandSideLabel',
                    value: {
                      stringValue: 'Last Name',
                    },
                  },
                  {
                    name: 'leftHandSideReferenceTo',
                  },
                  {
                    name: 'rightHandSideType',
                    value: {
                      stringValue: 'String',
                    },
                  },
                ],
                field: 'LastName',
                value: {
                  stringValue: 'Updated Name',
                },
              },
              object: 'Contact',
            },
            startElementReference: 'myDecision',
            status: 'Draft',
            variables: [
              {
                name: 'myVariable_current',
                dataType: 'SObject',
                isCollection: 'false',
                isInput: 'true',
                isOutput: 'true',
                objectType: 'Contact',
              },
              {
                name: 'myVariable_old',
                dataType: 'SObject',
                isCollection: 'false',
                isInput: 'true',
                isOutput: 'false',
                objectType: 'Contact',
              },
            ],
          },
          type: 'Flow',
          typeElements: result,
        })

        await removeElementIfAlreadyExists(client, flow)
      })

      it('should create flow', async () => {
        await createElementAndVerify(adapter, client, flow)
      })

      it('should update flow', async () => {
        const newFlow = flow.clone()
        newFlow.value.decisions.rules.conditions.operator = 'NotEqualTo'

        const deployResult = await adapter.deploy({
          changeGroup: {
            groupID: flow.elemID.getFullName(),
            changes: [{ action: 'modify', data: { before: flow, after: newFlow } }],
          },
          progressReporter: nullProgressReporter,
        })
        flow = getChangeData(deployResult.appliedChanges[0]) as InstanceElement

        const flowInfo = await getMetadataFromElement(client, flow)
        expect(flowInfo).toBeDefined()
        expect(_.get(flowInfo, 'decisions').rules.conditions.operator).toEqual('NotEqualTo')
      })

      afterAll(async () => {
        // Deleting a flow through the deploy API requires specifying the version (so here the
        // delete would have to be on MyFlow-1 because we want to delete version 1).
        // unfortunately we don't have an easy way to get the flow version (it is technically
        // possible with SOQL on FlowVersionView but not clear if it is enough)
        // Removing the flow through CRUD does delete the latest version, so we can clean up
        // even if we don't support deleting flows through deploy
        await removeElementIfAlreadyExists(client, flow)
      })
    })

    describe('layout manipulations', () => {
      let layout: InstanceElement
      beforeAll(async () => {
        layout = createInstance({
          value: {
            [constants.INSTANCE_FULL_NAME_FIELD]: 'Lead-MyLayout',
            layoutSections: [
              {
                customLabel: false,
                detailHeading: false,
                editHeading: true,
                label: 'Lead Information',
                layoutColumns: [
                  {
                    layoutItems: [
                      {
                        behavior: 'Required',
                        field: 'Name',
                      },
                      {
                        behavior: 'Required',
                        field: 'Company',
                      },
                    ],
                  },
                  {
                    layoutItems: [
                      {
                        behavior: 'Edit',
                        field: 'Email',
                      },
                      {
                        behavior: 'Required',
                        field: 'Status',
                      },
                      {
                        behavior: 'Edit',
                        field: 'Rating',
                      },
                    ],
                  },
                ],
                style: 'TwoColumnsTopToBottom',
              },
              {
                customLabel: false,
                detailHeading: false,
                editHeading: true,
                label: 'Address Information',
                layoutColumns: [
                  {
                    layoutItems: [
                      {
                        behavior: 'Edit',
                        field: 'Address',
                      },
                    ],
                  },
                ],
                style: 'OneColumn',
              },
            ],
            quickActionList: {
              quickActionListItems: [
                {
                  quickActionName: 'FeedItem.LinkPost',
                },
                {
                  quickActionName: 'FeedItem.PollPost',
                },
              ],
            },
            relatedContent: {
              relatedContentItems: [
                {
                  layoutItem: {
                    behavior: 'Readonly',
                    field: 'CampaignId',
                  },
                },
                {
                  layoutItem: {
                    component: 'runtime_sales_social:socialPanel',
                  },
                },
              ],
            },
            relatedLists: [
              {
                fields: ['TASK.STATUS', 'ACTIVITY.TASK'],
                relatedList: 'RelatedActivityList',
              },
              {
                fields: ['TASK.SUBJECT', 'TASK.DUE_DATE'],
                relatedList: 'RelatedHistoryList',
              },
            ],
          },
          type: 'Layout',
          typeElements: result,
        })
        await removeElementIfAlreadyExists(client, layout)
      })

      it('should create layout', async () => {
        await createElementAndVerify(adapter, client, layout)
      })

      it('should update layout', async () => {
        const newLayout = layout.clone()

        // edit layout sections
        newLayout.value.layoutSections[0].style = 'OneColumn'
        newLayout.value.layoutSections[0].layoutColumns = {
          layoutItems: [
            {
              behavior: 'Required',
              field: 'Name',
            },
            {
              behavior: 'Edit',
              field: 'Phone',
            },
            {
              behavior: 'Required',
              field: 'Company',
            },
            {
              behavior: 'Edit',
              field: 'Email',
            },
            {
              behavior: 'Required',
              field: 'Status',
            },
          ],
        }
        newLayout.value.layoutSections[1].label = 'Updated Label'

        // edit layout quick actions
        newLayout.value.quickActionList.quickActionListItems = [
          {
            quickActionName: 'FeedItem.PollPost',
          },
          {
            quickActionName: 'FeedItem.ContentPost',
          },
        ]

        // edit layout related lists
        newLayout.value.relatedLists = [
          {
            fields: ['TASK.LAST_UPDATE', 'TASK.DUE_DATE'],
            relatedList: 'RelatedHistoryList',
          },
        ]

        const deployResult = await adapter.deploy({
          changeGroup: {
            groupID: layout.elemID.getFullName(),
            changes: [{ action: 'modify', data: { before: layout, after: newLayout } }],
          },
          progressReporter: nullProgressReporter,
        })
        layout = getChangeData(deployResult.appliedChanges[0]) as InstanceElement

        const layoutInfo = await getMetadataFromElement(client, layout)
        expect(layoutInfo).toBeDefined()
        const layoutSections = _.get(layoutInfo, 'layoutSections')
        expect(layoutSections[0].style).toEqual('OneColumn')
        expect(layoutSections[0].layoutColumns.layoutItems).toEqual([
          {
            behavior: 'Required',
            field: 'Name',
          },
          {
            behavior: 'Edit',
            field: 'Phone',
          },
          {
            behavior: 'Required',
            field: 'Company',
          },
          {
            behavior: 'Edit',
            field: 'Email',
          },
          {
            behavior: 'Required',
            field: 'Status',
          },
        ])
        expect(layoutSections[1].label).toEqual('Updated Label')
        const quickActionItems = _.get(layoutInfo, 'quickActionList').quickActionListItems
        expect(quickActionItems[0].quickActionName).toEqual('FeedItem.PollPost')
        expect(quickActionItems[1].quickActionName).toEqual('FeedItem.ContentPost')
        const relatedLists = _.get(layoutInfo, 'relatedLists')
        expect(relatedLists.fields).toEqual(['TASK.LAST_UPDATE', 'TASK.DUE_DATE'])
      })

      it('should delete layout', async () => {
        await removeElementAndVerify(adapter, client, layout)
      })

      it('should point parentRole to a Role instance', () => {
        const childRole = findElements(result, 'Role', 'TestChildRole')[0] as InstanceElement
        expect(childRole.value.parentRole).toBeInstanceOf(ReferenceExpression)
        expect(childRole.value.parentRole.elemID.typeName).toEqual('Role')
      })
    })
    describe('Deploy BusinessHoursSettings', () => {
      let oldElement: InstanceElement
      beforeAll(async () => {
        oldElement = (await awu(result).find(
          async e => (await metadataType(e)) === constants.BUSINESS_HOURS_METADATA_TYPE && isInstanceElement(e),
        )) as InstanceElement
      })
      it('should modify BusinessHoursSettings', async () => {
        const newElement = oldElement.clone()
        const timeZone = newElement.value.businessHours.Default.timeZoneId
        newElement.value.businessHours.Default.timeZoneId =
          timeZone === 'America/Los_Angeles' ? 'America/Tijuana' : 'America/Los_Angeles'
        const changes: Change[] = [
          {
            action: 'modify',
            data: { before: oldElement, after: newElement },
          },
        ]
        const modificationResult = await adapter.deploy({
          changeGroup: {
            groupID: oldElement.elemID.getFullName(),
            changes,
          },
          progressReporter: nullProgressReporter,
        })

        expect(modificationResult.errors).toHaveLength(0)
        expect(modificationResult.appliedChanges).toEqual(changes)
        expect(await objectExists(client, constants.BUSINESS_HOURS_METADATA_TYPE, 'BusinessHours')).toBe(true)
      })
    })
    describe('Deploy QuickAction', () => {
      let quickAction: InstanceElement
      beforeAll(async () => {
        quickAction = createInstanceElement(
          {
            fullName: 'onec',
            optionsCreateFeedItem: true,
            standardLabel: 'LogACall',
            type: 'LogACall',
            targetObject: 'Task',
            quickActionLayout: {
              layoutSectionStyle: 'TwoColumnsLeftToRight',
              quickActionLayoutColumns: [
                {
                  quickActionLayoutItems: [{ field: 'Subject', uiBehavior: 'Edit' }],
                },
                {},
              ],
            },
          },
          mockTypes.QuickAction,
        )
      })
      it('should deploy empty quickActionLayoutColumns without deleting it', async () => {
        const changes: Change[] = [
          {
            action: 'add',
            data: { after: quickAction },
          },
        ]
        const additionDeploy = await adapter.deploy({
          changeGroup: {
            groupID: quickAction.elemID.getFullName(),
            changes,
          },
          progressReporter: nullProgressReporter,
        })

        expect(additionDeploy.errors).toHaveLength(0)
        expect(additionDeploy.appliedChanges).toEqual(changes)
      })
    })
  })
})<|MERGE_RESOLUTION|>--- conflicted
+++ resolved
@@ -1540,7 +1540,7 @@
                 .filter(f => f[INSTANCE_TYPE_FIELD])
                 .map(async f => [
                   f.fullName,
-                  Object.assign(await transformFieldAnnotations(f, Types.get({ name: f.type }), objectInfo.fullName), {
+                  Object.assign(await transformFieldAnnotations(f, Types.get(f.type, true), objectInfo.fullName), {
                     [INSTANCE_TYPE_FIELD]: f[INSTANCE_TYPE_FIELD],
                   }),
                 ]),
@@ -2075,7 +2075,7 @@
                 .filter(f => f[INSTANCE_TYPE_FIELD])
                 .map(async f => [
                   f.fullName,
-                  Object.assign(await transformFieldAnnotations(f, Types.get({ name: f.type }), objectInfo.fullName), {
+                  Object.assign(await transformFieldAnnotations(f, Types.get(f.type, true), objectInfo.fullName), {
                     [INSTANCE_TYPE_FIELD]: f[INSTANCE_TYPE_FIELD],
                   }),
                 ]),
@@ -2211,13 +2211,7 @@
             const annotations = {
               [constants.API_NAME]: fullName,
               [constants.LABEL]: 'Summary label Updated',
-<<<<<<< HEAD
-              [constants.FIELD_ANNOTATIONS.SUMMARIZED_FIELD]:
-                'Opportunity.TotalOpportunityQuantity',
-=======
-              [constants.FIELD_ANNOTATIONS.EXTERNAL_ID]: false,
               [constants.FIELD_ANNOTATIONS.SUMMARIZED_FIELD]: 'Opportunity.TotalOpportunityQuantity',
->>>>>>> 01cd298f
               [constants.FIELD_ANNOTATIONS.SUMMARY_FILTER_ITEMS]: [
                 {
                   [constants.FILTER_ITEM_FIELDS.FIELD]: 'Opportunity.TotalOpportunityQuantity',
@@ -2254,7 +2248,7 @@
             const fieldWithoutName = _.omit(fieldInfo, constants.INSTANCE_FULL_NAME_FIELD)
             expect(
               Object.assign(
-                await transformFieldAnnotations(fieldWithoutName, Types.get({ name: fieldInfo.type }), accountApiName),
+                await transformFieldAnnotations(fieldWithoutName, Types.get(fieldInfo.type), accountApiName),
                 {
                   [INSTANCE_TYPE_FIELD]: constants.FIELD_TYPE_NAMES.ROLLUP_SUMMARY,
                 },
