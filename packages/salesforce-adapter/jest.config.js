--- conflicted
+++ resolved
@@ -25,11 +25,7 @@
     : undefined,
   coverageThreshold: {
     global: {
-<<<<<<< HEAD
-      branches: 88.67,
-=======
       branches: 88.65,
->>>>>>> 64f4dd3e
       functions: 94,
       lines: 95,
       statements: 95,
