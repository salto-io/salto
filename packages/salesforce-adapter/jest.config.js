/*
*                      Copyright 2024 Salto Labs Ltd.
*
* Licensed under the Apache License, Version 2.0 (the "License");
* you may not use this file except in compliance with
* the License.  You may obtain a copy of the License at
*
*     http://www.apache.org/licenses/LICENSE-2.0
*
* Unless required by applicable law or agreed to in writing, software
* distributed under the License is distributed on an "AS IS" BASIS,
* WITHOUT WARRANTIES OR CONDITIONS OF ANY KIND, either express or implied.
* See the License for the specific language governing permissions and
* limitations under the License.
*/
const deepMerge = require('../../build_utils/deep_merge')

module.exports = deepMerge(
  require('../../jest.base.config.js'),
  {
    name: 'salesforce-adapter',
    displayName: 'salesforce-adapter',
    rootDir: `${__dirname}`,
    collectCoverageFrom: [
      '!<rootDir>/index.ts',
    ],
    testEnvironment: process.env.RUN_E2E_TESTS	
      ? '@salto-io/salesforce-adapter/dist/e2e_test/jest_environment'	
      : undefined,
    coverageThreshold: {
      'global': {
<<<<<<< HEAD
        branches: 88.9,
=======
        branches: 88.8,
>>>>>>> 5cd8031f
        functions: 94,
        lines: 95,
        statements: 95,
      },
    },
    setupFilesAfterEnv: ["jest-extended/all"],
  },
)
<|MERGE_RESOLUTION|>--- conflicted
+++ resolved
@@ -29,11 +29,7 @@
       : undefined,
     coverageThreshold: {
       'global': {
-<<<<<<< HEAD
-        branches: 88.9,
-=======
         branches: 88.8,
->>>>>>> 5cd8031f
         functions: 94,
         lines: 95,
         statements: 95,
