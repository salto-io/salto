/*
*                      Copyright 2023 Salto Labs Ltd.
*
* Licensed under the Apache License, Version 2.0 (the "License");
* you may not use this file except in compliance with
* the License.  You may obtain a copy of the License at
*
*     http://www.apache.org/licenses/LICENSE-2.0
*
* Unless required by applicable law or agreed to in writing, software
* distributed under the License is distributed on an "AS IS" BASIS,
* WITHOUT WARRANTIES OR CONDITIONS OF ANY KIND, either express or implied.
* See the License for the specific language governing permissions and
* limitations under the License.
*/
import {
  TypeElement, ObjectType, InstanceElement, isAdditionChange, getChangeData, Change,
  ElemIdGetter, FetchResult, AdapterOperations, DeployResult, FetchOptions, DeployOptions,
  ReadOnlyElementsSource,
  setPartialFetchData,
} from '@salto-io/adapter-api'
import {
  filter,
  logDuration,
  resolveChangeElement,
  restoreChangeElement,
  safeJsonStringify,
} from '@salto-io/adapter-utils'
import { MetadataObject } from 'jsforce'
import _ from 'lodash'
import { logger } from '@salto-io/logging'
import { collections, values, promises, objects } from '@salto-io/lowerdash'
import SalesforceClient from './client/client'
import * as constants from './constants'
import {
  apiName,
  Types,
  isMetadataObjectType,
  MetadataObjectType,
} from './transformers/transformer'
import layoutFilter from './filters/layouts'
import customObjectsFromDescribeFilter from './filters/custom_objects_from_soap_describe'
import customObjectsToObjectTypeFilter, { NESTED_INSTANCE_VALUE_TO_TYPE_NAME } from './filters/custom_objects_to_object_type'
import customSettingsFilter from './filters/custom_settings_filter'
import customTypeSplit from './filters/custom_type_split'
import customObjectAuthorFilter from './filters/author_information/custom_objects'
import dataInstancesAuthorFilter from './filters/author_information/data_instances'
import sharingRulesAuthorFilter from './filters/author_information/sharing_rules'
import profileInstanceSplitFilter from './filters/profile_instance_split'
import customObjectsInstancesFilter from './filters/custom_objects_instances'
import profilePermissionsFilter from './filters/profile_permissions'
import emailTemplateFilter from './filters/email_template_static_files'
import minifyDeployFilter from './filters/minify_deploy'
import convertListsFilter from './filters/convert_lists'
import convertTypeFilter from './filters/convert_types'
import removeFieldsAndValuesFilter from './filters/remove_fields_and_values'
import removeRestrictionAnnotationsFilter from './filters/remove_restriction_annotations'
import standardValueSetFilter from './filters/standard_value_sets'
import flowFilter from './filters/flow'
import addMissingIdsFilter from './filters/add_missing_ids'
import animationRulesFilter from './filters/animation_rules'
import samlInitMethodFilter from './filters/saml_initiation_method'
import settingsFilter from './filters/settings_type'
import workflowFilter, { WORKFLOW_FIELD_TO_TYPE } from './filters/workflow'
import topicsForObjectsFilter from './filters/topics_for_objects'
import globalValueSetFilter from './filters/global_value_sets'
import referenceAnnotationsFilter from './filters/reference_annotations'
import fieldReferencesFilter from './filters/field_references'
import customObjectInstanceReferencesFilter from './filters/custom_object_instances_references'
import foreignKeyReferencesFilter from './filters/foreign_key_references'
import valueSetFilter from './filters/value_set'
import cpqLookupFieldsFilter from './filters/cpq/lookup_fields'
import cpqCustomScriptFilter from './filters/cpq/custom_script'
import cpqReferencableFieldReferencesFilter from './filters/cpq/referencable_field_references'
import hideReadOnlyValuesFilter from './filters/cpq/hide_read_only_values'
import extraDependenciesFilter from './filters/extra_dependencies'
import staticResourceFileExtFilter from './filters/static_resource_file_ext'
import xmlAttributesFilter from './filters/xml_attributes'
import profilePathsFilter from './filters/profile_paths'
import replaceFieldValuesFilter from './filters/replace_instance_field_values'
import valueToStaticFileFilter from './filters/value_to_static_file'
import convertMapsFilter from './filters/convert_maps'
import elementsUrlFilter from './filters/elements_url'
import territoryFilter from './filters/territory'
import customMetadataRecordsFilter from './filters/custom_metadata'
import currencyIsoCodeFilter from './filters/currency_iso_code'
import enumFieldPermissionsFilter from './filters/field_permissions_enum'
import splitCustomLabels from './filters/split_custom_labels'
import flowsFilter from './filters/flows_filter'
import customMetadataToObjectTypeFilter from './filters/custom_metadata_to_object_type'
import installedPackageGeneratedDependencies from './filters/installed_package_generated_dependencies'
import createMissingInstalledPackagesInstancesFilter from './filters/create_missing_installed_packages_instances'
import metadataInstancesAliasesFilter from './filters/metadata_instances_aliases'
import formulaDepsFilter from './filters/formula_deps'
import removeUnixTimeZeroFilter from './filters/remove_unix_time_zero'
import organizationWideDefaults from './filters/organization_wide_sharing_defaults'
import centralizeTrackingInfoFilter from './filters/centralize_tracking_info'
import changedAtSingletonFilter from './filters/changed_at_singleton'
import { FetchElements, FetchProfile, SalesforceConfig } from './types'
import { getConfigFromConfigChanges } from './config_change'
import { LocalFilterCreator, Filter, FilterResult, RemoteFilterCreator, LocalFilterCreatorDefinition, RemoteFilterCreatorDefinition } from './filter'
import {
  addDefaults,
  isCustomObjectSync,
  isCustomType,
  listMetadataObjects,
  retrieveRelatedPropsByMetadataType,
} from './filters/utils'
import { retrieveMetadataInstances, fetchMetadataType, fetchMetadataInstances } from './fetch'
import { isCustomObjectInstanceChanges, deployCustomObjectInstancesGroup } from './custom_object_instances_deploy'
import { getLookUpName, getLookupNameWithFallbackToElement } from './transformers/reference_mapping'
import { deployMetadata, NestedMetadataTypeInfo } from './metadata_deploy'
import nestedInstancesAuthorInformation from './filters/author_information/nested_instances'
import { buildFetchProfile, buildFetchProfileForFetchWithChangesDetection } from './fetch_profile/fetch_profile'
import {
  ArtificialTypes,
  CUSTOM_OBJECT,
  FLOW_DEFINITION_METADATA_TYPE,
  FLOW_METADATA_TYPE,
  OWNER_ID,
  PROFILE_METADATA_TYPE,
} from './constants'

const { awu } = collections.asynciterable
const { partition } = promises.array
const { concatObjects } = objects

const log = logger(module)

export const allFilters: Array<LocalFilterCreatorDefinition | RemoteFilterCreatorDefinition> = [
  { creator: createMissingInstalledPackagesInstancesFilter, addsNewInformation: true },
  { creator: settingsFilter, addsNewInformation: true },
  // should run before customObjectsFilter
  { creator: workflowFilter },
  // fetchFlowsFilter should run before flowFilter
  { creator: flowsFilter, addsNewInformation: true },
  // customMetadataToObjectTypeFilter should run before customObjectsFromDescribeFilter
  { creator: customMetadataToObjectTypeFilter },
  // customObjectsFilter depends on missingFieldsFilter and settingsFilter
  { creator: customObjectsFromDescribeFilter, addsNewInformation: true },
  { creator: organizationWideDefaults, addsNewInformation: true },
  // customSettingsFilter depends on customObjectsFilter
  { creator: customSettingsFilter, addsNewInformation: true },
  { creator: customObjectsToObjectTypeFilter },
  // customObjectsInstancesFilter depends on customObjectsToObjectTypeFilter
  { creator: customObjectsInstancesFilter, addsNewInformation: true },
  { creator: removeFieldsAndValuesFilter },
  { creator: removeRestrictionAnnotationsFilter },
  // addMissingIdsFilter should run after customObjectsFilter
  { creator: addMissingIdsFilter, addsNewInformation: true },
  { creator: customMetadataRecordsFilter },
  { creator: layoutFilter },
  // profilePermissionsFilter depends on layoutFilter because layoutFilter
  // changes ElemIDs that the profile references
  { creator: profilePermissionsFilter },
  // emailTemplateFilter should run before convertMapsFilter
  { creator: emailTemplateFilter },
  // convertMapsFilter should run before profile fieldReferencesFilter
  { creator: convertMapsFilter },
  { creator: standardValueSetFilter, addsNewInformation: true },
  { creator: flowFilter },
  { creator: customObjectInstanceReferencesFilter, addsNewInformation: true },
  { creator: cpqReferencableFieldReferencesFilter },
  { creator: cpqCustomScriptFilter },
  { creator: cpqLookupFieldsFilter },
  { creator: animationRulesFilter },
  { creator: samlInitMethodFilter },
  { creator: topicsForObjectsFilter },
  { creator: valueSetFilter },
  { creator: globalValueSetFilter },
  { creator: staticResourceFileExtFilter },
  { creator: profilePathsFilter, addsNewInformation: true },
  { creator: territoryFilter },
  { creator: elementsUrlFilter, addsNewInformation: true },
  { creator: nestedInstancesAuthorInformation, addsNewInformation: true },
  { creator: customObjectAuthorFilter, addsNewInformation: true },
  { creator: dataInstancesAuthorFilter, addsNewInformation: true },
  { creator: sharingRulesAuthorFilter, addsNewInformation: true },
  { creator: hideReadOnlyValuesFilter },
  { creator: currencyIsoCodeFilter },
  { creator: splitCustomLabels },
  { creator: xmlAttributesFilter },
  { creator: minifyDeployFilter },
  { creator: formulaDepsFilter },
  // centralizeTrackingInfoFilter depends on customObjectsToObjectTypeFilter and must run before customTypeSplit
  { creator: centralizeTrackingInfoFilter },
  // The following filters should remain last in order to make sure they fix all elements
  { creator: convertListsFilter },
  { creator: convertTypeFilter },
  // should be after convertTypeFilter & convertMapsFilter and before profileInstanceSplitFilter
  { creator: enumFieldPermissionsFilter },
  // should run after convertListsFilter
  { creator: replaceFieldValuesFilter },
  { creator: valueToStaticFileFilter },
  { creator: fieldReferencesFilter },
  // should run after customObjectsInstancesFilter for now
  { creator: referenceAnnotationsFilter },
  // foreignLeyReferences should come after referenceAnnotationsFilter
  { creator: foreignKeyReferencesFilter },
  // extraDependenciesFilter should run after addMissingIdsFilter
  { creator: extraDependenciesFilter, addsNewInformation: true },
  { creator: installedPackageGeneratedDependencies },
  { creator: customTypeSplit },
  { creator: profileInstanceSplitFilter },
  // Any filter that relies on _created_at or _changed_at should run after removeUnixTimeZero
  { creator: removeUnixTimeZeroFilter },
  { creator: metadataInstancesAliasesFilter },
  // createChangedAtSingletonInstanceFilter should run last
  { creator: changedAtSingletonFilter },
]

// By default we run all filters and provide a client
const defaultFilters = allFilters.map(({ creator }) => creator)

export interface SalesforceAdapterParams {
  // Max items to fetch in one retrieve request
  maxItemsInRetrieveRequest?: number

  // Metadata types that are being fetched in the filters
  metadataTypesOfInstancesFetchedInFilters?: string[]

  // Metadata types that we have to fetch using the retrieve API
  metadataToRetrieve?: string[]

  // Metadata types that we should not create, update or delete in the main adapter code
  metadataTypesToSkipMutation?: string[]

  // Metadata types that that include metadata types inside them
  nestedMetadataTypes?: Record<string, NestedMetadataTypeInfo>

  // Filters to deploy to all adapter operations
  filterCreators?: Array<LocalFilterCreator | RemoteFilterCreator>

  // client to use
  client: SalesforceClient

  // callback function to get an existing elemId or create a new one by the ServiceIds values
  getElemIdFunc?: ElemIdGetter

  // System fields that salesforce may add to custom objects - to be ignored when creating objects
  systemFields?: string[]

  // Unsupported System fields that salesforce may add to custom objects
  // to not be fetched and managed
  unsupportedSystemFields?: string[]

  config: SalesforceConfig

  elementsSource: ReadOnlyElementsSource

  isFetchWithChangesDetection: boolean
}

const METADATA_TO_RETRIEVE = [
  // Metadata with content - we use retrieve to get the StaticFiles properly
  'ApexClass', // contains encoded zip content
  'ApexComponent', // contains encoded zip content
  'ApexPage', // contains encoded zip content
  'ApexTrigger', // contains encoded zip content
  'AssignmentRules', // contains encoded zip content
  'AuraDefinitionBundle', // Has several fields with base64Binary encoded content
  'Certificate', // contains encoded zip content
  'ContentAsset', // contains encoded zip content
  'CustomApplication',
  'CustomMetadata', // For the XML attributes
  'CustomObject',
  'CustomPermission',
  'Dashboard', // contains encoded zip content, is under a folder
  'DashboardFolder',
  'Document', // contains encoded zip content, is under a folder
  'DocumentFolder',
  'EclairGeoData', // contains encoded zip content
  'EmailFolder',
  'EmailTemplate', // contains encoded zip content, is under a folder
  'EmbeddedServiceConfig',
  'ExperienceBundle',
  'ExternalDataSource',
  'FlexiPage',
  'FlowDefinition',
  'LightningComponentBundle', // Has several fields with base64Binary encoded content
  'NetworkBranding', // contains encoded zip content
  'Profile',
  'PermissionSet',
  'Report', // contains encoded zip content, is under a folder
  'ReportFolder',
  'ReportType',
  'Scontrol', // contains encoded zip content
  'SharingRules',
  'SiteDotCom', // contains encoded zip content
  'StaticResource', // contains encoded zip content
  // Other types that need retrieve / deploy to work
  'InstalledPackage', // listMetadataObjects of this types returns duplicates
  'Territory2', // All Territory2 types do not support CRUD
  'Territory2Model', // All Territory2 types do not support CRUD
  'Territory2Rule', // All Territory2 types do not support CRUD
  'Territory2Type', // All Territory2 types do not support CRUD
  'TopicsForObjects',
  'Layout', // retrieve returns more information about relatedLists
  'Workflow',
]

// See: https://developer.salesforce.com/docs/atlas.en-us.api.meta/api/sforce_api_objects_custom_object__c.htm
export const SYSTEM_FIELDS = [
  'ConnectionReceivedId',
  'ConnectionSentId',
  'CreatedById',
  'CreatedDate',
  'Id',
  'IsDeleted',
  'LastActivityDate',
  'LastModifiedDate',
  'LastModifiedById',
  'LastReferencedDate',
  'LastViewedDate',
  'Name',
  'RecordTypeId',
  'SystemModstamp',
  OWNER_ID,
  'SetupOwnerId',
]

export const UNSUPPORTED_SYSTEM_FIELDS = [
  'LastReferencedDate',
  'LastViewedDate',
]

const getMetadataTypesFromElementsSource = async (
  elementsSource: ReadOnlyElementsSource
): Promise<MetadataObjectType[]> => (
  awu(await elementsSource.getAll())
    .filter(isMetadataObjectType)
    // standard and custom objects
    .filter(metadataType => !isCustomObjectSync(metadataType))
    // custom types (CustomMetadata / CustomObject (non standard) / CustomSettings)
    .filter(metadataType => !isCustomType(metadataType))
    // settings types
    .filter(metadataType => !metadataType.isSettings)
    .toArray()
)

export default class SalesforceAdapter implements AdapterOperations {
  private maxItemsInRetrieveRequest: number
  private metadataToRetrieve: string[]
  private metadataTypesOfInstancesFetchedInFilters: string[]
  private nestedMetadataTypes: Record<string, NestedMetadataTypeInfo>
  private createFiltersRunner: () => Promise<Required<Filter>>
  private client: SalesforceClient
  private userConfig: SalesforceConfig
  private fetchProfilePromise: Promise<FetchProfile>
  private elementsSource: ReadOnlyElementsSource

  public constructor({
    metadataTypesOfInstancesFetchedInFilters = [FLOW_METADATA_TYPE, FLOW_DEFINITION_METADATA_TYPE],
    maxItemsInRetrieveRequest = constants.DEFAULT_MAX_ITEMS_IN_RETRIEVE_REQUEST,
    metadataToRetrieve = METADATA_TO_RETRIEVE,
    nestedMetadataTypes = {
      CustomLabels: {
        nestedInstanceFields: ['labels'],
        isNestedApiNameRelative: false,
      },
      AssignmentRules: {
        nestedInstanceFields: ['assignmentRule'],
        isNestedApiNameRelative: true,
      },
      AutoResponseRules: {
        nestedInstanceFields: ['autoresponseRule'],
        isNestedApiNameRelative: true,
      },
      EscalationRules: {
        nestedInstanceFields: ['escalationRule'],
        isNestedApiNameRelative: true,
      },
      MatchingRules: {
        nestedInstanceFields: ['matchingRules'],
        isNestedApiNameRelative: true,
      },
      SharingRules: {
        nestedInstanceFields: [
          'sharingCriteriaRules', 'sharingGuestRules', 'sharingOwnerRules', 'sharingTerritoryRules',
        ],
        isNestedApiNameRelative: true,
      },
      Workflow: {
        nestedInstanceFields: Object.keys(WORKFLOW_FIELD_TO_TYPE),
        isNestedApiNameRelative: true,
      },
      CustomObject: {
        nestedInstanceFields: [
          ...Object.keys(NESTED_INSTANCE_VALUE_TO_TYPE_NAME),
          'fields',
        ],
        isNestedApiNameRelative: true,
      },
    },
    filterCreators = defaultFilters,
    client,
    getElemIdFunc,
    elementsSource,
    systemFields = SYSTEM_FIELDS,
    unsupportedSystemFields = UNSUPPORTED_SYSTEM_FIELDS,
    config,
    isFetchWithChangesDetection,
  }: SalesforceAdapterParams) {
    this.maxItemsInRetrieveRequest = config.maxItemsInRetrieveRequest ?? maxItemsInRetrieveRequest
    this.metadataToRetrieve = metadataToRetrieve
    this.userConfig = config
    this.metadataTypesOfInstancesFetchedInFilters = metadataTypesOfInstancesFetchedInFilters
    this.nestedMetadataTypes = nestedMetadataTypes
    this.client = client
    this.elementsSource = elementsSource

<<<<<<< HEAD
    const relatedPropsByMetadataTypePromise = retrieveRelatedPropsByMetadataType(this.client)

=======
>>>>>>> 811417c3
    this.fetchProfilePromise = isFetchWithChangesDetection
      ? buildFetchProfileForFetchWithChangesDetection({
        fetchParams: config.fetch ?? {},
        elementsSource,
<<<<<<< HEAD
        relatedPropsByMetadataTypePromise,
=======
>>>>>>> 811417c3
      })
      : Promise.resolve(buildFetchProfile({
        fetchParams: config.fetch ?? {},
        elementsSource,
      }))
    this.createFiltersRunner = async () => filter.filtersRunner(
      {
        client,
        config: {
          unsupportedSystemFields,
          systemFields,
          enumFieldPermissions: config.enumFieldPermissions
            ?? constants.DEFAULT_ENUM_FIELD_PERMISSIONS,
          fetchProfile: await this.fetchProfilePromise,
          elementsSource,
          separateFieldToFiles: config.fetch?.metadata?.objectsToSeperateFieldsToFiles,
        },
      },
      filterCreators,
      concatObjects,
    )
    if (getElemIdFunc) {
      Types.setElemIdGetter(getElemIdFunc)
    }
  }

  /**
   * Fetch configuration elements (types and instances in the given salesforce account)
   * Account credentials were given in the constructor.
   */
  @logDuration('fetching account configuration')
  async fetch({ progressReporter, withChangesDetection = false }: FetchOptions): Promise<FetchResult> {
    const fetchProfile = await this.fetchProfilePromise
    if (!fetchProfile.isFeatureEnabled('fetchCustomObjectUsingRetrieveApi')) {
      // We have to fetch custom objects using retrieve in order to be able to fetch the field-level permissions
      // in profiles. If custom objects are fetched via the read API, we have to fetch profiles using that API too.
      _.pull(this.metadataToRetrieve, CUSTOM_OBJECT, PROFILE_METADATA_TYPE)
    }
    if (fetchProfile.isFeatureEnabled('fetchProfilesUsingReadApi')) {
      _.pull(this.metadataToRetrieve, PROFILE_METADATA_TYPE)
    }
    log.debug('going to fetch salesforce account configuration..')
    const fieldTypes = Types.getAllFieldTypes()
    const hardCodedTypes = [
      // Missing Metadata subtypes will come from the elementsSource. We want to avoid duplicates
      ...withChangesDetection ? [] : Types.getAllMissingTypes(),
      ...Types.getAnnotationTypes(),
      ...Object.values(ArtificialTypes),
    ]
    const metadataTypeInfosPromise = this.listMetadataTypes()
    const metadataTypesPromise = withChangesDetection
      ? getMetadataTypesFromElementsSource(this.elementsSource)
      : this.fetchMetadataTypes(
        metadataTypeInfosPromise,
        hardCodedTypes,
      )
    const metadataInstancesPromise = this.fetchMetadataInstances(
      metadataTypeInfosPromise,
      metadataTypesPromise,
      fetchProfile,
    )
    progressReporter.reportProgress({ message: 'Fetching types' })
    const metadataTypes = await metadataTypesPromise
    progressReporter.reportProgress({ message: 'Fetching instances' })
    const {
      elements: metadataInstancesElements,
      configChanges: metadataInstancesConfigInstances,
    } = await metadataInstancesPromise
    const elements = [
      ...fieldTypes, ...hardCodedTypes, ...metadataTypes, ...metadataInstancesElements,
    ]
    progressReporter.reportProgress({ message: 'Running filters for additional information' })
    const onFetchFilterResult = (
      await (await this.createFiltersRunner()).onFetch(elements)
    ) as FilterResult
    const configChangeSuggestions = [
      ...metadataInstancesConfigInstances, ...(onFetchFilterResult.configSuggestions ?? []),
    ]
    const updatedConfig = getConfigFromConfigChanges(
      configChangeSuggestions,
      this.userConfig,
    )
    return {
      elements,
      errors: onFetchFilterResult.errors ?? [],
      updatedConfig,
      partialFetchData: setPartialFetchData(fetchProfile.metadataQuery.isPartialFetch()),
    }
  }

  private async deployOrValidate(
    { changeGroup }: DeployOptions,
    checkOnly: boolean
  ): Promise<DeployResult> {
    const fetchProfile = await this.fetchProfilePromise
    log.debug(`about to ${checkOnly ? 'validate' : 'deploy'} group ${changeGroup.groupID} with scope (first 100): ${safeJsonStringify(changeGroup.changes.slice(0, 100).map(getChangeData).map(e => e.elemID.getFullName()))}`)
    const isDataDeployGroup = await isCustomObjectInstanceChanges(changeGroup.changes)
    const getLookupNameFunc = isDataDeployGroup
      ? getLookupNameWithFallbackToElement
      : getLookUpName
    const resolvedChanges = await awu(changeGroup.changes)
      .map(change => resolveChangeElement(change, getLookupNameFunc))
      .toArray()

    await awu(resolvedChanges).filter(isAdditionChange).map(getChangeData).forEach(addDefaults)
    const filtersRunner = await this.createFiltersRunner()
    await filtersRunner.preDeploy(resolvedChanges)
    log.debug(`preDeploy of group ${changeGroup.groupID} finished`)

    let deployResult: DeployResult
    if (isDataDeployGroup) {
      if (checkOnly) {
        return {
          appliedChanges: [],
          errors: [{ message: 'Cannot deploy CustomObject Records as part of check-only deployment', severity: 'Error' }],
        }
      }
      deployResult = await deployCustomObjectInstancesGroup(
        resolvedChanges as Change<InstanceElement>[],
        this.client,
        changeGroup.groupID,
        fetchProfile.dataManagement,
      )
    } else {
      deployResult = await deployMetadata(resolvedChanges, this.client, changeGroup.groupID,
        this.nestedMetadataTypes, this.userConfig.client?.deploy?.deleteBeforeUpdate, checkOnly,
          this.userConfig.client?.deploy?.quickDeployParams)
    }
    log.debug(`received deployResult for group ${changeGroup.groupID}`)
    // onDeploy can change the change list in place, so we need to give it a list it can modify
    const appliedChangesBeforeRestore = [...deployResult.appliedChanges]
    await filtersRunner.onDeploy(appliedChangesBeforeRestore)
    log.debug(`onDeploy of group ${changeGroup.groupID} finished`)

    const sourceChanges = _.keyBy(
      changeGroup.changes,
      change => getChangeData(change).elemID.getFullName(),
    )

    const appliedChanges = await awu(appliedChangesBeforeRestore)
      .map(change => restoreChangeElement(change, sourceChanges, getLookupNameFunc))
      .toArray()
    return {
      appliedChanges,
      errors: deployResult.errors,
      extraProperties: deployResult.extraProperties,
    }
  }

  async deploy(deployOptions: DeployOptions): Promise<DeployResult> {
    // Check old configuration flag for backwards compatibility (SALTO-2700)
    const checkOnly = this.userConfig?.client?.deploy?.checkOnly ?? false
    const result = await this.deployOrValidate(deployOptions, checkOnly)
    // If we got here with checkOnly we must not return any applied changes
    // to maintain the old deploy interface (SALTO-2700)
    if (checkOnly) {
      return {
        ...result,
        appliedChanges: [],
      }
    }
    return result
  }

  async validate(deployOptions: DeployOptions): Promise<DeployResult> {
    return this.deployOrValidate(deployOptions, true)
  }

  private async listMetadataTypes(): Promise<MetadataObject[]> {
    const fetchProfile = await this.fetchProfilePromise
    return (await this.client.listMetadataTypes())
      .filter(info => fetchProfile.metadataQuery.isTypeMatch(info.xmlName))
  }

  @logDuration('fetching metadata types')
  private async fetchMetadataTypes(
    typeInfoPromise: Promise<MetadataObject[]>,
    knownMetadataTypes: TypeElement[],
  ): Promise<TypeElement[]> {
    const typeInfos = await typeInfoPromise
    const knownTypes = new Map<string, TypeElement>(
      await awu(knownMetadataTypes).map(
        async mdType => [await apiName(mdType), mdType] as [string, TypeElement]
      ).toArray()
    )
    const baseTypeNames = new Set(typeInfos.map(type => type.xmlName))
    const childTypeNames = new Set(
      typeInfos.flatMap(type => type.childXmlNames).filter(values.isDefined)
    )
    return (await Promise.all(typeInfos.map(typeInfo => fetchMetadataType(
      this.client, typeInfo, knownTypes, baseTypeNames, childTypeNames,
    )))).flat()
  }

  @logDuration('fetching instances')
  private async fetchMetadataInstances(
    typeInfoPromise: Promise<MetadataObject[]>,
    types: Promise<TypeElement[]>,
    fetchProfile: FetchProfile
  ): Promise<FetchElements<InstanceElement[]>> {
    const readInstances = async (metadataTypes: ObjectType[]):
      Promise<FetchElements<InstanceElement[]>> => {
      const metadataTypesToRead = await awu(metadataTypes)
        .filter(
          async type => !this.metadataTypesOfInstancesFetchedInFilters
            .includes(await apiName(type))
        ).toArray()
      const result = await Promise.all(metadataTypesToRead
        .map(type => this.createMetadataInstances(type, fetchProfile)))
      return {
        elements: _.flatten(result.map(r => r.elements)),
        configChanges: _.flatten(result.map(r => r.configChanges)),
      }
    }

    const typeInfos = await typeInfoPromise
    const topLevelTypeNames = typeInfos.map(info => info.xmlName)
    const topLevelTypes = await awu(await types)
      .filter(isMetadataObjectType)
      .filter(async t => (
        topLevelTypeNames.includes(await apiName(t))
        || t.annotations.folderContentType !== undefined
      ))
      .toArray()

    const [metadataTypesToRetrieve, metadataTypesToRead] = await partition(
      topLevelTypes,
      async t => this.metadataToRetrieve.includes(await apiName(t)),
    )

    const allInstances = await Promise.all([
      retrieveMetadataInstances({
        client: this.client,
        types: metadataTypesToRetrieve,
        metadataQuery: fetchProfile.metadataQuery,
        maxItemsInRetrieveRequest: this.maxItemsInRetrieveRequest,
        fetchProfile,
        typesToSkip: new Set(this.metadataTypesOfInstancesFetchedInFilters),
      }),
      readInstances(metadataTypesToRead),
    ])
    return {
      elements: _.flatten(allInstances.map(instances => instances.elements)),
      configChanges: _.flatten(allInstances.map(instances => instances.configChanges)),
    }
  }

  /**
   * Create all the instances of specific metadataType
   * @param type the metadata type
   */
  private async createMetadataInstances(type: ObjectType, fetchProfile: FetchProfile):
  Promise<FetchElements<InstanceElement[]>> {
    const typeName = await apiName(type)
    const { elements: fileProps, configChanges } = await listMetadataObjects(
      this.client, typeName
    )

    const instances = await fetchMetadataInstances({
      client: this.client,
      fileProps,
      metadataType: type,
      metadataQuery: fetchProfile.metadataQuery,
      maxInstancesPerType: fetchProfile.maxInstancesPerType,
      addNamespacePrefixToFullName: fetchProfile.addNamespacePrefixToFullName,
    })
    return {
      elements: instances.elements,
      configChanges: [...instances.configChanges, ...configChanges],
    }
  }
}<|MERGE_RESOLUTION|>--- conflicted
+++ resolved
@@ -409,19 +409,13 @@
     this.client = client
     this.elementsSource = elementsSource
 
-<<<<<<< HEAD
     const relatedPropsByMetadataTypePromise = retrieveRelatedPropsByMetadataType(this.client)
 
-=======
->>>>>>> 811417c3
     this.fetchProfilePromise = isFetchWithChangesDetection
       ? buildFetchProfileForFetchWithChangesDetection({
         fetchParams: config.fetch ?? {},
         elementsSource,
-<<<<<<< HEAD
         relatedPropsByMetadataTypePromise,
-=======
->>>>>>> 811417c3
       })
       : Promise.resolve(buildFetchProfile({
         fetchParams: config.fetch ?? {},
