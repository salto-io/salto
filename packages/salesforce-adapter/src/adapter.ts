--- conflicted
+++ resolved
@@ -451,21 +451,15 @@
       metadataQuery: buildFilePropsMetadataQuery(baseQuery),
     })
     const metadataQuery = withChangesDetection
-<<<<<<< HEAD
       ? await buildMetadataQueryForFetchWithChangesDetection({
         fetchParams,
         elementsSource: this.elementsSource,
         lastChangeDateOfTypesWithNestedInstances,
       })
-      : baseQuery
-    const fetchProfile = buildFetchProfile({ fetchParams, metadataQuery })
-=======
-      ? await buildMetadataQueryForFetchWithChangesDetection({ fetchParams, elementsSource: this.elementsSource })
       : buildMetadataQuery({ fetchParams })
     const fetchProfile = buildFetchProfile({ fetchParams,
       metadataQuery,
       maxItemsInRetrieveRequest: this.maxItemsInRetrieveRequest })
->>>>>>> a17c4042
     if (!fetchProfile.isFeatureEnabled('fetchCustomObjectUsingRetrieveApi')) {
       // We have to fetch custom objects using retrieve in order to be able to fetch the field-level permissions
       // in profiles. If custom objects are fetched via the read API, we have to fetch profiles using that API too.
