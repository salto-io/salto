/*
 * Copyright 2024 Salto Labs Ltd.
 * Licensed under the Salto Terms of Use (the "License");
 * You may not use this file except in compliance with the License.  You may obtain a copy of the License at https://www.salto.io/terms-of-use
 *
 * CERTAIN THIRD PARTY SOFTWARE MAY BE CONTAINED IN PORTIONS OF THE SOFTWARE. See NOTICE FILE AT https://github.com/salto-io/salto/blob/main/NOTICES
 */
import {
  AdapterOperations,
  Change,
  DeployResult,
  Element,
  ElemID,
  ElemIdGetter,
  FetchOptions,
  FetchResult,
  Field,
  FixElementsFunc,
  getChangeData,
  InstanceElement,
  isAdditionChange,
  isField,
  isInstanceElement,
  isObjectType,
<<<<<<< HEAD
  TypeReference,
  CancelServiceAsyncTaskInput,
  CancelServiceAsyncTaskResult,
=======
  ObjectType,
  PartialFetchData,
  ReadOnlyElementsSource,
  TypeElement,
>>>>>>> beeba0ed
} from '@salto-io/adapter-api'
import {
  filter,
  GetLookupNameFunc,
  inspectValue,
  logDuration,
  ResolveValuesFunc,
  safeJsonStringify,
} from '@salto-io/adapter-utils'
import { resolveChangeElement, resolveValues, restoreChangeElement } from '@salto-io/adapter-components'
import { MetadataObject } from '@salto-io/jsforce'
import _ from 'lodash'
import { logger } from '@salto-io/logging'
import { collections, objects, promises, values } from '@salto-io/lowerdash'
import SalesforceClient, { CustomListFuncDef } from './client/client'
import * as constants from './constants'
import {
  APEX_CLASS_METADATA_TYPE,
  ArtificialTypes,
  CUSTOM_FIELD,
  CUSTOM_OBJECT,
  CUSTOM_OBJECT_ID_FIELD,
  FLOW_METADATA_TYPE,
  LAST_MODIFIED_DATE,
  OWNER_ID,
  PROFILE_RELATED_METADATA_TYPES,
  WAVE_DATAFLOW_METADATA_TYPE,
} from './constants'
import {
  apiName,
  createInstanceElement,
  createMetadataTypeElements,
  isCustom,
  isMetadataObjectType,
  MetadataMetaType,
  StandardSettingsMetaType,
  Types,
} from './transformers/transformer'
import layoutFilter from './filters/layouts'
import customObjectsFromDescribeFilter from './filters/custom_objects_from_soap_describe'
import customObjectsToObjectTypeFilter, {
  NESTED_INSTANCE_VALUE_TO_TYPE_NAME,
} from './filters/custom_objects_to_object_type'
import customSettingsFilter from './filters/custom_settings_filter'
import customTypeSplit from './filters/custom_type_split'
import customObjectAuthorFilter from './filters/author_information/custom_objects'
import dataInstancesAuthorFilter from './filters/author_information/data_instances'
import sharingRulesAuthorFilter from './filters/author_information/sharing_rules'
import profileInstanceSplitFilter from './filters/profile_instance_split'
import customObjectsInstancesFilter from './filters/custom_objects_instances'
import profilePermissionsFilter from './filters/profile_permissions'
import emailTemplateFilter from './filters/email_template_static_files'
import minifyDeployFilter from './filters/minify_deploy'
import convertListsFilter from './filters/convert_lists'
import convertTypeFilter from './filters/convert_types'
import removeFieldsAndValuesFilter from './filters/remove_fields_and_values'
import removeRestrictionAnnotationsFilter from './filters/remove_restriction_annotations'
import standardValueSetFilter from './filters/standard_value_sets'
import flowFilter from './filters/flow'
import addMissingIdsFilter from './filters/add_missing_ids'
import animationRulesFilter from './filters/animation_rules'
import samlInitMethodFilter from './filters/saml_initiation_method'
import legacySettingsFilter from './filters/settings_type'
import settingsFilter from './filters/settings_types'
import workflowFilter, { WORKFLOW_FIELD_TO_TYPE } from './filters/workflow'
import topicsForObjectsFilter from './filters/topics_for_objects'
import globalValueSetFilter from './filters/global_value_sets'
import referenceAnnotationsFilter from './filters/reference_annotations'
import fieldReferencesFilter from './filters/field_references'
import customObjectInstanceReferencesFilter from './filters/custom_object_instances_references'
import foreignKeyReferencesFilter from './filters/foreign_key_references'
import cpqLookupFieldsFilter from './filters/cpq/lookup_fields'
import cpqCustomScriptFilter from './filters/cpq/custom_script'
import cpqRulesAndConditionsRefsFilter from './filters/cpq/rules_and_conditions_refs'
import cpqReferencableFieldReferencesFilter from './filters/cpq/referencable_field_references'
import hideReadOnlyValuesFilter from './filters/cpq/hide_read_only_values'
import extraDependenciesFilter from './filters/extra_dependencies'
import staticResourceFileExtFilter from './filters/static_resource_file_ext'
import staticResourceZipTimestamps from './filters/static_resource_zip_timestamps'
import xmlAttributesFilter from './filters/xml_attributes'
import profilePathsFilter from './filters/profile_paths'
import replaceFieldValuesFilter from './filters/replace_instance_field_values'
import valueToStaticFileFilter from './filters/value_to_static_file'
import convertMapsFilter from './filters/convert_maps'
import elementsUrlFilter from './filters/elements_url'
import territoryFilter from './filters/territory'
import customMetadataRecordsFilter from './filters/custom_metadata'
import currencyIsoCodeFilter from './filters/currency_iso_code'
import enumFieldPermissionsFilter from './filters/field_permissions_enum'
import splitCustomLabels from './filters/split_custom_labels'
import flowsFilter from './filters/flows_filter'
import hideTypesFolder from './filters/hide_types_folder'
import customMetadataToObjectTypeFilter from './filters/custom_metadata_to_object_type'
import installedPackageGeneratedDependencies from './filters/installed_package_generated_dependencies'
import createMissingInstalledPackagesInstancesFilter from './filters/create_missing_installed_packages_instances'
import metadataInstancesAliasesFilter from './filters/metadata_instances_aliases'
import formulaDepsFilter from './filters/formula_deps'
import removeUnixTimeZeroFilter from './filters/remove_unix_time_zero'
import organizationWideDefaults from './filters/organization_settings'
import centralizeTrackingInfoFilter from './filters/centralize_tracking_info'
import changedAtSingletonFilter from './filters/changed_at_singleton'
import importantValuesFilter from './filters/important_values_filter'
import omitStandardFieldsNonDeployableValuesFilter from './filters/omit_standard_fields_non_deployable_values'
import waveStaticFilesFilter from './filters/wave_static_files'
import generatedDependenciesFilter from './filters/generated_dependencies'
import extendTriggersMetadataFilter from './filters/extend_triggers_metadata'
import profilesAndPermissionSetsBrokenPathsFilter from './filters/profiles_and_permission_sets_broken_paths'
import fetchTargetsFilter from './filters/fetch_targets'
import { CUSTOM_REFS_CONFIG, FetchElements, FetchProfile, MetadataQuery, SalesforceConfig } from './types'
import mergeProfilesWithSourceValuesFilter from './filters/merge_profiles_with_source_values'
import flowCoordinatesFilter from './filters/flow_coordinates'
import taskAndEventCustomFields from './filters/task_and_event_custom_fields'
import picklistReferences from './filters/picklist_references'
import addParentToInstancesWithinFolderFilter from './filters/add_parent_to_instances_within_folder'
import { getConfigFromConfigChanges } from './config_change'
import { Filter, FilterContext, FilterCreator, FilterResult } from './filter'
import {
  addDefaults,
  apiNameSync,
  buildDataRecordsSoqlQueries,
  getFLSProfiles,
  getMetadataIncludeFromFetchTargets,
  instanceInternalId,
  isCustomObjectSync,
  isCustomType,
  isInstanceOfCustomObjectSync,
  isInstanceOfTypeSync,
  isMetadataInstanceElementSync,
  isOrderedMapTypeOrRefType,
  listMetadataObjects,
  metadataTypeSync,
  queryClient,
} from './filters/utils'
import {
  fetchMetadataInstances,
  fetchMetadataType,
  retrieveMetadataInstanceForFetchWithChangesDetection,
  retrieveMetadataInstances,
} from './fetch'
import { deployCustomObjectInstancesGroup, isCustomObjectInstanceChanges } from './custom_object_instances_deploy'
import { getLookUpName, getLookupNameForDataInstances } from './transformers/reference_mapping'
import { deployMetadata, NestedMetadataTypeInfo } from './metadata_deploy'
import nestedInstancesAuthorInformation from './filters/author_information/nested_instances'
import { buildFetchProfile } from './fetch_profile/fetch_profile'
import {
  buildFilePropsMetadataQuery,
  buildMetadataQuery,
  buildMetadataQueryForFetchWithChangesDetection,
} from './fetch_profile/metadata_query'
import { getLastChangeDateOfTypesWithNestedInstances } from './last_change_date_of_types_with_nested_instances'
import { fixElementsFunc } from './custom_references/handlers'
import { createListApexClassesDef, createListMissingWaveDataflowsDef } from './client/custom_list_funcs'
import { SalesforceAdapterDeployOptions } from './adapter_creator'

const { awu } = collections.asynciterable
const { partition } = promises.array
const { concatObjects } = objects
const { isDefined } = values

const log = logger(module)

export const allFilters: Array<FilterCreator> = [
  waveStaticFilesFilter,
  createMissingInstalledPackagesInstancesFilter,
  legacySettingsFilter,
  settingsFilter,
  // should run before customObjectsFilter
  workflowFilter,
  // fetchFlowsFilter should run before flowFilter
  flowsFilter,
  // customMetadataToObjectTypeFilter should run before customObjectsFromDescribeFilter
  customMetadataToObjectTypeFilter,
  // customObjectsFilter depends on missingFieldsFilter and settingsFilter
  customObjectsFromDescribeFilter,
  // customSettingsFilter depends on customObjectsFilter
  customSettingsFilter,
  customObjectsToObjectTypeFilter,
  // organizationWideDefaults depends on customObjectsToObjectTypeFilter
  organizationWideDefaults,
  // customObjectsInstancesFilter depends on customObjectsToObjectTypeFilter
  customObjectsInstancesFilter,
  removeFieldsAndValuesFilter,
  removeRestrictionAnnotationsFilter,
  // addMissingIdsFilter should run after customObjectsFilter
  addMissingIdsFilter,
  customMetadataRecordsFilter,
  layoutFilter,
  // profilePermissionsFilter depends on layoutFilter because layoutFilter
  // changes ElemIDs that the profile references
  profilePermissionsFilter,
  // emailTemplateFilter should run before convertMapsFilter
  emailTemplateFilter,
  // standardValueSetFilter should run before convertMapsFilter
  standardValueSetFilter,
  cpqLookupFieldsFilter,
  // convertMapsFilter should run before profile fieldReferencesFilter
  convertMapsFilter,
  flowFilter,
  customObjectInstanceReferencesFilter,
  cpqReferencableFieldReferencesFilter,
  cpqCustomScriptFilter,
  // cpqRulesAndConditionsFilter depends on cpqReferencableFieldReferencesFilter
  cpqRulesAndConditionsRefsFilter,
  animationRulesFilter,
  samlInitMethodFilter,
  topicsForObjectsFilter,
  globalValueSetFilter,
  staticResourceFileExtFilter,
  staticResourceZipTimestamps,
  extendTriggersMetadataFilter,
  profilePathsFilter,
  territoryFilter,
  elementsUrlFilter,
  nestedInstancesAuthorInformation,
  customObjectAuthorFilter,
  dataInstancesAuthorFilter,
  sharingRulesAuthorFilter,
  hideReadOnlyValuesFilter,
  currencyIsoCodeFilter,
  splitCustomLabels,
  xmlAttributesFilter,
  minifyDeployFilter,
  formulaDepsFilter,
  // centralizeTrackingInfoFilter depends on customObjectsToObjectTypeFilter and must run before customTypeSplit
  centralizeTrackingInfoFilter,
  // The following filters should remain last in order to make sure they fix all elements
  convertListsFilter,
  convertTypeFilter,
  // should be after convertTypeFilter & convertMapsFilter and before profileInstanceSplitFilter
  enumFieldPermissionsFilter,
  // should run after convertListsFilter
  replaceFieldValuesFilter,
  valueToStaticFileFilter,
  fieldReferencesFilter,
  // should run after customObjectsInstancesFilter for now
  referenceAnnotationsFilter,
  // foreignLeyReferences should come after referenceAnnotationsFilter
  foreignKeyReferencesFilter,
  // extraDependenciesFilter should run after addMissingIdsFilter
  extraDependenciesFilter,
  installedPackageGeneratedDependencies,
  omitStandardFieldsNonDeployableValuesFilter,
  // picklistReferences should run after convertMapsFilter, fieldReferencesFilter and omitStandardFieldsNonDeployableValuesFilter
  picklistReferences,
  // taskAndEventCustomFields should run before customTypeSplit
  taskAndEventCustomFields,
  mergeProfilesWithSourceValuesFilter,
  // profilesAndPermissionSetsBrokenPathsFilter should run after mergeProfilesWithSourceValuesFilter
  profilesAndPermissionSetsBrokenPathsFilter,
  fetchTargetsFilter,
  // customTypeSplit should run after omitStandardFieldsNonDeployableValuesFilter, profilesAndPermissionSetsBrokenPathsFilter and fetchTargetsFilter
  customTypeSplit,
  // profileInstanceSplitFilter should run after mergeProfilesWithSourceValuesFilter and profilesAndPermissionSetsBrokenPathsFilter
  profileInstanceSplitFilter,
  // Any filter that relies on _created_at or _changed_at should run after removeUnixTimeZero
  removeUnixTimeZeroFilter,
  metadataInstancesAliasesFilter,
  importantValuesFilter,
  hideTypesFolder,
  generatedDependenciesFilter,
  flowCoordinatesFilter,
  // createChangedAtSingletonInstanceFilter should run last
  changedAtSingletonFilter,
  addParentToInstancesWithinFolderFilter,
]

export interface SalesforceAdapterParams {
  // Max items to fetch in one retrieve request
  maxItemsInRetrieveRequest?: number

  // Metadata types that are being fetched in the filters
  metadataTypesOfInstancesFetchedInFilters?: string[]

  // Metadata types that we have to fetch using the retrieve API
  metadataToRetrieve?: string[]

  // Metadata types that we should not create, update or delete in the main adapter code
  metadataTypesToSkipMutation?: string[]

  // Metadata types that that include metadata types inside them
  nestedMetadataTypes?: Record<string, NestedMetadataTypeInfo>

  // Filters to deploy to all adapter operations
  filterCreators?: Array<FilterCreator>

  // client to use
  client: SalesforceClient

  // callback function to get an existing elemId or create a new one by the ServiceIds values
  getElemIdFunc?: ElemIdGetter

  // System fields that salesforce may add to custom objects - to be ignored when creating objects
  systemFields?: string[]

  // Unsupported System fields that salesforce may add to custom objects
  // to not be fetched and managed
  unsupportedSystemFields?: string[]

  config: SalesforceConfig

  elementsSource: ReadOnlyElementsSource
}

const METADATA_TO_RETRIEVE = [
  // Metadata with content - we use retrieve to get the StaticFiles properly
  'ApexClass', // contains encoded zip content
  'ApexComponent', // contains encoded zip content
  'ApexPage', // contains encoded zip content
  'ApexTrigger', // contains encoded zip content
  'AssignmentRules', // contains encoded zip content
  'AuraDefinitionBundle', // Has several fields with base64Binary encoded content
  'Certificate', // contains encoded zip content
  'ContentAsset', // contains encoded zip content
  'CustomApplication',
  'CustomMetadata', // For the XML attributes
  'CustomObject',
  'CustomPermission',
  'Dashboard', // contains encoded zip content, is under a folder
  'DashboardFolder',
  'DiscoveryAIModel',
  'Document', // contains encoded zip content, is under a folder
  'DocumentFolder',
  'EclairGeoData', // contains encoded zip content
  'EmailFolder',
  'EmailTemplate', // contains encoded zip content, is under a folder
  'EmbeddedServiceConfig',
  'ExperienceBundle',
  'ExternalDataSource',
  'FlexiPage',
  'FlowDefinition',
  'LightningComponentBundle', // Has several fields with base64Binary encoded content
  'NetworkBranding', // contains encoded zip content
  'Profile',
  'PermissionSet',
  'Report', // contains encoded zip content, is under a folder
  'ReportFolder',
  'ReportType',
  'Scontrol', // contains encoded zip content
  'Settings',
  'SharingRules',
  'SiteDotCom', // contains encoded zip content
  'StaticResource', // contains encoded zip content
  // Other types that need retrieve / deploy to work
  'InstalledPackage', // listMetadataObjects of this types returns duplicates
  'Territory2', // All Territory2 types do not support CRUD
  'Territory2Model', // All Territory2 types do not support CRUD
  'Territory2Rule', // All Territory2 types do not support CRUD
  'Territory2Type', // All Territory2 types do not support CRUD
  'TopicsForObjects',
  'Layout', // retrieve returns more information about relatedLists
  'Workflow',
]

export const NESTED_METADATA_TYPES = {
  CustomLabels: {
    nestedInstanceFields: ['labels'],
    isNestedApiNameRelative: false,
  },
  AssignmentRules: {
    nestedInstanceFields: ['assignmentRule'],
    isNestedApiNameRelative: true,
  },
  AutoResponseRules: {
    nestedInstanceFields: ['autoResponseRule'],
    isNestedApiNameRelative: true,
  },
  EscalationRules: {
    nestedInstanceFields: ['escalationRule'],
    isNestedApiNameRelative: true,
  },
  MatchingRules: {
    nestedInstanceFields: ['matchingRules'],
    isNestedApiNameRelative: true,
  },
  SharingRules: {
    nestedInstanceFields: ['sharingCriteriaRules', 'sharingGuestRules', 'sharingOwnerRules', 'sharingTerritoryRules'],
    isNestedApiNameRelative: true,
  },
  Workflow: {
    nestedInstanceFields: Object.keys(WORKFLOW_FIELD_TO_TYPE),
    isNestedApiNameRelative: true,
  },
  CustomObject: {
    nestedInstanceFields: [...Object.keys(NESTED_INSTANCE_VALUE_TO_TYPE_NAME), 'fields'],
    isNestedApiNameRelative: true,
  },
}

// See: https://developer.salesforce.com/docs/atlas.en-us.api.meta/api/sforce_api_objects_custom_object__c.htm
export const SYSTEM_FIELDS = [
  'ConnectionReceivedId',
  'ConnectionSentId',
  'CreatedById',
  'CreatedDate',
  'Id',
  'IsDeleted',
  'LastActivityDate',
  LAST_MODIFIED_DATE,
  'LastModifiedById',
  'LastReferencedDate',
  'LastViewedDate',
  'Name',
  'RecordTypeId',
  'SystemModstamp',
  OWNER_ID,
  'SetupOwnerId',
]

export const UNSUPPORTED_SYSTEM_FIELDS = ['LastReferencedDate', 'LastViewedDate']

const getIncludedTypesFromElementsSource = async (
  elementsSource: ReadOnlyElementsSource,
  metadataQuery: MetadataQuery,
): Promise<TypeElement[]> =>
  awu(await elementsSource.getAll())
    .filter(isMetadataObjectType)
    // standard and custom objects
    .filter(metadataType => !isCustomObjectSync(metadataType))
    // custom types (CustomMetadata / CustomObject (non-standard) / CustomSettings)
    .filter(metadataType => !isCustomType(metadataType))
    .filter(type => metadataQuery.isTypeMatch(apiNameSync(type) ?? ''))
    .toArray()

type CreateFiltersRunnerParams = {
  fetchProfile: FetchProfile
  contextOverrides?: Partial<FilterContext>
}

const isFieldWithOrderedMapAnnotation = (field: Field): boolean =>
  Object.values(field.getTypeSync().annotationRefTypes).some(isOrderedMapTypeOrRefType)

const isElementWithOrderedMap = (element: Element): boolean => {
  if (isField(element)) {
    return isFieldWithOrderedMapAnnotation(element)
  }
  if (isInstanceElement(element)) {
    return Object.values(element.getTypeSync().fields).some(field => isOrderedMapTypeOrRefType(field.getTypeSync()))
  }
  if (isObjectType(element)) {
    return Object.values(element.fields).some(isFieldWithOrderedMapAnnotation)
  }
  return false
}

export const salesforceAdapterResolveValues: ResolveValuesFunc = async (
  element,
  getLookUpNameFunc,
  elementsSource,
  allowEmpty = true,
) => {
  const resolvedElement = await resolveValues(element, getLookUpNameFunc, elementsSource, allowEmpty)
  // Since OrderedMaps' order values reference values that may contain references, we should resolve the Element twice
  // in order to fully resolve it. An example use-case for this is the Field `SBQQ__ProductRule__c.SBQQ__LookupObject__c`
  // Where the `fullName` of the Picklist values is a Reference to a Custom Object.
  return isElementWithOrderedMap(resolvedElement)
    ? resolveValues(resolvedElement, getLookUpNameFunc, elementsSource, allowEmpty)
    : resolvedElement
}

export const resolveSalesforceChanges = (
  changes: readonly Change[],
  getLookupNameFunc: GetLookupNameFunc,
): Promise<Change[]> =>
  Promise.all(changes.map(change => resolveChangeElement(change, getLookupNameFunc, salesforceAdapterResolveValues)))

type SalesforceAdapterOperations = Omit<AdapterOperations, 'deploy' | 'validate'> & {
  deploy: (deployOptions: SalesforceAdapterDeployOptions) => Promise<DeployResult>
  validate: (deployOptions: SalesforceAdapterDeployOptions) => Promise<DeployResult>
}

export default class SalesforceAdapter implements SalesforceAdapterOperations {
  private maxItemsInRetrieveRequest: number
  private metadataToRetrieve: string[]
  private metadataTypesOfInstancesFetchedInFilters: string[]
  private nestedMetadataTypes: Record<string, NestedMetadataTypeInfo>
  private createFiltersRunner: (params: CreateFiltersRunnerParams) => Required<Filter>

  private client: SalesforceClient
  private userConfig: SalesforceConfig
  private elementsSource: ReadOnlyElementsSource
  private fixElementsFunc: FixElementsFunc

  public constructor({
    metadataTypesOfInstancesFetchedInFilters = [FLOW_METADATA_TYPE],
    maxItemsInRetrieveRequest = constants.DEFAULT_MAX_ITEMS_IN_RETRIEVE_REQUEST,
    metadataToRetrieve = METADATA_TO_RETRIEVE,
    nestedMetadataTypes = NESTED_METADATA_TYPES,
    filterCreators = allFilters,
    client,
    getElemIdFunc,
    elementsSource,
    systemFields = SYSTEM_FIELDS,
    unsupportedSystemFields = UNSUPPORTED_SYSTEM_FIELDS,
    config,
  }: SalesforceAdapterParams) {
    this.maxItemsInRetrieveRequest = config.maxItemsInRetrieveRequest ?? maxItemsInRetrieveRequest
    this.metadataToRetrieve = metadataToRetrieve
    this.userConfig = config
    this.metadataTypesOfInstancesFetchedInFilters = metadataTypesOfInstancesFetchedInFilters
    this.nestedMetadataTypes = nestedMetadataTypes
    this.client = client
    this.elementsSource = elementsSource
    this.createFiltersRunner = ({ fetchProfile, contextOverrides = {} }: CreateFiltersRunnerParams) =>
      filter.filtersRunner(
        {
          client: this.client,
          config: {
            unsupportedSystemFields,
            systemFields,
            enumFieldPermissions: config.enumFieldPermissions ?? constants.DEFAULT_ENUM_FIELD_PERMISSIONS,
            fetchProfile,
            elementsSource,
            separateFieldToFiles: config.fetch?.metadata?.objectsToSeperateFieldsToFiles,
            flsProfiles: getFLSProfiles(config),
            ...contextOverrides,
          },
        },
        filterCreators,
        concatObjects,
      )
    if (getElemIdFunc) {
      Types.setElemIdGetter(getElemIdFunc)
    }
    this.fixElementsFunc = fixElementsFunc({ elementsSource, config })
  }

  private async getCustomObjectsWithDeletedFields(): Promise<Set<string>> {
    await listMetadataObjects(this.client, CUSTOM_FIELD)
    const listedFields = this.client.listedInstancesByType.get(constants.CUSTOM_FIELD)
    const fieldsFromElementsSource = await awu(await this.elementsSource.getAll())
      .filter(isCustomObjectSync)
      .flatMap(obj => Object.values(obj.fields))
      .filter(field => isCustom(apiNameSync(field)))
      .toArray()
    return new Set(
      fieldsFromElementsSource
        .filter(field => !listedFields.has(apiNameSync(field) ?? ''))
        .map(field => apiNameSync(field.parent))
        .filter(isDefined),
    )
  }

  private initializeCustomListFunctions(withChangesDetection: boolean): void {
    const commonListFunctions: Record<string, CustomListFuncDef> = {
      [WAVE_DATAFLOW_METADATA_TYPE]: createListMissingWaveDataflowsDef(),
    }
    this.client.setCustomListFuncDefByType(
      withChangesDetection
        ? {
            ...commonListFunctions,
            [APEX_CLASS_METADATA_TYPE]: createListApexClassesDef(this.elementsSource),
          }
        : commonListFunctions,
    )
  }

  /**
   * Fetch configuration elements (types and instances in the given salesforce account)
   * Account credentials were given in the constructor.
   */
  @logDuration('fetching account configuration')
  async fetch({ progressReporter, withChangesDetection = false }: FetchOptions): Promise<FetchResult> {
    const fetchParams = this.userConfig.fetch ?? {}
    this.initializeCustomListFunctions(withChangesDetection)
    const baseQuery = buildMetadataQuery({ fetchParams })
    const lastChangeDateOfTypesWithNestedInstances = await getLastChangeDateOfTypesWithNestedInstances({
      client: this.client,
      metadataQuery: buildFilePropsMetadataQuery(baseQuery),
    })
    const targetedFetchInclude = fetchParams.target
      ? await getMetadataIncludeFromFetchTargets(fetchParams.target, this.elementsSource)
      : undefined
    const metadataQuery = withChangesDetection
      ? await buildMetadataQueryForFetchWithChangesDetection({
          fetchParams,
          targetedFetchInclude,
          elementsSource: this.elementsSource,
          lastChangeDateOfTypesWithNestedInstances,
          customObjectsWithDeletedFields: await this.getCustomObjectsWithDeletedFields(),
        })
      : buildMetadataQuery({ fetchParams, targetedFetchInclude })
    const fetchProfile = buildFetchProfile({
      fetchParams,
      customReferencesSettings: this.userConfig[CUSTOM_REFS_CONFIG],
      metadataQuery,
      maxItemsInRetrieveRequest: this.maxItemsInRetrieveRequest,
    })
    log.debug('going to fetch salesforce account configuration..')
    const fieldTypes = Types.getAllFieldTypes()
    const hardCodedTypes = [
      // Missing Metadata subtypes will come from the elementsSource. We want to avoid duplicates
      ...(withChangesDetection ? [] : Types.getAllMissingTypes()),
      ...Types.getAnnotationTypes(),
      ...Object.values(ArtificialTypes),
    ]
    const hardCodedTypesMap = new Map(
      hardCodedTypes
        .map(type => [apiNameSync(type), type] as [string | undefined, TypeElement])
        .filter((namedType): namedType is [string, TypeElement] => namedType[0] !== undefined),
    )
    const metadataMetaType = fetchProfile.isFeatureEnabled('metaTypes') ? MetadataMetaType : undefined
    const metadataTypeInfosPromise = this.listMetadataTypes(fetchProfile.metadataQuery)

    progressReporter.reportProgress({ message: 'Fetching types' })
    const metadataTypes = await this.fetchTypes({
      metadataQuery,
      withChangesDetection,
      metadataTypeInfosPromise,
      hardCodedTypes: hardCodedTypesMap,
      metadataMetaType,
    })

    progressReporter.reportProgress({ message: 'Fetching instances' })
    const { elements: metadataInstancesElements, configChanges: metadataInstancesConfigInstances } =
      await this.fetchMetadataInstances(metadataTypeInfosPromise, metadataTypes, fetchProfile)

    progressReporter.reportProgress({ message: 'Fetching Metadata Settings types' })
    const standardSettingsMetaType = fetchProfile.isFeatureEnabled('metaTypes') ? StandardSettingsMetaType : undefined
    const settingsTypes =
      fetchProfile.isFeatureEnabled('retrieveSettings') && !withChangesDetection
        ? await this.fetchMetadataSettingsTypes({
            instances: metadataInstancesElements,
            knownTypes: hardCodedTypesMap,
            standardSettingsMetaType,
          })
        : []

    const elements = [
      ...[metadataMetaType, standardSettingsMetaType].filter(isDefined),
      ...fieldTypes,
      ...hardCodedTypes,
      ...metadataTypes,
      ...metadataInstancesElements,
      ...settingsTypes,
    ]
    progressReporter.reportProgress({
      message: 'Running filters for additional information',
    })
    const fetchFiltersRunner = this.createFiltersRunner({
      fetchProfile,
      contextOverrides: { lastChangeDateOfTypesWithNestedInstances },
    })
    const onFetchFilterResult = (await fetchFiltersRunner.onFetch(elements)) as FilterResult
    const configChangeSuggestions = [
      ...metadataInstancesConfigInstances,
      ...(onFetchFilterResult.configSuggestions ?? []),
    ]
    const updatedConfig = getConfigFromConfigChanges(configChangeSuggestions, this.userConfig)
    const getPartialFetchData = async (): Promise<PartialFetchData | undefined> => {
      if (!fetchProfile.metadataQuery.isPartialFetch()) {
        return undefined
      }
      const deletedElemIds = await this.getDeletedElemIdsForPartialFetch({
        fetchProfile,
        fetchElements: elements,
      })
      if (deletedElemIds.length > 0) {
        log.debug(
          'The following elemIDs were deleted in partial fetch: %s',
          safeJsonStringify(deletedElemIds.map(e => e.getFullName())),
        )
      }
      return { isPartial: true, deletedElements: deletedElemIds }
    }

    if (withChangesDetection) {
      const relevantFetchedElementIds = elements
        .filter(element => isCustomObjectSync(element) || isInstanceElement(element))
        .map(element => element.elemID.getFullName())
      ;(relevantFetchedElementIds.length > 100 ? log.trace : log.debug)(
        'Fetched the following elements in quick fetch: %s',
        safeJsonStringify(relevantFetchedElementIds),
      )
    }
    metadataQuery.logData()
    await this.client.awaitCompletionOfAllListRequests()
    PROFILE_RELATED_METADATA_TYPES.forEach(type => {
      const fullNames = this.client.listedInstancesByType.getOrUndefined(type)
      if (fullNames) {
        log.trace('list result for type %s: %s', type, Array.from(fullNames).join(','))
      }
    })
    return {
      elements,
      errors: onFetchFilterResult.errors ?? [],
      updatedConfig,
      partialFetchData: await getPartialFetchData(),
    }
  }

  private async deployOrValidate(
    { changeGroup, progressReporter }: SalesforceAdapterDeployOptions,
    checkOnly: boolean,
  ): Promise<DeployResult> {
    const fetchParams = this.userConfig.fetch ?? {}
    const fetchProfile = buildFetchProfile({
      fetchParams,
      customReferencesSettings: this.userConfig[CUSTOM_REFS_CONFIG],
    })
    log.debug(
      `about to ${checkOnly ? 'validate' : 'deploy'} group ${changeGroup.groupID} with scope (first 100): ${safeJsonStringify(
        changeGroup.changes
          .slice(0, 100)
          .map(getChangeData)
          .map(e => e.elemID.getFullName()),
      )}`,
    )
    const isDataDeployGroup = await isCustomObjectInstanceChanges(changeGroup.changes)
    const getLookupNameFunc = isDataDeployGroup
      ? getLookupNameForDataInstances(fetchProfile)
      : getLookUpName(fetchProfile)
    const resolvedChanges = await resolveSalesforceChanges(changeGroup.changes, getLookupNameFunc)

    await awu(resolvedChanges).filter(isAdditionChange).map(getChangeData).forEach(addDefaults)
    const filtersRunner = this.createFiltersRunner({ fetchProfile })
    await filtersRunner.preDeploy(resolvedChanges)
    log.debug(`preDeploy of group ${changeGroup.groupID} finished`)

    let deployResult: DeployResult
    if (isDataDeployGroup) {
      if (checkOnly) {
        const message = 'Cannot deploy CustomObject Records as part of check-only deployment'
        return {
          appliedChanges: [],
          errors: [
            {
              message,
              detailedMessage: message,
              severity: 'Error',
            },
          ],
        }
      }
      deployResult = await deployCustomObjectInstancesGroup(
        resolvedChanges as Change<InstanceElement>[],
        this.client,
        changeGroup.groupID,
        fetchProfile.dataManagement,
      )
      progressReporter.reportDataProgress(deployResult.appliedChanges.length)
    } else {
      deployResult = await deployMetadata(
        resolvedChanges,
        this.client,
        this.nestedMetadataTypes,
        progressReporter,
        this.userConfig.client?.deploy?.deleteBeforeUpdate,
        checkOnly,
        this.userConfig.client?.deploy?.quickDeployParams,
      )
    }
    log.debug(`received deployResult for group ${changeGroup.groupID}`)
    // onDeploy can change the change list in place, so we need to give it a list it can modify
    const appliedChangesBeforeRestore = [...deployResult.appliedChanges]
    await filtersRunner.onDeploy(appliedChangesBeforeRestore)
    log.debug(`onDeploy of group ${changeGroup.groupID} finished`)

    const sourceChanges = _.keyBy(changeGroup.changes, change => getChangeData(change).elemID.getFullName())

    const appliedChanges = await awu(appliedChangesBeforeRestore)
      .map(change => restoreChangeElement(change, sourceChanges, getLookupNameFunc))
      .toArray()
    return {
      appliedChanges,
      errors: deployResult.errors,
      extraProperties: deployResult.extraProperties,
    }
  }

  async deploy(deployOptions: SalesforceAdapterDeployOptions): Promise<DeployResult> {
    // Check old configuration flag for backwards compatibility (SALTO-2700)
    const checkOnly = this.userConfig?.client?.deploy?.checkOnly ?? false
    const result = await this.deployOrValidate(deployOptions, checkOnly)
    // If we got here with checkOnly we must not return any applied changes
    // to maintain the old deploy interface (SALTO-2700)
    if (checkOnly) {
      return {
        ...result,
        appliedChanges: [],
      }
    }
    return result
  }

  async validate(deployOptions: SalesforceAdapterDeployOptions): Promise<DeployResult> {
    return this.deployOrValidate(deployOptions, true)
  }

  async cancelServiceAsyncTask(input: CancelServiceAsyncTaskInput): Promise<CancelServiceAsyncTaskResult> {
    return this.client.cancelMetadataValidateOrDeployTask(input)
  }

  private async listMetadataTypes(metadataQuery: MetadataQuery): Promise<MetadataObject[]> {
    return (await this.client.listMetadataTypes()).filter(info => metadataQuery.isTypeMatch(info.xmlName))
  }

  private async fetchTypes({
    metadataQuery,
    withChangesDetection,
    metadataTypeInfosPromise,
    hardCodedTypes,
    metadataMetaType,
  }: {
    metadataQuery: MetadataQuery
    withChangesDetection: boolean
    metadataTypeInfosPromise: Promise<MetadataObject[]>
    hardCodedTypes: Map<string, TypeElement>
    metadataMetaType?: ObjectType
  }): Promise<TypeElement[]> {
    if (!withChangesDetection) {
      return this.fetchMetadataTypes(metadataTypeInfosPromise, hardCodedTypes, metadataMetaType)
    }
    const metadataTypes = await metadataTypeInfosPromise
    const includedTypesFromSource = await getIncludedTypesFromElementsSource(this.elementsSource, metadataQuery)
    const includedTypesFromSourceNames = new Set(includedTypesFromSource.map(metadataType => apiNameSync(metadataType)))
    const missingTypes = metadataTypes.filter(type => !includedTypesFromSourceNames.has(type.xmlName))
    if (missingTypes.length === 0) {
      return includedTypesFromSource
    }
    log.debug(
      'Going to fetch the following metadata types in fetchWithChangesDetection: %s',
      inspectValue(missingTypes.map(type => type.xmlName)),
    )
    return includedTypesFromSource.concat(
      await this.fetchMetadataTypes(Promise.resolve(missingTypes), hardCodedTypes, metadataMetaType),
    )
  }

  @logDuration('fetching metadata types')
  private async fetchMetadataTypes(
    typeInfoPromise: Promise<MetadataObject[]>,
    knownTypes: Map<string, TypeElement>,
    metaType?: ObjectType,
  ): Promise<TypeElement[]> {
    const typeInfos = await typeInfoPromise
    const baseTypeNames = new Set(typeInfos.map(type => type.xmlName))
    const childTypeNames = new Set(typeInfos.flatMap(type => type.childXmlNames).filter(values.isDefined))
    return (
      await Promise.all(
        typeInfos.map(typeInfo =>
          fetchMetadataType(this.client, typeInfo, knownTypes, baseTypeNames, childTypeNames, metaType),
        ),
      )
    ).flat()
  }

  @logDuration('fetching instances')
  private async fetchMetadataInstances(
    typeInfoPromise: Promise<MetadataObject[]>,
    types: TypeElement[],
    fetchProfile: FetchProfile,
  ): Promise<FetchElements<InstanceElement[]>> {
    const readInstances = async (metadataTypes: ObjectType[]): Promise<FetchElements<InstanceElement[]>> => {
      const metadataTypesToRead = await awu(metadataTypes)
        .filter(async type => !this.metadataTypesOfInstancesFetchedInFilters.includes(await apiName(type)))
        .toArray()
      const result = await Promise.all(
        metadataTypesToRead.map(type => this.createMetadataInstances(type, fetchProfile)),
      )
      return {
        elements: _.flatten(result.map(r => r.elements)),
        configChanges: _.flatten(result.map(r => r.configChanges)),
      }
    }

    const typeInfos = await typeInfoPromise
    const topLevelTypeNames = typeInfos.map(info => info.xmlName)
    const topLevelTypes = await awu(types)
      .filter(isMetadataObjectType)
      .filter(async t => topLevelTypeNames.includes(await apiName(t)) || t.annotations.folderContentType !== undefined)
      .toArray()

    const [metadataTypesToRetrieve, metadataTypesToRead] = await partition(topLevelTypes, async t =>
      this.metadataToRetrieve.includes(await apiName(t)),
    )

    const retrieveMetadataInstancesFunc = fetchProfile.metadataQuery.isFetchWithChangesDetection()
      ? retrieveMetadataInstanceForFetchWithChangesDetection
      : retrieveMetadataInstances

    const allInstances = await Promise.all([
      retrieveMetadataInstancesFunc({
        client: this.client,
        types: metadataTypesToRetrieve,
        fetchProfile,
        typesToSkip: new Set(this.metadataTypesOfInstancesFetchedInFilters),
      }),
      readInstances(metadataTypesToRead),
    ])
    return {
      elements: _.flatten(allInstances.map(instances => instances.elements)),
      configChanges: _.flatten(allInstances.map(instances => instances.configChanges)),
    }
  }

  @logDuration('fetching Metadata Settings types')
  public async fetchMetadataSettingsTypes({
    instances,
    knownTypes,
    standardSettingsMetaType,
  }: {
    instances: InstanceElement[]
    knownTypes: Map<string, TypeElement>
    standardSettingsMetaType?: ObjectType
  }): Promise<TypeElement[]> {
    const fetchSettingsType = async (settingsTypeName: string): Promise<ObjectType[]> => {
      const typeFields = await this.client.describeMetadataType(settingsTypeName)
      try {
        return await createMetadataTypeElements({
          name: settingsTypeName,
          fields: typeFields.valueTypeFields,
          knownTypes,
          baseTypeNames: new Set([settingsTypeName]),
          childTypeNames: new Set(),
          client: this.client,
          isSettings: true,
          annotations: {
            suffix: 'settings',
            dirName: constants.SETTINGS_DIR_NAME,
          },
          metaType: standardSettingsMetaType,
        })
      } catch (e) {
        log.error('Failed to fetch settings type %s reason: %s', settingsTypeName, inspectValue(e))
        return []
      }
    }

    return (
      await Promise.all(
        instances
          .filter(isInstanceOfTypeSync(constants.SETTINGS_METADATA_TYPE))
          .map(instance => apiNameSync(instance))
          .filter(isDefined)
          .map(typeName => fetchSettingsType(`${typeName}${constants.SETTINGS_METADATA_TYPE}`)),
      )
    ).flat()
  }

  private async createMetadataInstances(
    type: ObjectType,
    fetchProfile: FetchProfile,
  ): Promise<FetchElements<InstanceElement[]>> {
    const typeName = await apiName(type)
    const { elements: fileProps, configChanges } = await listMetadataObjects(this.client, typeName)

    const instances = await fetchMetadataInstances({
      client: this.client,
      fileProps,
      metadataType: type,
      metadataQuery: fetchProfile.metadataQuery,
      maxInstancesPerType: fetchProfile.maxInstancesPerType,
      addNamespacePrefixToFullName: fetchProfile.addNamespacePrefixToFullName,
    })
    return {
      elements: instances.elements,
      configChanges: [...instances.configChanges, ...configChanges],
    }
  }

  private async getMetadataElementsByTypeFromSource(): Promise<Record<string, Element[]>> {
    const metadataElements = (await awu(await this.elementsSource.getAll()).toArray())
      .filter(element => !constants.NON_LISTED_ELEMENT_IDS.includes(element.elemID.getFullName()))
      .filter(element => isMetadataInstanceElementSync(element) || isCustomObjectSync(element))
    return _.groupBy(metadataElements, metadataTypeSync)
  }

  private async getDeletedMetadataForPartialFetch(
    fetchElements: ReadonlyArray<Element>,
    fetchProfile: FetchProfile,
  ): Promise<Required<PartialFetchData>['deletedElements']> {
    const isTargetedFetch = fetchProfile.metadataQuery.isTargetedFetch()
    const createElemId = (type: ObjectType, fullName: string): ElemID => {
      const typeName = apiNameSync(type)
      return typeName === CUSTOM_OBJECT
        ? // CustomObjects are converted to types and do not remain instances
          Types.getElemId(fullName, true)
        : createInstanceElement({ fullName }, type).elemID
    }
    const metadataTypesByName = _.keyBy(
      fetchElements.filter(isMetadataObjectType),
      type => apiNameSync(type) ?? 'unknown',
    )
    const metadataElementsByTypeFromSource = await this.getMetadataElementsByTypeFromSource()
    const deletedElemIds = new Set<ElemID>()
    Object.entries(metadataElementsByTypeFromSource).forEach(([typeName, elementsFromSource]) => {
      if (!fetchProfile.metadataQuery.isTypeMatch(typeName)) {
        // Instances of Type that is not part of the fetch targets should not be handled
        if (!isTargetedFetch) {
          // Type was excluded, we should remove all of its Instances
          elementsFromSource.forEach(elementFromSource => {
            deletedElemIds.add(elementFromSource.elemID)
          })
        }
        return
      }
      const metadataType = metadataTypesByName[typeName]
      if (metadataType === undefined) {
        log.warn('Skipping deletion detections for type %s since the metadata ObjectType was not found', typeName)
        return
      }
      const listedInstancesFullNames = this.client.listedInstancesByType.getOrUndefined(typeName)
      if (listedInstancesFullNames === undefined) {
        log.warn('Skipping deletion detections for type %s since the type was not listed', typeName)
        return
      }
      const listedElemIdsFullNames = new Set(
        Array.from(listedInstancesFullNames)
          // Create the correct elemID that we calculate in fetch
          .map(fullName => createElemId(metadataType, fullName).getFullName()),
      )

      elementsFromSource.forEach(elementFromSource => {
        if (!listedElemIdsFullNames.has(elementFromSource.elemID.getFullName())) {
          deletedElemIds.add(elementFromSource.elemID)
        }
      })
    })
    return Array.from(deletedElemIds)
  }

  private async getDeletedDataRecordsForPartialFetch(
    fetchElements: ReadonlyArray<Element>,
  ): Promise<Required<PartialFetchData>['deletedElements']> {
    const querySalesforceForRecordIdsOfInstances = async (
      instances: ReadonlyArray<InstanceElement>,
    ): Promise<string[]> => {
      const instancesByType = _(instances)
        .filter(isInstanceOfCustomObjectSync)
        .groupBy(instance => apiNameSync(instance.getTypeSync()) ?? '')
        .value()
      _.unset(instancesByType, '')

      const queries = awu(Object.entries(instancesByType)).map(async ([typeName, instancesOfType]) =>
        buildDataRecordsSoqlQueries(
          typeName,
          [instancesOfType[0].getTypeSync().fields[CUSTOM_OBJECT_ID_FIELD]],
          instancesOfType.map(instanceInternalId),
        ),
      )

      return awu(queries)
        .flatMap(async typeQueries => queryClient(this.client, typeQueries))
        .map(record => record[CUSTOM_OBJECT_ID_FIELD])
        .toArray()
    }

    const getCustomObjectInstancesFromElementSource = async (
      elementsSource: ReadOnlyElementsSource,
      instancesToDiscard: ReadonlyArray<Element>,
    ): Promise<InstanceElement[]> => {
      // We implement a small optimization of not querying for IDs we just fetched, because we know these IDs couldn't
      // have been deleted.
      const idsToDiscard = new Set(instancesToDiscard.filter(isInstanceOfCustomObjectSync).map(instanceInternalId))
      return awu(await elementsSource.getAll())
        .filter(isInstanceOfCustomObjectSync)
        .filter(instance => !idsToDiscard.has(instanceInternalId(instance)))
        .toArray()
    }

    const workspaceInstances = await getCustomObjectInstancesFromElementSource(this.elementsSource, fetchElements)

    const instanceIdsInSalesforce = new Set(await querySalesforceForRecordIdsOfInstances(workspaceInstances))

    return workspaceInstances
      .filter(instance => !instanceIdsInSalesforce.has(instanceInternalId(instance)))
      .map(instance => instance.elemID)
  }

  private async getDeletedElemIdsForPartialFetch({
    fetchProfile,
    fetchElements,
  }: {
    fetchElements: ReadonlyArray<Element>
    fetchProfile: FetchProfile
  }): Promise<Required<PartialFetchData>['deletedElements']> {
    const deletedMetadata = await this.getDeletedMetadataForPartialFetch(fetchElements, fetchProfile)
    const deletedDataRecords = await this.getDeletedDataRecordsForPartialFetch(fetchElements)
    return deletedMetadata.concat(deletedDataRecords)
  }

  fixElements: FixElementsFunc = elements => this.fixElementsFunc(elements)
}<|MERGE_RESOLUTION|>--- conflicted
+++ resolved
@@ -22,16 +22,12 @@
   isField,
   isInstanceElement,
   isObjectType,
-<<<<<<< HEAD
-  TypeReference,
-  CancelServiceAsyncTaskInput,
-  CancelServiceAsyncTaskResult,
-=======
   ObjectType,
   PartialFetchData,
   ReadOnlyElementsSource,
   TypeElement,
->>>>>>> beeba0ed
+  CancelServiceAsyncTaskInput,
+  CancelServiceAsyncTaskResult,
 } from '@salto-io/adapter-api'
 import {
   filter,
