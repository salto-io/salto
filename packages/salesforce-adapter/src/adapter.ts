--- conflicted
+++ resolved
@@ -520,13 +520,10 @@
             elementsSource,
             separateFieldToFiles:
               config.fetch?.metadata?.objectsToSeperateFieldsToFiles,
-<<<<<<< HEAD
-            ...contextOverrides,
-=======
             flsProfiles: config.client?.deploy?.flsProfiles ?? [
               constants.ADMIN_PROFILE,
             ],
->>>>>>> 5524f9f7
+            ...contextOverrides,
           },
         },
         filterCreators,
