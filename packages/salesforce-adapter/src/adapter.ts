/*
 * Copyright 2024 Salto Labs Ltd.
 * Licensed under the Salto Terms of Use (the "License");
 * You may not use this file except in compliance with the License.  You may obtain a copy of the License at https://www.salto.io/terms-of-use
 *
 * CERTAIN THIRD PARTY SOFTWARE MAY BE CONTAINED IN PORTIONS OF THE SOFTWARE. See NOTICE FILE AT https://github.com/salto-io/salto/blob/main/NOTICES
 */
import {
  TypeElement,
  ObjectType,
  InstanceElement,
  isAdditionChange,
  getChangeData,
  Change,
  ElemIdGetter,
  FetchResult,
  FixElementsFunc,
  AdapterOperations,
  DeployResult,
  FetchOptions,
  ReadOnlyElementsSource,
  ElemID,
  PartialFetchData,
  Element,
  isInstanceElement,
} from '@salto-io/adapter-api'
import { filter, inspectValue, logDuration, safeJsonStringify } from '@salto-io/adapter-utils'
import { resolveChangeElement, restoreChangeElement } from '@salto-io/adapter-components'
import { MetadataObject } from '@salto-io/jsforce'
import _ from 'lodash'
import { logger } from '@salto-io/logging'
import { collections, values, promises, objects } from '@salto-io/lowerdash'
import SalesforceClient, { CustomListFuncDef } from './client/client'
import * as constants from './constants'
import {
  apiName,
  Types,
  isMetadataObjectType,
  createInstanceElement,
  isCustom,
  MetadataMetaType,
} from './transformers/transformer'
import layoutFilter from './filters/layouts'
import customObjectsFromDescribeFilter from './filters/custom_objects_from_soap_describe'
import customObjectsToObjectTypeFilter, {
  NESTED_INSTANCE_VALUE_TO_TYPE_NAME,
} from './filters/custom_objects_to_object_type'
import customSettingsFilter from './filters/custom_settings_filter'
import customTypeSplit from './filters/custom_type_split'
import customObjectAuthorFilter from './filters/author_information/custom_objects'
import dataInstancesAuthorFilter from './filters/author_information/data_instances'
import sharingRulesAuthorFilter from './filters/author_information/sharing_rules'
import profileInstanceSplitFilter from './filters/profile_instance_split'
import customObjectsInstancesFilter from './filters/custom_objects_instances'
import profilePermissionsFilter from './filters/profile_permissions'
import emailTemplateFilter from './filters/email_template_static_files'
import minifyDeployFilter from './filters/minify_deploy'
import convertListsFilter from './filters/convert_lists'
import convertTypeFilter from './filters/convert_types'
import removeFieldsAndValuesFilter from './filters/remove_fields_and_values'
import removeRestrictionAnnotationsFilter from './filters/remove_restriction_annotations'
import standardValueSetFilter from './filters/standard_value_sets'
import flowFilter from './filters/flow'
import addMissingIdsFilter from './filters/add_missing_ids'
import animationRulesFilter from './filters/animation_rules'
import samlInitMethodFilter from './filters/saml_initiation_method'
import settingsFilter from './filters/settings_type'
import workflowFilter, { WORKFLOW_FIELD_TO_TYPE } from './filters/workflow'
import topicsForObjectsFilter from './filters/topics_for_objects'
import globalValueSetFilter from './filters/global_value_sets'
import referenceAnnotationsFilter from './filters/reference_annotations'
import fieldReferencesFilter from './filters/field_references'
import customObjectInstanceReferencesFilter from './filters/custom_object_instances_references'
import foreignKeyReferencesFilter from './filters/foreign_key_references'
import cpqLookupFieldsFilter from './filters/cpq/lookup_fields'
import cpqCustomScriptFilter from './filters/cpq/custom_script'
import cpqRulesAndConditionsRefsFilter from './filters/cpq/rules_and_conditions_refs'
import cpqReferencableFieldReferencesFilter from './filters/cpq/referencable_field_references'
import hideReadOnlyValuesFilter from './filters/cpq/hide_read_only_values'
import extraDependenciesFilter from './filters/extra_dependencies'
import staticResourceFileExtFilter from './filters/static_resource_file_ext'
import xmlAttributesFilter from './filters/xml_attributes'
import profilePathsFilter from './filters/profile_paths'
import replaceFieldValuesFilter from './filters/replace_instance_field_values'
import valueToStaticFileFilter from './filters/value_to_static_file'
import convertMapsFilter from './filters/convert_maps'
import elementsUrlFilter from './filters/elements_url'
import territoryFilter from './filters/territory'
import customMetadataRecordsFilter from './filters/custom_metadata'
import currencyIsoCodeFilter from './filters/currency_iso_code'
import enumFieldPermissionsFilter from './filters/field_permissions_enum'
import splitCustomLabels from './filters/split_custom_labels'
import flowsFilter from './filters/flows_filter'
import hideTypesFolder from './filters/hide_types_folder'
import customMetadataToObjectTypeFilter from './filters/custom_metadata_to_object_type'
import installedPackageGeneratedDependencies from './filters/installed_package_generated_dependencies'
import createMissingInstalledPackagesInstancesFilter from './filters/create_missing_installed_packages_instances'
import metadataInstancesAliasesFilter from './filters/metadata_instances_aliases'
import formulaDepsFilter from './filters/formula_deps'
import removeUnixTimeZeroFilter from './filters/remove_unix_time_zero'
import organizationWideDefaults from './filters/organization_settings'
import centralizeTrackingInfoFilter from './filters/centralize_tracking_info'
import changedAtSingletonFilter from './filters/changed_at_singleton'
import importantValuesFilter from './filters/important_values_filter'
import omitStandardFieldsNonDeployableValuesFilter from './filters/omit_standard_fields_non_deployable_values'
import waveStaticFilesFilter from './filters/wave_static_files'
import generatedDependenciesFilter from './filters/generated_dependencies'
import extendTriggersMetadataFilter from './filters/extend_triggers_metadata'
import profilesAndPermissionSetsBrokenPathsFilter from './filters/profiles_and_permission_sets_broken_paths'
import { CUSTOM_REFS_CONFIG, FetchElements, FetchProfile, MetadataQuery, SalesforceConfig } from './types'
import mergeProfilesWithSourceValuesFilter from './filters/merge_profiles_with_source_values'
import flowCoordinatesFilter from './filters/flow_coordinates'
import taskAndEventCustomFields from './filters/task_and_event_custom_fields'
import { getConfigFromConfigChanges } from './config_change'
import { Filter, FilterResult, FilterContext, FilterCreator } from './filter'
import {
  addDefaults,
  apiNameSync,
  buildDataRecordsSoqlQueries,
  getFLSProfiles,
  instanceInternalId,
  isCustomObjectSync,
  isCustomType,
  isInstanceOfCustomObjectSync,
  isMetadataInstanceElementSync,
  listMetadataObjects,
  metadataTypeSync,
  queryClient,
} from './filters/utils'
import {
  retrieveMetadataInstances,
  fetchMetadataType,
  fetchMetadataInstances,
  retrieveMetadataInstanceForFetchWithChangesDetection,
} from './fetch'
import { isCustomObjectInstanceChanges, deployCustomObjectInstancesGroup } from './custom_object_instances_deploy'
import { getLookUpName, getLookupNameForDataInstances } from './transformers/reference_mapping'
import { deployMetadata, NestedMetadataTypeInfo } from './metadata_deploy'
import nestedInstancesAuthorInformation from './filters/author_information/nested_instances'
import { buildFetchProfile } from './fetch_profile/fetch_profile'
import {
  APEX_CLASS_METADATA_TYPE,
  ArtificialTypes,
  CUSTOM_FIELD,
  CUSTOM_OBJECT,
  CUSTOM_OBJECT_ID_FIELD,
  FLOW_METADATA_TYPE,
  LAST_MODIFIED_DATE,
  OWNER_ID,
  PROFILE_METADATA_TYPE,
  PROFILE_RELATED_METADATA_TYPES,
  WAVE_DATAFLOW_METADATA_TYPE,
} from './constants'
import {
  buildFilePropsMetadataQuery,
  buildMetadataQuery,
  buildMetadataQueryForFetchWithChangesDetection,
} from './fetch_profile/metadata_query'
import { getLastChangeDateOfTypesWithNestedInstances } from './last_change_date_of_types_with_nested_instances'
import { fixElementsFunc } from './custom_references/handlers'
import { createListApexClassesDef, createListMissingWaveDataflowsDef } from './client/custom_list_funcs'
import { SalesforceAdapterDeployOptions } from './adapter_creator'

const { awu } = collections.asynciterable
const { makeArray } = collections.array
const { partition } = promises.array
const { concatObjects } = objects
const { isDefined } = values

const log = logger(module)

export const allFilters: Array<FilterCreator> = [
  waveStaticFilesFilter,
  createMissingInstalledPackagesInstancesFilter,
  settingsFilter,
  // should run before customObjectsFilter
  workflowFilter,
  // fetchFlowsFilter should run before flowFilter
  flowsFilter,
  // customMetadataToObjectTypeFilter should run before customObjectsFromDescribeFilter
  customMetadataToObjectTypeFilter,
  // customObjectsFilter depends on missingFieldsFilter and settingsFilter
  customObjectsFromDescribeFilter,
  organizationWideDefaults,
  // customSettingsFilter depends on customObjectsFilter
  customSettingsFilter,
  customObjectsToObjectTypeFilter,
  // customObjectsInstancesFilter depends on customObjectsToObjectTypeFilter
  customObjectsInstancesFilter,
  removeFieldsAndValuesFilter,
  removeRestrictionAnnotationsFilter,
  // addMissingIdsFilter should run after customObjectsFilter
  addMissingIdsFilter,
  customMetadataRecordsFilter,
  layoutFilter,
  // profilePermissionsFilter depends on layoutFilter because layoutFilter
  // changes ElemIDs that the profile references
  profilePermissionsFilter,
  // emailTemplateFilter should run before convertMapsFilter
  emailTemplateFilter,
  // convertMapsFilter should run before profile fieldReferencesFilter
  convertMapsFilter,
  standardValueSetFilter,
  flowFilter,
  customObjectInstanceReferencesFilter,
  cpqReferencableFieldReferencesFilter,
  cpqCustomScriptFilter,
  cpqLookupFieldsFilter,
  // cpqRulesAndConditionsFilter depends on cpqReferencableFieldReferencesFilter
  cpqRulesAndConditionsRefsFilter,
  animationRulesFilter,
  samlInitMethodFilter,
  topicsForObjectsFilter,
  globalValueSetFilter,
  staticResourceFileExtFilter,
  extendTriggersMetadataFilter,
  profilePathsFilter,
  territoryFilter,
  elementsUrlFilter,
  nestedInstancesAuthorInformation,
  customObjectAuthorFilter,
  dataInstancesAuthorFilter,
  sharingRulesAuthorFilter,
  hideReadOnlyValuesFilter,
  currencyIsoCodeFilter,
  splitCustomLabels,
  xmlAttributesFilter,
  minifyDeployFilter,
  formulaDepsFilter,
  // centralizeTrackingInfoFilter depends on customObjectsToObjectTypeFilter and must run before customTypeSplit
  centralizeTrackingInfoFilter,
  // The following filters should remain last in order to make sure they fix all elements
  convertListsFilter,
  convertTypeFilter,
  // should be after convertTypeFilter & convertMapsFilter and before profileInstanceSplitFilter
  enumFieldPermissionsFilter,
  // should run after convertListsFilter
  replaceFieldValuesFilter,
  valueToStaticFileFilter,
  fieldReferencesFilter,
  // should run after customObjectsInstancesFilter for now
  referenceAnnotationsFilter,
  // foreignLeyReferences should come after referenceAnnotationsFilter
  foreignKeyReferencesFilter,
  // extraDependenciesFilter should run after addMissingIdsFilter
  extraDependenciesFilter,
  installedPackageGeneratedDependencies,
  omitStandardFieldsNonDeployableValuesFilter,
  // taskAndEventCustomFields should run before customTypeSplit
  taskAndEventCustomFields,
  // customTypeSplit should run after omitStandardFieldsNonDeployableValuesFilter
<<<<<<< HEAD
  { creator: customTypeSplit },
  { creator: mergeProfilesWithSourceValuesFilter },
  // profilesAndPermissionSetsBrokenPathsFilter should run after mergeProfilesWithSourceValuesFilter
  { creator: profilesAndPermissionSetsBrokenPathsFilter },
  // profileInstanceSplitFilter should run after mergeProfilesWithSourceValuesFilter and profilesAndPermissionSetsBrokenPathsFilter
  { creator: profileInstanceSplitFilter },
=======
  customTypeSplit,
  mergeProfilesWithSourceValuesFilter,
  // profileInstanceSplitFilter should run after mergeProfilesWithSourceValuesFilter
  profileInstanceSplitFilter,
>>>>>>> 6ae846fe
  // Any filter that relies on _created_at or _changed_at should run after removeUnixTimeZero
  removeUnixTimeZeroFilter,
  metadataInstancesAliasesFilter,
  importantValuesFilter,
  hideTypesFolder,
  generatedDependenciesFilter,
  flowCoordinatesFilter,
  // createChangedAtSingletonInstanceFilter should run last
  changedAtSingletonFilter,
]

export interface SalesforceAdapterParams {
  // Max items to fetch in one retrieve request
  maxItemsInRetrieveRequest?: number

  // Metadata types that are being fetched in the filters
  metadataTypesOfInstancesFetchedInFilters?: string[]

  // Metadata types that we have to fetch using the retrieve API
  metadataToRetrieve?: string[]

  // Metadata types that we should not create, update or delete in the main adapter code
  metadataTypesToSkipMutation?: string[]

  // Metadata types that that include metadata types inside them
  nestedMetadataTypes?: Record<string, NestedMetadataTypeInfo>

  // Filters to deploy to all adapter operations
  filterCreators?: Array<FilterCreator>

  // client to use
  client: SalesforceClient

  // callback function to get an existing elemId or create a new one by the ServiceIds values
  getElemIdFunc?: ElemIdGetter

  // System fields that salesforce may add to custom objects - to be ignored when creating objects
  systemFields?: string[]

  // Unsupported System fields that salesforce may add to custom objects
  // to not be fetched and managed
  unsupportedSystemFields?: string[]

  config: SalesforceConfig

  elementsSource: ReadOnlyElementsSource
}

const METADATA_TO_RETRIEVE = [
  // Metadata with content - we use retrieve to get the StaticFiles properly
  'ApexClass', // contains encoded zip content
  'ApexComponent', // contains encoded zip content
  'ApexPage', // contains encoded zip content
  'ApexTrigger', // contains encoded zip content
  'AssignmentRules', // contains encoded zip content
  'AuraDefinitionBundle', // Has several fields with base64Binary encoded content
  'Certificate', // contains encoded zip content
  'ContentAsset', // contains encoded zip content
  'CustomApplication',
  'CustomMetadata', // For the XML attributes
  'CustomObject',
  'CustomPermission',
  'Dashboard', // contains encoded zip content, is under a folder
  'DashboardFolder',
  'Document', // contains encoded zip content, is under a folder
  'DocumentFolder',
  'EclairGeoData', // contains encoded zip content
  'EmailFolder',
  'EmailTemplate', // contains encoded zip content, is under a folder
  'EmbeddedServiceConfig',
  'ExperienceBundle',
  'ExternalDataSource',
  'FlexiPage',
  'FlowDefinition',
  'LightningComponentBundle', // Has several fields with base64Binary encoded content
  'NetworkBranding', // contains encoded zip content
  'Profile',
  'PermissionSet',
  'Report', // contains encoded zip content, is under a folder
  'ReportFolder',
  'ReportType',
  'Scontrol', // contains encoded zip content
  'SharingRules',
  'SiteDotCom', // contains encoded zip content
  'StaticResource', // contains encoded zip content
  // Other types that need retrieve / deploy to work
  'InstalledPackage', // listMetadataObjects of this types returns duplicates
  'Territory2', // All Territory2 types do not support CRUD
  'Territory2Model', // All Territory2 types do not support CRUD
  'Territory2Rule', // All Territory2 types do not support CRUD
  'Territory2Type', // All Territory2 types do not support CRUD
  'TopicsForObjects',
  'Layout', // retrieve returns more information about relatedLists
  'Workflow',
]

export const NESTED_METADATA_TYPES = {
  CustomLabels: {
    nestedInstanceFields: ['labels'],
    isNestedApiNameRelative: false,
  },
  AssignmentRules: {
    nestedInstanceFields: ['assignmentRule'],
    isNestedApiNameRelative: true,
  },
  AutoResponseRules: {
    nestedInstanceFields: ['autoResponseRule'],
    isNestedApiNameRelative: true,
  },
  EscalationRules: {
    nestedInstanceFields: ['escalationRule'],
    isNestedApiNameRelative: true,
  },
  MatchingRules: {
    nestedInstanceFields: ['matchingRules'],
    isNestedApiNameRelative: true,
  },
  SharingRules: {
    nestedInstanceFields: ['sharingCriteriaRules', 'sharingGuestRules', 'sharingOwnerRules', 'sharingTerritoryRules'],
    isNestedApiNameRelative: true,
  },
  Workflow: {
    nestedInstanceFields: Object.keys(WORKFLOW_FIELD_TO_TYPE),
    isNestedApiNameRelative: true,
  },
  CustomObject: {
    nestedInstanceFields: [...Object.keys(NESTED_INSTANCE_VALUE_TO_TYPE_NAME), 'fields'],
    isNestedApiNameRelative: true,
  },
}

// See: https://developer.salesforce.com/docs/atlas.en-us.api.meta/api/sforce_api_objects_custom_object__c.htm
export const SYSTEM_FIELDS = [
  'ConnectionReceivedId',
  'ConnectionSentId',
  'CreatedById',
  'CreatedDate',
  'Id',
  'IsDeleted',
  'LastActivityDate',
  LAST_MODIFIED_DATE,
  'LastModifiedById',
  'LastReferencedDate',
  'LastViewedDate',
  'Name',
  'RecordTypeId',
  'SystemModstamp',
  OWNER_ID,
  'SetupOwnerId',
]

export const UNSUPPORTED_SYSTEM_FIELDS = ['LastReferencedDate', 'LastViewedDate']

const getIncludedTypesFromElementsSource = async (
  elementsSource: ReadOnlyElementsSource,
  metadataQuery: MetadataQuery,
): Promise<TypeElement[]> =>
  awu(await elementsSource.getAll())
    .filter(isMetadataObjectType)
    // standard and custom objects
    .filter(metadataType => !isCustomObjectSync(metadataType))
    // custom types (CustomMetadata / CustomObject (non-standard) / CustomSettings)
    .filter(metadataType => !isCustomType(metadataType))
    // settings types
    .filter(metadataType => !metadataType.isSettings)
    .filter(type => metadataQuery.isTypeMatch(apiNameSync(type) ?? ''))
    .toArray()

type CreateFiltersRunnerParams = {
  fetchProfile: FetchProfile
  contextOverrides?: Partial<FilterContext>
}

type SalesforceAdapterOperations = Omit<AdapterOperations, 'deploy' | 'validate'> & {
  deploy: (deployOptions: SalesforceAdapterDeployOptions) => Promise<DeployResult>
  validate: (deployOptions: SalesforceAdapterDeployOptions) => Promise<DeployResult>
}

export default class SalesforceAdapter implements SalesforceAdapterOperations {
  private maxItemsInRetrieveRequest: number
  private metadataToRetrieve: string[]
  private metadataTypesOfInstancesFetchedInFilters: string[]
  private nestedMetadataTypes: Record<string, NestedMetadataTypeInfo>
  private createFiltersRunner: (params: CreateFiltersRunnerParams) => Required<Filter>

  private client: SalesforceClient
  private userConfig: SalesforceConfig
  private elementsSource: ReadOnlyElementsSource
  private fixElementsFunc: FixElementsFunc

  public constructor({
    metadataTypesOfInstancesFetchedInFilters = [FLOW_METADATA_TYPE],
    maxItemsInRetrieveRequest = constants.DEFAULT_MAX_ITEMS_IN_RETRIEVE_REQUEST,
    metadataToRetrieve = METADATA_TO_RETRIEVE,
    nestedMetadataTypes = NESTED_METADATA_TYPES,
    filterCreators = allFilters,
    client,
    getElemIdFunc,
    elementsSource,
    systemFields = SYSTEM_FIELDS,
    unsupportedSystemFields = UNSUPPORTED_SYSTEM_FIELDS,
    config,
  }: SalesforceAdapterParams) {
    this.maxItemsInRetrieveRequest = config.maxItemsInRetrieveRequest ?? maxItemsInRetrieveRequest
    this.metadataToRetrieve = metadataToRetrieve
    this.userConfig = config
    this.metadataTypesOfInstancesFetchedInFilters = metadataTypesOfInstancesFetchedInFilters
    this.nestedMetadataTypes = nestedMetadataTypes
    this.client = client
    this.elementsSource = elementsSource
    this.createFiltersRunner = ({ fetchProfile, contextOverrides = {} }: CreateFiltersRunnerParams) =>
      filter.filtersRunner(
        {
          client: this.client,
          config: {
            unsupportedSystemFields,
            systemFields,
            enumFieldPermissions: config.enumFieldPermissions ?? constants.DEFAULT_ENUM_FIELD_PERMISSIONS,
            fetchProfile,
            elementsSource,
            separateFieldToFiles: config.fetch?.metadata?.objectsToSeperateFieldsToFiles,
            flsProfiles: getFLSProfiles(config),
            ...contextOverrides,
          },
        },
        filterCreators,
        concatObjects,
      )
    if (getElemIdFunc) {
      Types.setElemIdGetter(getElemIdFunc)
    }
    this.fixElementsFunc = fixElementsFunc({ elementsSource, config })
  }

  private async getCustomObjectsWithDeletedFields(): Promise<Set<string>> {
    await listMetadataObjects(this.client, CUSTOM_FIELD)
    const listedFields = this.client.listedInstancesByType.get(constants.CUSTOM_FIELD)
    const fieldsFromElementsSource = await awu(await this.elementsSource.getAll())
      .filter(isCustomObjectSync)
      .flatMap(obj => Object.values(obj.fields))
      .filter(field => isCustom(apiNameSync(field)))
      .toArray()
    return new Set(
      fieldsFromElementsSource
        .filter(field => !listedFields.has(apiNameSync(field) ?? ''))
        .map(field => apiNameSync(field.parent))
        .filter(isDefined),
    )
  }

  private initializeCustomListFunctions(fetchProfile: FetchProfile, withChangesDetection: boolean): void {
    const commonListFunctions: Record<string, CustomListFuncDef> = fetchProfile.isFeatureEnabled('waveMetadataSupport')
      ? {
          [WAVE_DATAFLOW_METADATA_TYPE]: createListMissingWaveDataflowsDef(),
        }
      : {}
    this.client.setCustomListFuncDefByType(
      withChangesDetection
        ? {
            ...commonListFunctions,
            [APEX_CLASS_METADATA_TYPE]: createListApexClassesDef(this.elementsSource),
          }
        : commonListFunctions,
    )
  }

  /**
   * Fetch configuration elements (types and instances in the given salesforce account)
   * Account credentials were given in the constructor.
   */
  @logDuration('fetching account configuration')
  async fetch({ progressReporter, withChangesDetection = false }: FetchOptions): Promise<FetchResult> {
    const fetchParams = this.userConfig.fetch ?? {}
    this.initializeCustomListFunctions(buildFetchProfile({ fetchParams }), withChangesDetection)
    const baseQuery = buildMetadataQuery({ fetchParams })
    const lastChangeDateOfTypesWithNestedInstances = await getLastChangeDateOfTypesWithNestedInstances({
      client: this.client,
      metadataQuery: buildFilePropsMetadataQuery(baseQuery),
    })
    const metadataQuery = withChangesDetection
      ? await buildMetadataQueryForFetchWithChangesDetection({
          fetchParams,
          elementsSource: this.elementsSource,
          lastChangeDateOfTypesWithNestedInstances,
          customObjectsWithDeletedFields: await this.getCustomObjectsWithDeletedFields(),
        })
      : buildMetadataQuery({ fetchParams })
    const fetchProfile = buildFetchProfile({
      fetchParams,
      customReferencesSettings: this.userConfig[CUSTOM_REFS_CONFIG],
      metadataQuery,
      maxItemsInRetrieveRequest: this.maxItemsInRetrieveRequest,
    })
    if (!fetchProfile.isFeatureEnabled('fetchCustomObjectUsingRetrieveApi')) {
      // We have to fetch custom objects using retrieve in order to be able to fetch the field-level permissions
      // in profiles. If custom objects are fetched via the read API, we have to fetch profiles using that API too.
      _.pull(this.metadataToRetrieve, CUSTOM_OBJECT, PROFILE_METADATA_TYPE)
    }
    if (fetchProfile.isFeatureEnabled('fetchProfilesUsingReadApi')) {
      _.pull(this.metadataToRetrieve, PROFILE_METADATA_TYPE)
    }
    log.debug('going to fetch salesforce account configuration..')
    const fieldTypes = Types.getAllFieldTypes()
    const hardCodedTypes = [
      // Missing Metadata subtypes will come from the elementsSource. We want to avoid duplicates
      ...(withChangesDetection ? [] : Types.getAllMissingTypes()),
      ...Types.getAnnotationTypes(),
      ...Object.values(ArtificialTypes),
    ]
    const metadataMetaType = fetchProfile.isFeatureEnabled('metaTypes') ? MetadataMetaType : undefined
    const metadataTypeInfosPromise = this.listMetadataTypes(fetchProfile.metadataQuery)
    const metadataTypesPromise = this.fetchTypes({
      metadataQuery,
      withChangesDetection,
      metadataTypeInfosPromise,
      hardCodedTypes,
      metadataMetaType,
    })
    progressReporter.reportProgress({ message: 'Fetching types' })
    const metadataTypes = await metadataTypesPromise

    const metadataInstancesPromise = this.fetchMetadataInstances(
      metadataTypeInfosPromise,
      metadataTypesPromise,
      fetchProfile,
    )
    progressReporter.reportProgress({ message: 'Fetching instances' })
    const { elements: metadataInstancesElements, configChanges: metadataInstancesConfigInstances } =
      await metadataInstancesPromise
    const elements = [
      ...makeArray(metadataMetaType),
      ...fieldTypes,
      ...hardCodedTypes,
      ...metadataTypes,
      ...metadataInstancesElements,
    ]
    progressReporter.reportProgress({
      message: 'Running filters for additional information',
    })
    const fetchFiltersRunner = this.createFiltersRunner({
      fetchProfile,
      contextOverrides: { lastChangeDateOfTypesWithNestedInstances },
    })
    const onFetchFilterResult = (await fetchFiltersRunner.onFetch(elements)) as FilterResult
    const configChangeSuggestions = [
      ...metadataInstancesConfigInstances,
      ...(onFetchFilterResult.configSuggestions ?? []),
    ]
    const updatedConfig = getConfigFromConfigChanges(configChangeSuggestions, this.userConfig)
    const getPartialFetchData = async (): Promise<PartialFetchData | undefined> => {
      if (!fetchProfile.metadataQuery.isPartialFetch()) {
        return undefined
      }
      const deletedElemIds = await this.getDeletedElemIdsForPartialFetch({
        fetchProfile,
        fetchElements: elements,
      })
      if (deletedElemIds.length > 0) {
        log.debug(
          'The following elemIDs were deleted in partial fetch: %s',
          safeJsonStringify(deletedElemIds.map(e => e.getFullName())),
        )
      }
      return { isPartial: true, deletedElements: deletedElemIds }
    }

    if (withChangesDetection) {
      const relevantFetchedElementIds = elements
        .filter(element => isCustomObjectSync(element) || isInstanceElement(element))
        .map(element => element.elemID.getFullName())
      ;(relevantFetchedElementIds.length > 100 ? log.trace : log.debug)(
        'Fetched the following elements in quick fetch: %s',
        safeJsonStringify(relevantFetchedElementIds),
      )
    }
    metadataQuery.logData()
    await this.client.awaitCompletionOfAllListRequests()
    PROFILE_RELATED_METADATA_TYPES.forEach(type => {
      const fullNames = this.client.listedInstancesByType.getOrUndefined(type)
      if (fullNames) {
        log.trace('list result for type %s: %s', type, Array.from(fullNames).join(','))
      }
    })
    return {
      elements,
      errors: onFetchFilterResult.errors ?? [],
      updatedConfig,
      partialFetchData: await getPartialFetchData(),
    }
  }

  private async deployOrValidate(
    { changeGroup, progressReporter }: SalesforceAdapterDeployOptions,
    checkOnly: boolean,
  ): Promise<DeployResult> {
    const fetchParams = this.userConfig.fetch ?? {}
    const fetchProfile = buildFetchProfile({
      fetchParams,
      customReferencesSettings: this.userConfig[CUSTOM_REFS_CONFIG],
    })
    log.debug(
      `about to ${checkOnly ? 'validate' : 'deploy'} group ${changeGroup.groupID} with scope (first 100): ${safeJsonStringify(
        changeGroup.changes
          .slice(0, 100)
          .map(getChangeData)
          .map(e => e.elemID.getFullName()),
      )}`,
    )
    const isDataDeployGroup = await isCustomObjectInstanceChanges(changeGroup.changes)
    const getLookupNameFunc = isDataDeployGroup
      ? getLookupNameForDataInstances(fetchProfile)
      : getLookUpName(fetchProfile)
    const resolvedChanges = await awu(changeGroup.changes)
      .map(change => resolveChangeElement(change, getLookupNameFunc))
      .toArray()

    await awu(resolvedChanges).filter(isAdditionChange).map(getChangeData).forEach(addDefaults)
    const filtersRunner = this.createFiltersRunner({ fetchProfile })
    await filtersRunner.preDeploy(resolvedChanges)
    log.debug(`preDeploy of group ${changeGroup.groupID} finished`)

    let deployResult: DeployResult
    if (isDataDeployGroup) {
      if (checkOnly) {
        const message = 'Cannot deploy CustomObject Records as part of check-only deployment'
        return {
          appliedChanges: [],
          errors: [
            {
              message,
              detailedMessage: message,
              severity: 'Error',
            },
          ],
        }
      }
      deployResult = await deployCustomObjectInstancesGroup(
        resolvedChanges as Change<InstanceElement>[],
        this.client,
        changeGroup.groupID,
        fetchProfile.dataManagement,
      )
      progressReporter.reportDataProgress(deployResult.appliedChanges.length)
    } else {
      deployResult = await deployMetadata(
        resolvedChanges,
        this.client,
        this.nestedMetadataTypes,
        progressReporter,
        this.userConfig.client?.deploy?.deleteBeforeUpdate,
        checkOnly,
        this.userConfig.client?.deploy?.quickDeployParams,
      )
    }
    log.debug(`received deployResult for group ${changeGroup.groupID}`)
    // onDeploy can change the change list in place, so we need to give it a list it can modify
    const appliedChangesBeforeRestore = [...deployResult.appliedChanges]
    await filtersRunner.onDeploy(appliedChangesBeforeRestore)
    log.debug(`onDeploy of group ${changeGroup.groupID} finished`)

    const sourceChanges = _.keyBy(changeGroup.changes, change => getChangeData(change).elemID.getFullName())

    const appliedChanges = await awu(appliedChangesBeforeRestore)
      .map(change => restoreChangeElement(change, sourceChanges, getLookupNameFunc))
      .toArray()
    return {
      appliedChanges,
      errors: deployResult.errors,
      extraProperties: deployResult.extraProperties,
    }
  }

  async deploy(deployOptions: SalesforceAdapterDeployOptions): Promise<DeployResult> {
    // Check old configuration flag for backwards compatibility (SALTO-2700)
    const checkOnly = this.userConfig?.client?.deploy?.checkOnly ?? false
    const result = await this.deployOrValidate(deployOptions, checkOnly)
    // If we got here with checkOnly we must not return any applied changes
    // to maintain the old deploy interface (SALTO-2700)
    if (checkOnly) {
      return {
        ...result,
        appliedChanges: [],
      }
    }
    return result
  }

  async validate(deployOptions: SalesforceAdapterDeployOptions): Promise<DeployResult> {
    return this.deployOrValidate(deployOptions, true)
  }

  private async listMetadataTypes(metadataQuery: MetadataQuery): Promise<MetadataObject[]> {
    return (await this.client.listMetadataTypes()).filter(info => metadataQuery.isTypeMatch(info.xmlName))
  }

  private async fetchTypes({
    metadataQuery,
    withChangesDetection,
    metadataTypeInfosPromise,
    hardCodedTypes,
    metadataMetaType,
  }: {
    metadataQuery: MetadataQuery
    withChangesDetection: boolean
    metadataTypeInfosPromise: Promise<MetadataObject[]>
    hardCodedTypes: TypeElement[]
    metadataMetaType?: ObjectType
  }): Promise<TypeElement[]> {
    if (!withChangesDetection) {
      return this.fetchMetadataTypes(metadataTypeInfosPromise, hardCodedTypes, metadataMetaType)
    }
    const metadataTypes = await metadataTypeInfosPromise
    const includedTypesFromSource = await getIncludedTypesFromElementsSource(this.elementsSource, metadataQuery)
    const includedTypesFromSourceNames = new Set(includedTypesFromSource.map(metadataType => apiNameSync(metadataType)))
    const missingTypes = metadataTypes.filter(type => !includedTypesFromSourceNames.has(type.xmlName))
    if (missingTypes.length === 0) {
      return includedTypesFromSource
    }
    log.debug(
      'Going to fetch the following metadata types in fetchWithChangesDetection: %s',
      inspectValue(missingTypes.map(type => type.xmlName)),
    )
    return includedTypesFromSource.concat(
      await this.fetchMetadataTypes(Promise.resolve(missingTypes), hardCodedTypes, metadataMetaType),
    )
  }

  @logDuration('fetching metadata types')
  private async fetchMetadataTypes(
    typeInfoPromise: Promise<MetadataObject[]>,
    knownMetadataTypes: TypeElement[],
    metaType?: ObjectType,
  ): Promise<TypeElement[]> {
    const typeInfos = await typeInfoPromise
    const knownTypes = new Map<string, TypeElement>(
      await awu(knownMetadataTypes)
        .map(async mdType => [await apiName(mdType), mdType] as [string, TypeElement])
        .toArray(),
    )
    const baseTypeNames = new Set(typeInfos.map(type => type.xmlName))
    const childTypeNames = new Set(typeInfos.flatMap(type => type.childXmlNames).filter(values.isDefined))
    return (
      await Promise.all(
        typeInfos.map(typeInfo =>
          fetchMetadataType(this.client, typeInfo, knownTypes, baseTypeNames, childTypeNames, metaType),
        ),
      )
    ).flat()
  }

  @logDuration('fetching instances')
  private async fetchMetadataInstances(
    typeInfoPromise: Promise<MetadataObject[]>,
    types: Promise<TypeElement[]>,
    fetchProfile: FetchProfile,
  ): Promise<FetchElements<InstanceElement[]>> {
    const readInstances = async (metadataTypes: ObjectType[]): Promise<FetchElements<InstanceElement[]>> => {
      const metadataTypesToRead = await awu(metadataTypes)
        .filter(async type => !this.metadataTypesOfInstancesFetchedInFilters.includes(await apiName(type)))
        .toArray()
      const result = await Promise.all(
        metadataTypesToRead.map(type => this.createMetadataInstances(type, fetchProfile)),
      )
      return {
        elements: _.flatten(result.map(r => r.elements)),
        configChanges: _.flatten(result.map(r => r.configChanges)),
      }
    }

    const typeInfos = await typeInfoPromise
    const topLevelTypeNames = typeInfos.map(info => info.xmlName)
    const topLevelTypes = await awu(await types)
      .filter(isMetadataObjectType)
      .filter(async t => topLevelTypeNames.includes(await apiName(t)) || t.annotations.folderContentType !== undefined)
      .toArray()

    const [metadataTypesToRetrieve, metadataTypesToRead] = await partition(topLevelTypes, async t =>
      this.metadataToRetrieve.includes(await apiName(t)),
    )

    const retrieveMetadataInstancesFunc = fetchProfile.metadataQuery.isFetchWithChangesDetection()
      ? retrieveMetadataInstanceForFetchWithChangesDetection
      : retrieveMetadataInstances

    const allInstances = await Promise.all([
      retrieveMetadataInstancesFunc({
        client: this.client,
        types: metadataTypesToRetrieve,
        fetchProfile,
        typesToSkip: new Set(this.metadataTypesOfInstancesFetchedInFilters),
      }),
      readInstances(metadataTypesToRead),
    ])
    return {
      elements: _.flatten(allInstances.map(instances => instances.elements)),
      configChanges: _.flatten(allInstances.map(instances => instances.configChanges)),
    }
  }

  private async createMetadataInstances(
    type: ObjectType,
    fetchProfile: FetchProfile,
  ): Promise<FetchElements<InstanceElement[]>> {
    const typeName = await apiName(type)
    const { elements: fileProps, configChanges } = await listMetadataObjects(this.client, typeName)

    const instances = await fetchMetadataInstances({
      client: this.client,
      fileProps,
      metadataType: type,
      metadataQuery: fetchProfile.metadataQuery,
      maxInstancesPerType: fetchProfile.maxInstancesPerType,
      addNamespacePrefixToFullName: fetchProfile.addNamespacePrefixToFullName,
    })
    return {
      elements: instances.elements,
      configChanges: [...instances.configChanges, ...configChanges],
    }
  }

  private async getMetadataElementsByTypeFromSource(): Promise<Record<string, Element[]>> {
    const metadataElements = (await awu(await this.elementsSource.getAll()).toArray())
      .filter(element => !constants.NON_LISTED_ELEMENT_IDS.includes(element.elemID.getFullName()))
      .filter(element => isMetadataInstanceElementSync(element) || isCustomObjectSync(element))
    return _.groupBy(metadataElements, metadataTypeSync)
  }

  private async getDeletedMetadataForPartialFetch(
    fetchElements: ReadonlyArray<Element>,
    fetchProfile: FetchProfile,
  ): Promise<Required<PartialFetchData>['deletedElements']> {
    const isTargetedFetch = fetchProfile.metadataQuery.isTargetedFetch()
    const createElemId = (type: ObjectType, fullName: string): ElemID => {
      const typeName = apiNameSync(type)
      return typeName === CUSTOM_OBJECT
        ? // CustomObjects are converted to types and do not remain instances
          Types.getElemId(fullName, true)
        : createInstanceElement({ fullName }, type).elemID
    }
    const metadataTypesByName = _.keyBy(
      fetchElements.filter(isMetadataObjectType),
      type => apiNameSync(type) ?? 'unknown',
    )
    const metadataElementsByTypeFromSource = await this.getMetadataElementsByTypeFromSource()
    const deletedElemIds = new Set<ElemID>()
    Object.entries(metadataElementsByTypeFromSource).forEach(([typeName, elementsFromSource]) => {
      if (!fetchProfile.metadataQuery.isTypeMatch(typeName)) {
        // Instances of Type that is not part of the fetch targets should not be handled
        if (!isTargetedFetch) {
          // Type was excluded, we should remove all of its Instances
          elementsFromSource.forEach(elementFromSource => {
            deletedElemIds.add(elementFromSource.elemID)
          })
        }
        return
      }
      const metadataType = metadataTypesByName[typeName]
      if (metadataType === undefined) {
        log.warn('Skipping deletion detections for type %s since the metadata ObjectType was not found', typeName)
        return
      }
      const listedInstancesFullNames = this.client.listedInstancesByType.getOrUndefined(typeName)
      if (listedInstancesFullNames === undefined) {
        log.warn('Skipping deletion detections for type %s since the type was not listed', typeName)
        return
      }
      const listedElemIdsFullNames = new Set(
        Array.from(listedInstancesFullNames)
          // Create the correct elemID that we calculate in fetch
          .map(fullName => createElemId(metadataType, fullName).getFullName()),
      )

      elementsFromSource.forEach(elementFromSource => {
        if (!listedElemIdsFullNames.has(elementFromSource.elemID.getFullName())) {
          deletedElemIds.add(elementFromSource.elemID)
        }
      })
    })
    return Array.from(deletedElemIds)
  }

  private async getDeletedDataRecordsForPartialFetch(
    fetchElements: ReadonlyArray<Element>,
  ): Promise<Required<PartialFetchData>['deletedElements']> {
    const querySalesforceForRecordIdsOfInstances = async (
      instances: ReadonlyArray<InstanceElement>,
    ): Promise<string[]> => {
      const instancesByType = _(instances)
        .filter(isInstanceOfCustomObjectSync)
        .groupBy(instance => apiNameSync(instance.getTypeSync()) ?? '')
        .value()
      _.unset(instancesByType, '')

      const queries = awu(Object.entries(instancesByType)).map(async ([typeName, instancesOfType]) =>
        buildDataRecordsSoqlQueries(
          typeName,
          [instancesOfType[0].getTypeSync().fields[CUSTOM_OBJECT_ID_FIELD]],
          instancesOfType.map(instanceInternalId),
        ),
      )

      return awu(queries)
        .flatMap(async typeQueries => queryClient(this.client, typeQueries))
        .map(record => record[CUSTOM_OBJECT_ID_FIELD])
        .toArray()
    }

    const getCustomObjectInstancesFromElementSource = async (
      elementsSource: ReadOnlyElementsSource,
      instancesToDiscard: ReadonlyArray<Element>,
    ): Promise<InstanceElement[]> => {
      // We implement a small optimization of not querying for IDs we just fetched, because we know these IDs couldn't
      // have been deleted.
      const idsToDiscard = new Set(instancesToDiscard.filter(isInstanceOfCustomObjectSync).map(instanceInternalId))
      return awu(await elementsSource.getAll())
        .filter(isInstanceOfCustomObjectSync)
        .filter(instance => !idsToDiscard.has(instanceInternalId(instance)))
        .toArray()
    }

    const workspaceInstances = await getCustomObjectInstancesFromElementSource(this.elementsSource, fetchElements)

    const instanceIdsInSalesforce = new Set(await querySalesforceForRecordIdsOfInstances(workspaceInstances))

    return workspaceInstances
      .filter(instance => !instanceIdsInSalesforce.has(instanceInternalId(instance)))
      .map(instance => instance.elemID)
  }

  private async getDeletedElemIdsForPartialFetch({
    fetchProfile,
    fetchElements,
  }: {
    fetchElements: ReadonlyArray<Element>
    fetchProfile: FetchProfile
  }): Promise<Required<PartialFetchData>['deletedElements']> {
    const deletedMetadata = await this.getDeletedMetadataForPartialFetch(fetchElements, fetchProfile)
    const deletedDataRecords = await this.getDeletedDataRecordsForPartialFetch(fetchElements)
    return deletedMetadata.concat(deletedDataRecords)
  }

  fixElements: FixElementsFunc = elements => this.fixElementsFunc(elements)
}<|MERGE_RESOLUTION|>--- conflicted
+++ resolved
@@ -249,19 +249,12 @@
   // taskAndEventCustomFields should run before customTypeSplit
   taskAndEventCustomFields,
   // customTypeSplit should run after omitStandardFieldsNonDeployableValuesFilter
-<<<<<<< HEAD
-  { creator: customTypeSplit },
-  { creator: mergeProfilesWithSourceValuesFilter },
-  // profilesAndPermissionSetsBrokenPathsFilter should run after mergeProfilesWithSourceValuesFilter
-  { creator: profilesAndPermissionSetsBrokenPathsFilter },
-  // profileInstanceSplitFilter should run after mergeProfilesWithSourceValuesFilter and profilesAndPermissionSetsBrokenPathsFilter
-  { creator: profileInstanceSplitFilter },
-=======
   customTypeSplit,
   mergeProfilesWithSourceValuesFilter,
-  // profileInstanceSplitFilter should run after mergeProfilesWithSourceValuesFilter
+  // profilesAndPermissionSetsBrokenPathsFilter should run after mergeProfilesWithSourceValuesFilter
+  profilesAndPermissionSetsBrokenPathsFilter,
+  // profileInstanceSplitFilter should run after mergeProfilesWithSourceValuesFilter and profilesAndPermissionSetsBrokenPathsFilter
   profileInstanceSplitFilter,
->>>>>>> 6ae846fe
   // Any filter that relies on _created_at or _changed_at should run after removeUnixTimeZero
   removeUnixTimeZeroFilter,
   metadataInstancesAliasesFilter,
