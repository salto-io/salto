/*
 * Copyright 2024 Salto Labs Ltd.
 * Licensed under the Salto Terms of Use (the "License");
 * You may not use this file except in compliance with the License.  You may obtain a copy of the License at https://www.salto.io/terms-of-use
 *
 * CERTAIN THIRD PARTY SOFTWARE MAY BE CONTAINED IN PORTIONS OF THE SOFTWARE. See NOTICE FILE AT https://github.com/salto-io/salto/blob/main/NOTICES
 */
import {
  TypeElement,
  ObjectType,
  InstanceElement,
  isAdditionChange,
  getChangeData,
  Change,
  ElemIdGetter,
  FetchResult,
  FixElementsFunc,
  AdapterOperations,
  DeployResult,
  FetchOptions,
  ReadOnlyElementsSource,
  ElemID,
  PartialFetchData,
  Element,
  isInstanceElement,
} from '@salto-io/adapter-api'
import { filter, inspectValue, logDuration, safeJsonStringify } from '@salto-io/adapter-utils'
import { resolveChangeElement, restoreChangeElement } from '@salto-io/adapter-components'
import { MetadataObject } from '@salto-io/jsforce'
import _ from 'lodash'
import { logger } from '@salto-io/logging'
import { collections, values, promises, objects } from '@salto-io/lowerdash'
import SalesforceClient, { CustomListFuncDef } from './client/client'
import * as constants from './constants'
import {
  apiName,
  Types,
  isMetadataObjectType,
  createInstanceElement,
  isCustom,
  MetadataMetaType,
} from './transformers/transformer'
import layoutFilter from './filters/layouts'
import customObjectsFromDescribeFilter from './filters/custom_objects_from_soap_describe'
import customObjectsToObjectTypeFilter, {
  NESTED_INSTANCE_VALUE_TO_TYPE_NAME,
} from './filters/custom_objects_to_object_type'
import customSettingsFilter from './filters/custom_settings_filter'
import customTypeSplit from './filters/custom_type_split'
import customObjectAuthorFilter from './filters/author_information/custom_objects'
import dataInstancesAuthorFilter from './filters/author_information/data_instances'
import sharingRulesAuthorFilter from './filters/author_information/sharing_rules'
import profileInstanceSplitFilter from './filters/profile_instance_split'
import customObjectsInstancesFilter from './filters/custom_objects_instances'
import profilePermissionsFilter from './filters/profile_permissions'
import emailTemplateFilter from './filters/email_template_static_files'
import minifyDeployFilter from './filters/minify_deploy'
import convertListsFilter from './filters/convert_lists'
import convertTypeFilter from './filters/convert_types'
import removeFieldsAndValuesFilter from './filters/remove_fields_and_values'
import removeRestrictionAnnotationsFilter from './filters/remove_restriction_annotations'
import standardValueSetFilter from './filters/standard_value_sets'
import flowFilter from './filters/flow'
import addMissingIdsFilter from './filters/add_missing_ids'
import animationRulesFilter from './filters/animation_rules'
import samlInitMethodFilter from './filters/saml_initiation_method'
import settingsFilter from './filters/settings_type'
import workflowFilter, { WORKFLOW_FIELD_TO_TYPE } from './filters/workflow'
import topicsForObjectsFilter from './filters/topics_for_objects'
import globalValueSetFilter from './filters/global_value_sets'
import referenceAnnotationsFilter from './filters/reference_annotations'
import fieldReferencesFilter from './filters/field_references'
import customObjectInstanceReferencesFilter from './filters/custom_object_instances_references'
import foreignKeyReferencesFilter from './filters/foreign_key_references'
import cpqLookupFieldsFilter from './filters/cpq/lookup_fields'
import cpqCustomScriptFilter from './filters/cpq/custom_script'
import cpqRulesAndConditionsRefsFilter from './filters/cpq/rules_and_conditions_refs'
import cpqReferencableFieldReferencesFilter from './filters/cpq/referencable_field_references'
import hideReadOnlyValuesFilter from './filters/cpq/hide_read_only_values'
import extraDependenciesFilter from './filters/extra_dependencies'
import staticResourceFileExtFilter from './filters/static_resource_file_ext'
import xmlAttributesFilter from './filters/xml_attributes'
import profilePathsFilter from './filters/profile_paths'
import replaceFieldValuesFilter from './filters/replace_instance_field_values'
import valueToStaticFileFilter from './filters/value_to_static_file'
import convertMapsFilter from './filters/convert_maps'
import elementsUrlFilter from './filters/elements_url'
import territoryFilter from './filters/territory'
import customMetadataRecordsFilter from './filters/custom_metadata'
import currencyIsoCodeFilter from './filters/currency_iso_code'
import enumFieldPermissionsFilter from './filters/field_permissions_enum'
import splitCustomLabels from './filters/split_custom_labels'
import flowsFilter from './filters/flows_filter'
import hideTypesFolder from './filters/hide_types_folder'
import customMetadataToObjectTypeFilter from './filters/custom_metadata_to_object_type'
import installedPackageGeneratedDependencies from './filters/installed_package_generated_dependencies'
import createMissingInstalledPackagesInstancesFilter from './filters/create_missing_installed_packages_instances'
import metadataInstancesAliasesFilter from './filters/metadata_instances_aliases'
import formulaDepsFilter from './filters/formula_deps'
import removeUnixTimeZeroFilter from './filters/remove_unix_time_zero'
import organizationWideDefaults from './filters/organization_settings'
import centralizeTrackingInfoFilter from './filters/centralize_tracking_info'
import changedAtSingletonFilter from './filters/changed_at_singleton'
import importantValuesFilter from './filters/important_values_filter'
import omitStandardFieldsNonDeployableValuesFilter from './filters/omit_standard_fields_non_deployable_values'
import waveStaticFilesFilter from './filters/wave_static_files'
import generatedDependenciesFilter from './filters/generated_dependencies'
import extendTriggersMetadataFilter from './filters/extend_triggers_metadata'
import { CUSTOM_REFS_CONFIG, FetchElements, FetchProfile, MetadataQuery, SalesforceConfig } from './types'
import mergeProfilesWithSourceValuesFilter from './filters/merge_profiles_with_source_values'
import flowCoordinatesFilter from './filters/flow_coordinates'
import taskAndEventCustomFields from './filters/task_and_event_custom_fields'
import { getConfigFromConfigChanges } from './config_change'
import { Filter, FilterResult, FilterContext, FilterCreator } from './filter'
import {
  addDefaults,
  apiNameSync,
  buildDataRecordsSoqlQueries,
  getFLSProfiles,
  instanceInternalId,
  isCustomObjectSync,
  isCustomType,
  isInstanceOfCustomObjectSync,
  isMetadataInstanceElementSync,
  listMetadataObjects,
  metadataTypeSync,
  queryClient,
} from './filters/utils'
import {
  retrieveMetadataInstances,
  fetchMetadataType,
  fetchMetadataInstances,
  retrieveMetadataInstanceForFetchWithChangesDetection,
} from './fetch'
import { isCustomObjectInstanceChanges, deployCustomObjectInstancesGroup } from './custom_object_instances_deploy'
import { getLookUpName, getLookupNameForDataInstances } from './transformers/reference_mapping'
import { deployMetadata, NestedMetadataTypeInfo } from './metadata_deploy'
import nestedInstancesAuthorInformation from './filters/author_information/nested_instances'
import { buildFetchProfile } from './fetch_profile/fetch_profile'
import {
  APEX_CLASS_METADATA_TYPE,
  ArtificialTypes,
  CUSTOM_FIELD,
  CUSTOM_OBJECT,
  CUSTOM_OBJECT_ID_FIELD,
  FLOW_METADATA_TYPE,
  LAST_MODIFIED_DATE,
  OWNER_ID,
  PROFILE_METADATA_TYPE,
  PROFILE_RELATED_METADATA_TYPES,
  WAVE_DATAFLOW_METADATA_TYPE,
} from './constants'
import {
  buildFilePropsMetadataQuery,
  buildMetadataQuery,
  buildMetadataQueryForFetchWithChangesDetection,
} from './fetch_profile/metadata_query'
import { getLastChangeDateOfTypesWithNestedInstances } from './last_change_date_of_types_with_nested_instances'
import { fixElementsFunc } from './custom_references/handlers'
import { createListApexClassesDef, createListMissingWaveDataflowsDef } from './client/custom_list_funcs'
import { SalesforceAdapterDeployOptions } from './adapter_creator'

const { awu } = collections.asynciterable
const { makeArray } = collections.array
const { partition } = promises.array
const { concatObjects } = objects
const { isDefined } = values

const log = logger(module)

export const allFilters: Array<FilterCreator> = [
  waveStaticFilesFilter,
  createMissingInstalledPackagesInstancesFilter,
  settingsFilter,
  // should run before customObjectsFilter
  workflowFilter,
  // fetchFlowsFilter should run before flowFilter
  flowsFilter,
  // customMetadataToObjectTypeFilter should run before customObjectsFromDescribeFilter
  customMetadataToObjectTypeFilter,
  // customObjectsFilter depends on missingFieldsFilter and settingsFilter
  customObjectsFromDescribeFilter,
  organizationWideDefaults,
  // customSettingsFilter depends on customObjectsFilter
  customSettingsFilter,
  customObjectsToObjectTypeFilter,
  // customObjectsInstancesFilter depends on customObjectsToObjectTypeFilter
  customObjectsInstancesFilter,
  removeFieldsAndValuesFilter,
  removeRestrictionAnnotationsFilter,
  // addMissingIdsFilter should run after customObjectsFilter
  addMissingIdsFilter,
  customMetadataRecordsFilter,
  layoutFilter,
  // profilePermissionsFilter depends on layoutFilter because layoutFilter
  // changes ElemIDs that the profile references
  profilePermissionsFilter,
  // emailTemplateFilter should run before convertMapsFilter
<<<<<<< HEAD
  { creator: emailTemplateFilter },
  // standardValueSetFilter should run before convertMapsFilter
  { creator: standardValueSetFilter, addsNewInformation: true },
  // convertMapsFilter should run before profile fieldReferencesFilter
  { creator: convertMapsFilter },
  { creator: flowFilter },
  { creator: customObjectInstanceReferencesFilter, addsNewInformation: true },
  { creator: cpqReferencableFieldReferencesFilter },
  { creator: cpqCustomScriptFilter },
  { creator: cpqLookupFieldsFilter },
=======
  emailTemplateFilter,
  // convertMapsFilter should run before profile fieldReferencesFilter
  convertMapsFilter,
  standardValueSetFilter,
  flowFilter,
  customObjectInstanceReferencesFilter,
  cpqReferencableFieldReferencesFilter,
  cpqCustomScriptFilter,
  cpqLookupFieldsFilter,
>>>>>>> 6ae846fe
  // cpqRulesAndConditionsFilter depends on cpqReferencableFieldReferencesFilter
  cpqRulesAndConditionsRefsFilter,
  animationRulesFilter,
  samlInitMethodFilter,
  topicsForObjectsFilter,
  globalValueSetFilter,
  staticResourceFileExtFilter,
  extendTriggersMetadataFilter,
  profilePathsFilter,
  territoryFilter,
  elementsUrlFilter,
  nestedInstancesAuthorInformation,
  customObjectAuthorFilter,
  dataInstancesAuthorFilter,
  sharingRulesAuthorFilter,
  hideReadOnlyValuesFilter,
  currencyIsoCodeFilter,
  splitCustomLabels,
  xmlAttributesFilter,
  minifyDeployFilter,
  formulaDepsFilter,
  // centralizeTrackingInfoFilter depends on customObjectsToObjectTypeFilter and must run before customTypeSplit
  centralizeTrackingInfoFilter,
  // The following filters should remain last in order to make sure they fix all elements
  convertListsFilter,
  convertTypeFilter,
  // should be after convertTypeFilter & convertMapsFilter and before profileInstanceSplitFilter
  enumFieldPermissionsFilter,
  // should run after convertListsFilter
  replaceFieldValuesFilter,
  valueToStaticFileFilter,
  fieldReferencesFilter,
  // should run after customObjectsInstancesFilter for now
  referenceAnnotationsFilter,
  // foreignLeyReferences should come after referenceAnnotationsFilter
  foreignKeyReferencesFilter,
  // extraDependenciesFilter should run after addMissingIdsFilter
  extraDependenciesFilter,
  installedPackageGeneratedDependencies,
  omitStandardFieldsNonDeployableValuesFilter,
  // taskAndEventCustomFields should run before customTypeSplit
  taskAndEventCustomFields,
  // customTypeSplit should run after omitStandardFieldsNonDeployableValuesFilter
  customTypeSplit,
  mergeProfilesWithSourceValuesFilter,
  // profileInstanceSplitFilter should run after mergeProfilesWithSourceValuesFilter
  profileInstanceSplitFilter,
  // Any filter that relies on _created_at or _changed_at should run after removeUnixTimeZero
  removeUnixTimeZeroFilter,
  metadataInstancesAliasesFilter,
  importantValuesFilter,
  hideTypesFolder,
  generatedDependenciesFilter,
  flowCoordinatesFilter,
  // createChangedAtSingletonInstanceFilter should run last
  changedAtSingletonFilter,
]

export interface SalesforceAdapterParams {
  // Max items to fetch in one retrieve request
  maxItemsInRetrieveRequest?: number

  // Metadata types that are being fetched in the filters
  metadataTypesOfInstancesFetchedInFilters?: string[]

  // Metadata types that we have to fetch using the retrieve API
  metadataToRetrieve?: string[]

  // Metadata types that we should not create, update or delete in the main adapter code
  metadataTypesToSkipMutation?: string[]

  // Metadata types that that include metadata types inside them
  nestedMetadataTypes?: Record<string, NestedMetadataTypeInfo>

  // Filters to deploy to all adapter operations
  filterCreators?: Array<FilterCreator>

  // client to use
  client: SalesforceClient

  // callback function to get an existing elemId or create a new one by the ServiceIds values
  getElemIdFunc?: ElemIdGetter

  // System fields that salesforce may add to custom objects - to be ignored when creating objects
  systemFields?: string[]

  // Unsupported System fields that salesforce may add to custom objects
  // to not be fetched and managed
  unsupportedSystemFields?: string[]

  config: SalesforceConfig

  elementsSource: ReadOnlyElementsSource
}

const METADATA_TO_RETRIEVE = [
  // Metadata with content - we use retrieve to get the StaticFiles properly
  'ApexClass', // contains encoded zip content
  'ApexComponent', // contains encoded zip content
  'ApexPage', // contains encoded zip content
  'ApexTrigger', // contains encoded zip content
  'AssignmentRules', // contains encoded zip content
  'AuraDefinitionBundle', // Has several fields with base64Binary encoded content
  'Certificate', // contains encoded zip content
  'ContentAsset', // contains encoded zip content
  'CustomApplication',
  'CustomMetadata', // For the XML attributes
  'CustomObject',
  'CustomPermission',
  'Dashboard', // contains encoded zip content, is under a folder
  'DashboardFolder',
  'Document', // contains encoded zip content, is under a folder
  'DocumentFolder',
  'EclairGeoData', // contains encoded zip content
  'EmailFolder',
  'EmailTemplate', // contains encoded zip content, is under a folder
  'EmbeddedServiceConfig',
  'ExperienceBundle',
  'ExternalDataSource',
  'FlexiPage',
  'FlowDefinition',
  'LightningComponentBundle', // Has several fields with base64Binary encoded content
  'NetworkBranding', // contains encoded zip content
  'Profile',
  'PermissionSet',
  'Report', // contains encoded zip content, is under a folder
  'ReportFolder',
  'ReportType',
  'Scontrol', // contains encoded zip content
  'SharingRules',
  'SiteDotCom', // contains encoded zip content
  'StaticResource', // contains encoded zip content
  // Other types that need retrieve / deploy to work
  'InstalledPackage', // listMetadataObjects of this types returns duplicates
  'Territory2', // All Territory2 types do not support CRUD
  'Territory2Model', // All Territory2 types do not support CRUD
  'Territory2Rule', // All Territory2 types do not support CRUD
  'Territory2Type', // All Territory2 types do not support CRUD
  'TopicsForObjects',
  'Layout', // retrieve returns more information about relatedLists
  'Workflow',
]

export const NESTED_METADATA_TYPES = {
  CustomLabels: {
    nestedInstanceFields: ['labels'],
    isNestedApiNameRelative: false,
  },
  AssignmentRules: {
    nestedInstanceFields: ['assignmentRule'],
    isNestedApiNameRelative: true,
  },
  AutoResponseRules: {
    nestedInstanceFields: ['autoResponseRule'],
    isNestedApiNameRelative: true,
  },
  EscalationRules: {
    nestedInstanceFields: ['escalationRule'],
    isNestedApiNameRelative: true,
  },
  MatchingRules: {
    nestedInstanceFields: ['matchingRules'],
    isNestedApiNameRelative: true,
  },
  SharingRules: {
    nestedInstanceFields: ['sharingCriteriaRules', 'sharingGuestRules', 'sharingOwnerRules', 'sharingTerritoryRules'],
    isNestedApiNameRelative: true,
  },
  Workflow: {
    nestedInstanceFields: Object.keys(WORKFLOW_FIELD_TO_TYPE),
    isNestedApiNameRelative: true,
  },
  CustomObject: {
    nestedInstanceFields: [...Object.keys(NESTED_INSTANCE_VALUE_TO_TYPE_NAME), 'fields'],
    isNestedApiNameRelative: true,
  },
}

// See: https://developer.salesforce.com/docs/atlas.en-us.api.meta/api/sforce_api_objects_custom_object__c.htm
export const SYSTEM_FIELDS = [
  'ConnectionReceivedId',
  'ConnectionSentId',
  'CreatedById',
  'CreatedDate',
  'Id',
  'IsDeleted',
  'LastActivityDate',
  LAST_MODIFIED_DATE,
  'LastModifiedById',
  'LastReferencedDate',
  'LastViewedDate',
  'Name',
  'RecordTypeId',
  'SystemModstamp',
  OWNER_ID,
  'SetupOwnerId',
]

export const UNSUPPORTED_SYSTEM_FIELDS = ['LastReferencedDate', 'LastViewedDate']

const getIncludedTypesFromElementsSource = async (
  elementsSource: ReadOnlyElementsSource,
  metadataQuery: MetadataQuery,
): Promise<TypeElement[]> =>
  awu(await elementsSource.getAll())
    .filter(isMetadataObjectType)
    // standard and custom objects
    .filter(metadataType => !isCustomObjectSync(metadataType))
    // custom types (CustomMetadata / CustomObject (non-standard) / CustomSettings)
    .filter(metadataType => !isCustomType(metadataType))
    // settings types
    .filter(metadataType => !metadataType.isSettings)
    .filter(type => metadataQuery.isTypeMatch(apiNameSync(type) ?? ''))
    .toArray()

type CreateFiltersRunnerParams = {
  fetchProfile: FetchProfile
  contextOverrides?: Partial<FilterContext>
}

type SalesforceAdapterOperations = Omit<AdapterOperations, 'deploy' | 'validate'> & {
  deploy: (deployOptions: SalesforceAdapterDeployOptions) => Promise<DeployResult>
  validate: (deployOptions: SalesforceAdapterDeployOptions) => Promise<DeployResult>
}

export default class SalesforceAdapter implements SalesforceAdapterOperations {
  private maxItemsInRetrieveRequest: number
  private metadataToRetrieve: string[]
  private metadataTypesOfInstancesFetchedInFilters: string[]
  private nestedMetadataTypes: Record<string, NestedMetadataTypeInfo>
  private createFiltersRunner: (params: CreateFiltersRunnerParams) => Required<Filter>

  private client: SalesforceClient
  private userConfig: SalesforceConfig
  private elementsSource: ReadOnlyElementsSource
  private fixElementsFunc: FixElementsFunc

  public constructor({
    metadataTypesOfInstancesFetchedInFilters = [FLOW_METADATA_TYPE],
    maxItemsInRetrieveRequest = constants.DEFAULT_MAX_ITEMS_IN_RETRIEVE_REQUEST,
    metadataToRetrieve = METADATA_TO_RETRIEVE,
    nestedMetadataTypes = NESTED_METADATA_TYPES,
    filterCreators = allFilters,
    client,
    getElemIdFunc,
    elementsSource,
    systemFields = SYSTEM_FIELDS,
    unsupportedSystemFields = UNSUPPORTED_SYSTEM_FIELDS,
    config,
  }: SalesforceAdapterParams) {
    this.maxItemsInRetrieveRequest = config.maxItemsInRetrieveRequest ?? maxItemsInRetrieveRequest
    this.metadataToRetrieve = metadataToRetrieve
    this.userConfig = config
    this.metadataTypesOfInstancesFetchedInFilters = metadataTypesOfInstancesFetchedInFilters
    this.nestedMetadataTypes = nestedMetadataTypes
    this.client = client
    this.elementsSource = elementsSource
    this.createFiltersRunner = ({ fetchProfile, contextOverrides = {} }: CreateFiltersRunnerParams) =>
      filter.filtersRunner(
        {
          client: this.client,
          config: {
            unsupportedSystemFields,
            systemFields,
            enumFieldPermissions: config.enumFieldPermissions ?? constants.DEFAULT_ENUM_FIELD_PERMISSIONS,
            fetchProfile,
            elementsSource,
            separateFieldToFiles: config.fetch?.metadata?.objectsToSeperateFieldsToFiles,
            flsProfiles: getFLSProfiles(config),
            ...contextOverrides,
          },
        },
        filterCreators,
        concatObjects,
      )
    if (getElemIdFunc) {
      Types.setElemIdGetter(getElemIdFunc)
    }
    this.fixElementsFunc = fixElementsFunc({ elementsSource, config })
  }

  private async getCustomObjectsWithDeletedFields(): Promise<Set<string>> {
    await listMetadataObjects(this.client, CUSTOM_FIELD)
    const listedFields = this.client.listedInstancesByType.get(constants.CUSTOM_FIELD)
    const fieldsFromElementsSource = await awu(await this.elementsSource.getAll())
      .filter(isCustomObjectSync)
      .flatMap(obj => Object.values(obj.fields))
      .filter(field => isCustom(apiNameSync(field)))
      .toArray()
    return new Set(
      fieldsFromElementsSource
        .filter(field => !listedFields.has(apiNameSync(field) ?? ''))
        .map(field => apiNameSync(field.parent))
        .filter(isDefined),
    )
  }

  private initializeCustomListFunctions(fetchProfile: FetchProfile, withChangesDetection: boolean): void {
    const commonListFunctions: Record<string, CustomListFuncDef> = fetchProfile.isFeatureEnabled('waveMetadataSupport')
      ? {
          [WAVE_DATAFLOW_METADATA_TYPE]: createListMissingWaveDataflowsDef(),
        }
      : {}
    this.client.setCustomListFuncDefByType(
      withChangesDetection
        ? {
            ...commonListFunctions,
            [APEX_CLASS_METADATA_TYPE]: createListApexClassesDef(this.elementsSource),
          }
        : commonListFunctions,
    )
  }

  /**
   * Fetch configuration elements (types and instances in the given salesforce account)
   * Account credentials were given in the constructor.
   */
  @logDuration('fetching account configuration')
  async fetch({ progressReporter, withChangesDetection = false }: FetchOptions): Promise<FetchResult> {
    const fetchParams = this.userConfig.fetch ?? {}
    this.initializeCustomListFunctions(buildFetchProfile({ fetchParams }), withChangesDetection)
    const baseQuery = buildMetadataQuery({ fetchParams })
    const lastChangeDateOfTypesWithNestedInstances = await getLastChangeDateOfTypesWithNestedInstances({
      client: this.client,
      metadataQuery: buildFilePropsMetadataQuery(baseQuery),
    })
    const metadataQuery = withChangesDetection
      ? await buildMetadataQueryForFetchWithChangesDetection({
          fetchParams,
          elementsSource: this.elementsSource,
          lastChangeDateOfTypesWithNestedInstances,
          customObjectsWithDeletedFields: await this.getCustomObjectsWithDeletedFields(),
        })
      : buildMetadataQuery({ fetchParams })
    const fetchProfile = buildFetchProfile({
      fetchParams,
      customReferencesSettings: this.userConfig[CUSTOM_REFS_CONFIG],
      metadataQuery,
      maxItemsInRetrieveRequest: this.maxItemsInRetrieveRequest,
    })
    if (!fetchProfile.isFeatureEnabled('fetchCustomObjectUsingRetrieveApi')) {
      // We have to fetch custom objects using retrieve in order to be able to fetch the field-level permissions
      // in profiles. If custom objects are fetched via the read API, we have to fetch profiles using that API too.
      _.pull(this.metadataToRetrieve, CUSTOM_OBJECT, PROFILE_METADATA_TYPE)
    }
    if (fetchProfile.isFeatureEnabled('fetchProfilesUsingReadApi')) {
      _.pull(this.metadataToRetrieve, PROFILE_METADATA_TYPE)
    }
    log.debug('going to fetch salesforce account configuration..')
    const fieldTypes = Types.getAllFieldTypes()
    const hardCodedTypes = [
      // Missing Metadata subtypes will come from the elementsSource. We want to avoid duplicates
      ...(withChangesDetection ? [] : Types.getAllMissingTypes()),
      ...Types.getAnnotationTypes(),
      ...Object.values(ArtificialTypes),
    ]
    const metadataMetaType = fetchProfile.isFeatureEnabled('metaTypes') ? MetadataMetaType : undefined
    const metadataTypeInfosPromise = this.listMetadataTypes(fetchProfile.metadataQuery)
    const metadataTypesPromise = this.fetchTypes({
      metadataQuery,
      withChangesDetection,
      metadataTypeInfosPromise,
      hardCodedTypes,
      metadataMetaType,
    })
    progressReporter.reportProgress({ message: 'Fetching types' })
    const metadataTypes = await metadataTypesPromise

    const metadataInstancesPromise = this.fetchMetadataInstances(
      metadataTypeInfosPromise,
      metadataTypesPromise,
      fetchProfile,
    )
    progressReporter.reportProgress({ message: 'Fetching instances' })
    const { elements: metadataInstancesElements, configChanges: metadataInstancesConfigInstances } =
      await metadataInstancesPromise
    const elements = [
      ...makeArray(metadataMetaType),
      ...fieldTypes,
      ...hardCodedTypes,
      ...metadataTypes,
      ...metadataInstancesElements,
    ]
    progressReporter.reportProgress({
      message: 'Running filters for additional information',
    })
    const fetchFiltersRunner = this.createFiltersRunner({
      fetchProfile,
      contextOverrides: { lastChangeDateOfTypesWithNestedInstances },
    })
    const onFetchFilterResult = (await fetchFiltersRunner.onFetch(elements)) as FilterResult
    const configChangeSuggestions = [
      ...metadataInstancesConfigInstances,
      ...(onFetchFilterResult.configSuggestions ?? []),
    ]
    const updatedConfig = getConfigFromConfigChanges(configChangeSuggestions, this.userConfig)
    const getPartialFetchData = async (): Promise<PartialFetchData | undefined> => {
      if (!fetchProfile.metadataQuery.isPartialFetch()) {
        return undefined
      }
      const deletedElemIds = await this.getDeletedElemIdsForPartialFetch({
        fetchProfile,
        fetchElements: elements,
      })
      if (deletedElemIds.length > 0) {
        log.debug(
          'The following elemIDs were deleted in partial fetch: %s',
          safeJsonStringify(deletedElemIds.map(e => e.getFullName())),
        )
      }
      return { isPartial: true, deletedElements: deletedElemIds }
    }

    if (withChangesDetection) {
      const relevantFetchedElementIds = elements
        .filter(element => isCustomObjectSync(element) || isInstanceElement(element))
        .map(element => element.elemID.getFullName())
      ;(relevantFetchedElementIds.length > 100 ? log.trace : log.debug)(
        'Fetched the following elements in quick fetch: %s',
        safeJsonStringify(relevantFetchedElementIds),
      )
    }
    metadataQuery.logData()
    await this.client.awaitCompletionOfAllListRequests()
    PROFILE_RELATED_METADATA_TYPES.forEach(type => {
      const fullNames = this.client.listedInstancesByType.getOrUndefined(type)
      if (fullNames) {
        log.trace('list result for type %s: %s', type, Array.from(fullNames).join(','))
      }
    })
    return {
      elements,
      errors: onFetchFilterResult.errors ?? [],
      updatedConfig,
      partialFetchData: await getPartialFetchData(),
    }
  }

  private async deployOrValidate(
    { changeGroup, progressReporter }: SalesforceAdapterDeployOptions,
    checkOnly: boolean,
  ): Promise<DeployResult> {
    const fetchParams = this.userConfig.fetch ?? {}
    const fetchProfile = buildFetchProfile({
      fetchParams,
      customReferencesSettings: this.userConfig[CUSTOM_REFS_CONFIG],
    })
    log.debug(
      `about to ${checkOnly ? 'validate' : 'deploy'} group ${changeGroup.groupID} with scope (first 100): ${safeJsonStringify(
        changeGroup.changes
          .slice(0, 100)
          .map(getChangeData)
          .map(e => e.elemID.getFullName()),
      )}`,
    )
    const isDataDeployGroup = await isCustomObjectInstanceChanges(changeGroup.changes)
    const getLookupNameFunc = isDataDeployGroup
      ? getLookupNameForDataInstances(fetchProfile)
      : getLookUpName(fetchProfile)
    const resolvedChanges = await awu(changeGroup.changes)
      .map(change => resolveChangeElement(change, getLookupNameFunc))
      .toArray()

    await awu(resolvedChanges).filter(isAdditionChange).map(getChangeData).forEach(addDefaults)
    const filtersRunner = this.createFiltersRunner({ fetchProfile })
    await filtersRunner.preDeploy(resolvedChanges)
    log.debug(`preDeploy of group ${changeGroup.groupID} finished`)

    let deployResult: DeployResult
    if (isDataDeployGroup) {
      if (checkOnly) {
        const message = 'Cannot deploy CustomObject Records as part of check-only deployment'
        return {
          appliedChanges: [],
          errors: [
            {
              message,
              detailedMessage: message,
              severity: 'Error',
            },
          ],
        }
      }
      deployResult = await deployCustomObjectInstancesGroup(
        resolvedChanges as Change<InstanceElement>[],
        this.client,
        changeGroup.groupID,
        fetchProfile.dataManagement,
      )
      progressReporter.reportDataProgress(deployResult.appliedChanges.length)
    } else {
      deployResult = await deployMetadata(
        resolvedChanges,
        this.client,
        this.nestedMetadataTypes,
        progressReporter,
        this.userConfig.client?.deploy?.deleteBeforeUpdate,
        checkOnly,
        this.userConfig.client?.deploy?.quickDeployParams,
      )
    }
    log.debug(`received deployResult for group ${changeGroup.groupID}`)
    // onDeploy can change the change list in place, so we need to give it a list it can modify
    const appliedChangesBeforeRestore = [...deployResult.appliedChanges]
    await filtersRunner.onDeploy(appliedChangesBeforeRestore)
    log.debug(`onDeploy of group ${changeGroup.groupID} finished`)

    const sourceChanges = _.keyBy(changeGroup.changes, change => getChangeData(change).elemID.getFullName())

    const appliedChanges = await awu(appliedChangesBeforeRestore)
      .map(change => restoreChangeElement(change, sourceChanges, getLookupNameFunc))
      .toArray()
    return {
      appliedChanges,
      errors: deployResult.errors,
      extraProperties: deployResult.extraProperties,
    }
  }

  async deploy(deployOptions: SalesforceAdapterDeployOptions): Promise<DeployResult> {
    // Check old configuration flag for backwards compatibility (SALTO-2700)
    const checkOnly = this.userConfig?.client?.deploy?.checkOnly ?? false
    const result = await this.deployOrValidate(deployOptions, checkOnly)
    // If we got here with checkOnly we must not return any applied changes
    // to maintain the old deploy interface (SALTO-2700)
    if (checkOnly) {
      return {
        ...result,
        appliedChanges: [],
      }
    }
    return result
  }

  async validate(deployOptions: SalesforceAdapterDeployOptions): Promise<DeployResult> {
    return this.deployOrValidate(deployOptions, true)
  }

  private async listMetadataTypes(metadataQuery: MetadataQuery): Promise<MetadataObject[]> {
    return (await this.client.listMetadataTypes()).filter(info => metadataQuery.isTypeMatch(info.xmlName))
  }

  private async fetchTypes({
    metadataQuery,
    withChangesDetection,
    metadataTypeInfosPromise,
    hardCodedTypes,
    metadataMetaType,
  }: {
    metadataQuery: MetadataQuery
    withChangesDetection: boolean
    metadataTypeInfosPromise: Promise<MetadataObject[]>
    hardCodedTypes: TypeElement[]
    metadataMetaType?: ObjectType
  }): Promise<TypeElement[]> {
    if (!withChangesDetection) {
      return this.fetchMetadataTypes(metadataTypeInfosPromise, hardCodedTypes, metadataMetaType)
    }
    const metadataTypes = await metadataTypeInfosPromise
    const includedTypesFromSource = await getIncludedTypesFromElementsSource(this.elementsSource, metadataQuery)
    const includedTypesFromSourceNames = new Set(includedTypesFromSource.map(metadataType => apiNameSync(metadataType)))
    const missingTypes = metadataTypes.filter(type => !includedTypesFromSourceNames.has(type.xmlName))
    if (missingTypes.length === 0) {
      return includedTypesFromSource
    }
    log.debug(
      'Going to fetch the following metadata types in fetchWithChangesDetection: %s',
      inspectValue(missingTypes.map(type => type.xmlName)),
    )
    return includedTypesFromSource.concat(
      await this.fetchMetadataTypes(Promise.resolve(missingTypes), hardCodedTypes, metadataMetaType),
    )
  }

  @logDuration('fetching metadata types')
  private async fetchMetadataTypes(
    typeInfoPromise: Promise<MetadataObject[]>,
    knownMetadataTypes: TypeElement[],
    metaType?: ObjectType,
  ): Promise<TypeElement[]> {
    const typeInfos = await typeInfoPromise
    const knownTypes = new Map<string, TypeElement>(
      await awu(knownMetadataTypes)
        .map(async mdType => [await apiName(mdType), mdType] as [string, TypeElement])
        .toArray(),
    )
    const baseTypeNames = new Set(typeInfos.map(type => type.xmlName))
    const childTypeNames = new Set(typeInfos.flatMap(type => type.childXmlNames).filter(values.isDefined))
    return (
      await Promise.all(
        typeInfos.map(typeInfo =>
          fetchMetadataType(this.client, typeInfo, knownTypes, baseTypeNames, childTypeNames, metaType),
        ),
      )
    ).flat()
  }

  @logDuration('fetching instances')
  private async fetchMetadataInstances(
    typeInfoPromise: Promise<MetadataObject[]>,
    types: Promise<TypeElement[]>,
    fetchProfile: FetchProfile,
  ): Promise<FetchElements<InstanceElement[]>> {
    const readInstances = async (metadataTypes: ObjectType[]): Promise<FetchElements<InstanceElement[]>> => {
      const metadataTypesToRead = await awu(metadataTypes)
        .filter(async type => !this.metadataTypesOfInstancesFetchedInFilters.includes(await apiName(type)))
        .toArray()
      const result = await Promise.all(
        metadataTypesToRead.map(type => this.createMetadataInstances(type, fetchProfile)),
      )
      return {
        elements: _.flatten(result.map(r => r.elements)),
        configChanges: _.flatten(result.map(r => r.configChanges)),
      }
    }

    const typeInfos = await typeInfoPromise
    const topLevelTypeNames = typeInfos.map(info => info.xmlName)
    const topLevelTypes = await awu(await types)
      .filter(isMetadataObjectType)
      .filter(async t => topLevelTypeNames.includes(await apiName(t)) || t.annotations.folderContentType !== undefined)
      .toArray()

    const [metadataTypesToRetrieve, metadataTypesToRead] = await partition(topLevelTypes, async t =>
      this.metadataToRetrieve.includes(await apiName(t)),
    )

    const retrieveMetadataInstancesFunc = fetchProfile.metadataQuery.isFetchWithChangesDetection()
      ? retrieveMetadataInstanceForFetchWithChangesDetection
      : retrieveMetadataInstances

    const allInstances = await Promise.all([
      retrieveMetadataInstancesFunc({
        client: this.client,
        types: metadataTypesToRetrieve,
        fetchProfile,
        typesToSkip: new Set(this.metadataTypesOfInstancesFetchedInFilters),
      }),
      readInstances(metadataTypesToRead),
    ])
    return {
      elements: _.flatten(allInstances.map(instances => instances.elements)),
      configChanges: _.flatten(allInstances.map(instances => instances.configChanges)),
    }
  }

  private async createMetadataInstances(
    type: ObjectType,
    fetchProfile: FetchProfile,
  ): Promise<FetchElements<InstanceElement[]>> {
    const typeName = await apiName(type)
    const { elements: fileProps, configChanges } = await listMetadataObjects(this.client, typeName)

    const instances = await fetchMetadataInstances({
      client: this.client,
      fileProps,
      metadataType: type,
      metadataQuery: fetchProfile.metadataQuery,
      maxInstancesPerType: fetchProfile.maxInstancesPerType,
      addNamespacePrefixToFullName: fetchProfile.addNamespacePrefixToFullName,
    })
    return {
      elements: instances.elements,
      configChanges: [...instances.configChanges, ...configChanges],
    }
  }

  private async getMetadataElementsByTypeFromSource(): Promise<Record<string, Element[]>> {
    const metadataElements = (await awu(await this.elementsSource.getAll()).toArray())
      .filter(element => !constants.NON_LISTED_ELEMENT_IDS.includes(element.elemID.getFullName()))
      .filter(element => isMetadataInstanceElementSync(element) || isCustomObjectSync(element))
    return _.groupBy(metadataElements, metadataTypeSync)
  }

  private async getDeletedMetadataForPartialFetch(
    fetchElements: ReadonlyArray<Element>,
    fetchProfile: FetchProfile,
  ): Promise<Required<PartialFetchData>['deletedElements']> {
    const isTargetedFetch = fetchProfile.metadataQuery.isTargetedFetch()
    const createElemId = (type: ObjectType, fullName: string): ElemID => {
      const typeName = apiNameSync(type)
      return typeName === CUSTOM_OBJECT
        ? // CustomObjects are converted to types and do not remain instances
          Types.getElemId(fullName, true)
        : createInstanceElement({ fullName }, type).elemID
    }
    const metadataTypesByName = _.keyBy(
      fetchElements.filter(isMetadataObjectType),
      type => apiNameSync(type) ?? 'unknown',
    )
    const metadataElementsByTypeFromSource = await this.getMetadataElementsByTypeFromSource()
    const deletedElemIds = new Set<ElemID>()
    Object.entries(metadataElementsByTypeFromSource).forEach(([typeName, elementsFromSource]) => {
      if (!fetchProfile.metadataQuery.isTypeMatch(typeName)) {
        // Instances of Type that is not part of the fetch targets should not be handled
        if (!isTargetedFetch) {
          // Type was excluded, we should remove all of its Instances
          elementsFromSource.forEach(elementFromSource => {
            deletedElemIds.add(elementFromSource.elemID)
          })
        }
        return
      }
      const metadataType = metadataTypesByName[typeName]
      if (metadataType === undefined) {
        log.warn('Skipping deletion detections for type %s since the metadata ObjectType was not found', typeName)
        return
      }
      const listedInstancesFullNames = this.client.listedInstancesByType.getOrUndefined(typeName)
      if (listedInstancesFullNames === undefined) {
        log.warn('Skipping deletion detections for type %s since the type was not listed', typeName)
        return
      }
      const listedElemIdsFullNames = new Set(
        Array.from(listedInstancesFullNames)
          // Create the correct elemID that we calculate in fetch
          .map(fullName => createElemId(metadataType, fullName).getFullName()),
      )

      elementsFromSource.forEach(elementFromSource => {
        if (!listedElemIdsFullNames.has(elementFromSource.elemID.getFullName())) {
          deletedElemIds.add(elementFromSource.elemID)
        }
      })
    })
    return Array.from(deletedElemIds)
  }

  private async getDeletedDataRecordsForPartialFetch(
    fetchElements: ReadonlyArray<Element>,
  ): Promise<Required<PartialFetchData>['deletedElements']> {
    const querySalesforceForRecordIdsOfInstances = async (
      instances: ReadonlyArray<InstanceElement>,
    ): Promise<string[]> => {
      const instancesByType = _(instances)
        .filter(isInstanceOfCustomObjectSync)
        .groupBy(instance => apiNameSync(instance.getTypeSync()) ?? '')
        .value()
      _.unset(instancesByType, '')

      const queries = awu(Object.entries(instancesByType)).map(async ([typeName, instancesOfType]) =>
        buildDataRecordsSoqlQueries(
          typeName,
          [instancesOfType[0].getTypeSync().fields[CUSTOM_OBJECT_ID_FIELD]],
          instancesOfType.map(instanceInternalId),
        ),
      )

      return awu(queries)
        .flatMap(async typeQueries => queryClient(this.client, typeQueries))
        .map(record => record[CUSTOM_OBJECT_ID_FIELD])
        .toArray()
    }

    const getCustomObjectInstancesFromElementSource = async (
      elementsSource: ReadOnlyElementsSource,
      instancesToDiscard: ReadonlyArray<Element>,
    ): Promise<InstanceElement[]> => {
      // We implement a small optimization of not querying for IDs we just fetched, because we know these IDs couldn't
      // have been deleted.
      const idsToDiscard = new Set(instancesToDiscard.filter(isInstanceOfCustomObjectSync).map(instanceInternalId))
      return awu(await elementsSource.getAll())
        .filter(isInstanceOfCustomObjectSync)
        .filter(instance => !idsToDiscard.has(instanceInternalId(instance)))
        .toArray()
    }

    const workspaceInstances = await getCustomObjectInstancesFromElementSource(this.elementsSource, fetchElements)

    const instanceIdsInSalesforce = new Set(await querySalesforceForRecordIdsOfInstances(workspaceInstances))

    return workspaceInstances
      .filter(instance => !instanceIdsInSalesforce.has(instanceInternalId(instance)))
      .map(instance => instance.elemID)
  }

  private async getDeletedElemIdsForPartialFetch({
    fetchProfile,
    fetchElements,
  }: {
    fetchElements: ReadonlyArray<Element>
    fetchProfile: FetchProfile
  }): Promise<Required<PartialFetchData>['deletedElements']> {
    const deletedMetadata = await this.getDeletedMetadataForPartialFetch(fetchElements, fetchProfile)
    const deletedDataRecords = await this.getDeletedDataRecordsForPartialFetch(fetchElements)
    return deletedMetadata.concat(deletedDataRecords)
  }

  fixElements: FixElementsFunc = elements => this.fixElementsFunc(elements)
}<|MERGE_RESOLUTION|>--- conflicted
+++ resolved
@@ -196,28 +196,16 @@
   // changes ElemIDs that the profile references
   profilePermissionsFilter,
   // emailTemplateFilter should run before convertMapsFilter
-<<<<<<< HEAD
-  { creator: emailTemplateFilter },
+  emailTemplateFilter,
   // standardValueSetFilter should run before convertMapsFilter
-  { creator: standardValueSetFilter, addsNewInformation: true },
-  // convertMapsFilter should run before profile fieldReferencesFilter
-  { creator: convertMapsFilter },
-  { creator: flowFilter },
-  { creator: customObjectInstanceReferencesFilter, addsNewInformation: true },
-  { creator: cpqReferencableFieldReferencesFilter },
-  { creator: cpqCustomScriptFilter },
-  { creator: cpqLookupFieldsFilter },
-=======
-  emailTemplateFilter,
+  standardValueSetFilter,
   // convertMapsFilter should run before profile fieldReferencesFilter
   convertMapsFilter,
-  standardValueSetFilter,
   flowFilter,
   customObjectInstanceReferencesFilter,
   cpqReferencableFieldReferencesFilter,
   cpqCustomScriptFilter,
   cpqLookupFieldsFilter,
->>>>>>> 6ae846fe
   // cpqRulesAndConditionsFilter depends on cpqReferencableFieldReferencesFilter
   cpqRulesAndConditionsRefsFilter,
   animationRulesFilter,
