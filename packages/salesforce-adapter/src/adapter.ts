/*
*                      Copyright 2023 Salto Labs Ltd.
*
* Licensed under the Apache License, Version 2.0 (the "License");
* you may not use this file except in compliance with
* the License.  You may obtain a copy of the License at
*
*     http://www.apache.org/licenses/LICENSE-2.0
*
* Unless required by applicable law or agreed to in writing, software
* distributed under the License is distributed on an "AS IS" BASIS,
* WITHOUT WARRANTIES OR CONDITIONS OF ANY KIND, either express or implied.
* See the License for the specific language governing permissions and
* limitations under the License.
*/
import {
  TypeElement, ObjectType, InstanceElement, isAdditionChange, getChangeData, Change,
  ElemIdGetter, FetchResult, AdapterOperations, DeployResult, FetchOptions, DeployOptions,
  ReadOnlyElementsSource,
  setPartialFetchData,
} from '@salto-io/adapter-api'
import {
  filter,
  logDuration,
  resolveChangeElement,
  restoreChangeElement,
  safeJsonStringify,
} from '@salto-io/adapter-utils'
import { MetadataObject } from '@salto-io/jsforce'
import _ from 'lodash'
import { logger } from '@salto-io/logging'
import { collections, values, promises, objects } from '@salto-io/lowerdash'
import SalesforceClient from './client/client'
import * as constants from './constants'
import {
  apiName,
  Types,
  isMetadataObjectType,
  MetadataObjectType,
} from './transformers/transformer'
import layoutFilter from './filters/layouts'
import customObjectsFromDescribeFilter from './filters/custom_objects_from_soap_describe'
import customObjectsToObjectTypeFilter, { NESTED_INSTANCE_VALUE_TO_TYPE_NAME } from './filters/custom_objects_to_object_type'
import customSettingsFilter from './filters/custom_settings_filter'
import customTypeSplit from './filters/custom_type_split'
import customObjectAuthorFilter from './filters/author_information/custom_objects'
import dataInstancesAuthorFilter from './filters/author_information/data_instances'
import sharingRulesAuthorFilter from './filters/author_information/sharing_rules'
import profileInstanceSplitFilter from './filters/profile_instance_split'
import customObjectsInstancesFilter from './filters/custom_objects_instances'
import profilePermissionsFilter from './filters/profile_permissions'
import emailTemplateFilter from './filters/email_template_static_files'
import minifyDeployFilter from './filters/minify_deploy'
import convertListsFilter from './filters/convert_lists'
import convertTypeFilter from './filters/convert_types'
import removeFieldsAndValuesFilter from './filters/remove_fields_and_values'
import removeRestrictionAnnotationsFilter from './filters/remove_restriction_annotations'
import standardValueSetFilter from './filters/standard_value_sets'
import flowFilter from './filters/flow'
import addMissingIdsFilter from './filters/add_missing_ids'
import animationRulesFilter from './filters/animation_rules'
import samlInitMethodFilter from './filters/saml_initiation_method'
import settingsFilter from './filters/settings_type'
import workflowFilter, { WORKFLOW_FIELD_TO_TYPE } from './filters/workflow'
import topicsForObjectsFilter from './filters/topics_for_objects'
import globalValueSetFilter from './filters/global_value_sets'
import referenceAnnotationsFilter from './filters/reference_annotations'
import fieldReferencesFilter from './filters/field_references'
import customObjectInstanceReferencesFilter from './filters/custom_object_instances_references'
import foreignKeyReferencesFilter from './filters/foreign_key_references'
import cpqLookupFieldsFilter from './filters/cpq/lookup_fields'
import cpqCustomScriptFilter from './filters/cpq/custom_script'
import cpqReferencableFieldReferencesFilter from './filters/cpq/referencable_field_references'
import hideReadOnlyValuesFilter from './filters/cpq/hide_read_only_values'
import extraDependenciesFilter from './filters/extra_dependencies'
import staticResourceFileExtFilter from './filters/static_resource_file_ext'
import xmlAttributesFilter from './filters/xml_attributes'
import profilePathsFilter from './filters/profile_paths'
import replaceFieldValuesFilter from './filters/replace_instance_field_values'
import valueToStaticFileFilter from './filters/value_to_static_file'
import convertMapsFilter from './filters/convert_maps'
import elementsUrlFilter from './filters/elements_url'
import territoryFilter from './filters/territory'
import customMetadataRecordsFilter from './filters/custom_metadata'
import currencyIsoCodeFilter from './filters/currency_iso_code'
import enumFieldPermissionsFilter from './filters/field_permissions_enum'
import splitCustomLabels from './filters/split_custom_labels'
import flowsFilter from './filters/flows_filter'
import customMetadataToObjectTypeFilter from './filters/custom_metadata_to_object_type'
import installedPackageGeneratedDependencies from './filters/installed_package_generated_dependencies'
import createMissingInstalledPackagesInstancesFilter from './filters/create_missing_installed_packages_instances'
import metadataInstancesAliasesFilter from './filters/metadata_instances_aliases'
import formulaDepsFilter from './filters/formula_deps'
import removeUnixTimeZeroFilter from './filters/remove_unix_time_zero'
import organizationWideDefaults from './filters/organization_wide_sharing_defaults'
import centralizeTrackingInfoFilter from './filters/centralize_tracking_info'
import changedAtSingletonFilter from './filters/changed_at_singleton'
import {
  FetchElements,
  FetchProfile,
  LastChangeDateOfTypesWithNestedInstances,
  MetadataQuery,
  SalesforceConfig,
} from './types'
import { getConfigFromConfigChanges } from './config_change'
import { LocalFilterCreator, Filter, FilterResult, RemoteFilterCreator, LocalFilterCreatorDefinition, RemoteFilterCreatorDefinition } from './filter'
import { addDefaults, isCustomObjectSync, isCustomType, listMetadataObjects } from './filters/utils'
import { retrieveMetadataInstances, fetchMetadataType, fetchMetadataInstances } from './fetch'
import { isCustomObjectInstanceChanges, deployCustomObjectInstancesGroup } from './custom_object_instances_deploy'
import { getLookUpName, getLookupNameWithFallbackToElement } from './transformers/reference_mapping'
import { deployMetadata, NestedMetadataTypeInfo } from './metadata_deploy'
import nestedInstancesAuthorInformation from './filters/author_information/nested_instances'
import { buildFetchProfile } from './fetch_profile/fetch_profile'
import {
  ArtificialTypes,
  CUSTOM_OBJECT,
  FLOW_DEFINITION_METADATA_TYPE,
  FLOW_METADATA_TYPE,
  OWNER_ID,
  PROFILE_METADATA_TYPE,
} from './constants'
<<<<<<< HEAD
import {
  buildFilePropsMetadataQuery,
  buildMetadataQuery,
  buildMetadataQueryForFetchWithChangesDetection,
} from './fetch_profile/metadata_query'
import { getLastChangeDateOfTypesWithNestedInstances } from './last_change_date_of_types_with_nested_instances'
=======
import { buildMetadataQuery, buildMetadataQueryForFetchWithChangesDetection } from './fetch_profile/metadata_query'
>>>>>>> 5a4577d0

const { awu } = collections.asynciterable
const { partition } = promises.array
const { concatObjects } = objects

const log = logger(module)

export const allFilters: Array<LocalFilterCreatorDefinition | RemoteFilterCreatorDefinition> = [
  { creator: createMissingInstalledPackagesInstancesFilter, addsNewInformation: true },
  { creator: settingsFilter, addsNewInformation: true },
  // should run before customObjectsFilter
  { creator: workflowFilter },
  // fetchFlowsFilter should run before flowFilter
  { creator: flowsFilter, addsNewInformation: true },
  // customMetadataToObjectTypeFilter should run before customObjectsFromDescribeFilter
  { creator: customMetadataToObjectTypeFilter },
  // customObjectsFilter depends on missingFieldsFilter and settingsFilter
  { creator: customObjectsFromDescribeFilter, addsNewInformation: true },
  { creator: organizationWideDefaults, addsNewInformation: true },
  // customSettingsFilter depends on customObjectsFilter
  { creator: customSettingsFilter, addsNewInformation: true },
  { creator: customObjectsToObjectTypeFilter },
  // customObjectsInstancesFilter depends on customObjectsToObjectTypeFilter
  { creator: customObjectsInstancesFilter, addsNewInformation: true },
  { creator: removeFieldsAndValuesFilter },
  { creator: removeRestrictionAnnotationsFilter },
  // addMissingIdsFilter should run after customObjectsFilter
  { creator: addMissingIdsFilter, addsNewInformation: true },
  { creator: customMetadataRecordsFilter },
  { creator: layoutFilter },
  // profilePermissionsFilter depends on layoutFilter because layoutFilter
  // changes ElemIDs that the profile references
  { creator: profilePermissionsFilter },
  // emailTemplateFilter should run before convertMapsFilter
  { creator: emailTemplateFilter },
  // convertMapsFilter should run before profile fieldReferencesFilter
  { creator: convertMapsFilter },
  { creator: standardValueSetFilter, addsNewInformation: true },
  { creator: flowFilter },
  { creator: customObjectInstanceReferencesFilter, addsNewInformation: true },
  { creator: cpqReferencableFieldReferencesFilter },
  { creator: cpqCustomScriptFilter },
  { creator: cpqLookupFieldsFilter },
  { creator: animationRulesFilter },
  { creator: samlInitMethodFilter },
  { creator: topicsForObjectsFilter },
  { creator: globalValueSetFilter },
  { creator: staticResourceFileExtFilter },
  { creator: profilePathsFilter, addsNewInformation: true },
  { creator: territoryFilter },
  { creator: elementsUrlFilter, addsNewInformation: true },
  { creator: nestedInstancesAuthorInformation, addsNewInformation: true },
  { creator: customObjectAuthorFilter, addsNewInformation: true },
  { creator: dataInstancesAuthorFilter, addsNewInformation: true },
  { creator: sharingRulesAuthorFilter, addsNewInformation: true },
  { creator: hideReadOnlyValuesFilter },
  { creator: currencyIsoCodeFilter },
  { creator: splitCustomLabels },
  { creator: xmlAttributesFilter },
  { creator: minifyDeployFilter },
  { creator: formulaDepsFilter },
  // centralizeTrackingInfoFilter depends on customObjectsToObjectTypeFilter and must run before customTypeSplit
  { creator: centralizeTrackingInfoFilter },
  // The following filters should remain last in order to make sure they fix all elements
  { creator: convertListsFilter },
  { creator: convertTypeFilter },
  // should be after convertTypeFilter & convertMapsFilter and before profileInstanceSplitFilter
  { creator: enumFieldPermissionsFilter },
  // should run after convertListsFilter
  { creator: replaceFieldValuesFilter },
  { creator: valueToStaticFileFilter },
  { creator: fieldReferencesFilter },
  // should run after customObjectsInstancesFilter for now
  { creator: referenceAnnotationsFilter },
  // foreignLeyReferences should come after referenceAnnotationsFilter
  { creator: foreignKeyReferencesFilter },
  // extraDependenciesFilter should run after addMissingIdsFilter
  { creator: extraDependenciesFilter, addsNewInformation: true },
  { creator: installedPackageGeneratedDependencies },
  { creator: customTypeSplit },
  { creator: profileInstanceSplitFilter },
  // Any filter that relies on _created_at or _changed_at should run after removeUnixTimeZero
  { creator: removeUnixTimeZeroFilter },
  { creator: metadataInstancesAliasesFilter },
  // createChangedAtSingletonInstanceFilter should run last
  { creator: changedAtSingletonFilter },
]

// By default we run all filters and provide a client
const defaultFilters = allFilters.map(({ creator }) => creator)

export interface SalesforceAdapterParams {
  // Max items to fetch in one retrieve request
  maxItemsInRetrieveRequest?: number

  // Metadata types that are being fetched in the filters
  metadataTypesOfInstancesFetchedInFilters?: string[]

  // Metadata types that we have to fetch using the retrieve API
  metadataToRetrieve?: string[]

  // Metadata types that we should not create, update or delete in the main adapter code
  metadataTypesToSkipMutation?: string[]

  // Metadata types that that include metadata types inside them
  nestedMetadataTypes?: Record<string, NestedMetadataTypeInfo>

  // Filters to deploy to all adapter operations
  filterCreators?: Array<LocalFilterCreator | RemoteFilterCreator>

  // client to use
  client: SalesforceClient

  // callback function to get an existing elemId or create a new one by the ServiceIds values
  getElemIdFunc?: ElemIdGetter

  // System fields that salesforce may add to custom objects - to be ignored when creating objects
  systemFields?: string[]

  // Unsupported System fields that salesforce may add to custom objects
  // to not be fetched and managed
  unsupportedSystemFields?: string[]

  config: SalesforceConfig

  elementsSource: ReadOnlyElementsSource
}

const METADATA_TO_RETRIEVE = [
  // Metadata with content - we use retrieve to get the StaticFiles properly
  'ApexClass', // contains encoded zip content
  'ApexComponent', // contains encoded zip content
  'ApexPage', // contains encoded zip content
  'ApexTrigger', // contains encoded zip content
  'AssignmentRules', // contains encoded zip content
  'AuraDefinitionBundle', // Has several fields with base64Binary encoded content
  'Certificate', // contains encoded zip content
  'ContentAsset', // contains encoded zip content
  'CustomApplication',
  'CustomMetadata', // For the XML attributes
  'CustomObject',
  'CustomPermission',
  'Dashboard', // contains encoded zip content, is under a folder
  'DashboardFolder',
  'Document', // contains encoded zip content, is under a folder
  'DocumentFolder',
  'EclairGeoData', // contains encoded zip content
  'EmailFolder',
  'EmailTemplate', // contains encoded zip content, is under a folder
  'EmbeddedServiceConfig',
  'ExperienceBundle',
  'ExternalDataSource',
  'FlexiPage',
  'FlowDefinition',
  'LightningComponentBundle', // Has several fields with base64Binary encoded content
  'NetworkBranding', // contains encoded zip content
  'Profile',
  'PermissionSet',
  'Report', // contains encoded zip content, is under a folder
  'ReportFolder',
  'ReportType',
  'Scontrol', // contains encoded zip content
  'SharingRules',
  'SiteDotCom', // contains encoded zip content
  'StaticResource', // contains encoded zip content
  // Other types that need retrieve / deploy to work
  'InstalledPackage', // listMetadataObjects of this types returns duplicates
  'Territory2', // All Territory2 types do not support CRUD
  'Territory2Model', // All Territory2 types do not support CRUD
  'Territory2Rule', // All Territory2 types do not support CRUD
  'Territory2Type', // All Territory2 types do not support CRUD
  'TopicsForObjects',
  'Layout', // retrieve returns more information about relatedLists
  'Workflow',
]

// See: https://developer.salesforce.com/docs/atlas.en-us.api.meta/api/sforce_api_objects_custom_object__c.htm
export const SYSTEM_FIELDS = [
  'ConnectionReceivedId',
  'ConnectionSentId',
  'CreatedById',
  'CreatedDate',
  'Id',
  'IsDeleted',
  'LastActivityDate',
  'LastModifiedDate',
  'LastModifiedById',
  'LastReferencedDate',
  'LastViewedDate',
  'Name',
  'RecordTypeId',
  'SystemModstamp',
  OWNER_ID,
  'SetupOwnerId',
]

export const UNSUPPORTED_SYSTEM_FIELDS = [
  'LastReferencedDate',
  'LastViewedDate',
]

const getMetadataTypesFromElementsSource = async (
  elementsSource: ReadOnlyElementsSource
): Promise<MetadataObjectType[]> => (
  awu(await elementsSource.getAll())
    .filter(isMetadataObjectType)
    // standard and custom objects
    .filter(metadataType => !isCustomObjectSync(metadataType))
    // custom types (CustomMetadata / CustomObject (non standard) / CustomSettings)
    .filter(metadataType => !isCustomType(metadataType))
    // settings types
    .filter(metadataType => !metadataType.isSettings)
    .toArray()
)

type CreateFiltersRunnerParams = {
  fetchProfile: FetchProfile
  lastChangeDateOfTypesWithNestedInstances?: LastChangeDateOfTypesWithNestedInstances
}

export default class SalesforceAdapter implements AdapterOperations {
  private maxItemsInRetrieveRequest: number
  private metadataToRetrieve: string[]
  private metadataTypesOfInstancesFetchedInFilters: string[]
  private nestedMetadataTypes: Record<string, NestedMetadataTypeInfo>
  private createFiltersRunner: (params: CreateFiltersRunnerParams) => Required<Filter>
  private client: SalesforceClient
  private userConfig: SalesforceConfig
  private elementsSource: ReadOnlyElementsSource

  public constructor({
    metadataTypesOfInstancesFetchedInFilters = [FLOW_METADATA_TYPE, FLOW_DEFINITION_METADATA_TYPE],
    maxItemsInRetrieveRequest = constants.DEFAULT_MAX_ITEMS_IN_RETRIEVE_REQUEST,
    metadataToRetrieve = METADATA_TO_RETRIEVE,
    nestedMetadataTypes = {
      CustomLabels: {
        nestedInstanceFields: ['labels'],
        isNestedApiNameRelative: false,
      },
      AssignmentRules: {
        nestedInstanceFields: ['assignmentRule'],
        isNestedApiNameRelative: true,
      },
      AutoResponseRules: {
        nestedInstanceFields: ['autoresponseRule'],
        isNestedApiNameRelative: true,
      },
      EscalationRules: {
        nestedInstanceFields: ['escalationRule'],
        isNestedApiNameRelative: true,
      },
      MatchingRules: {
        nestedInstanceFields: ['matchingRules'],
        isNestedApiNameRelative: true,
      },
      SharingRules: {
        nestedInstanceFields: [
          'sharingCriteriaRules', 'sharingGuestRules', 'sharingOwnerRules', 'sharingTerritoryRules',
        ],
        isNestedApiNameRelative: true,
      },
      Workflow: {
        nestedInstanceFields: Object.keys(WORKFLOW_FIELD_TO_TYPE),
        isNestedApiNameRelative: true,
      },
      CustomObject: {
        nestedInstanceFields: [
          ...Object.keys(NESTED_INSTANCE_VALUE_TO_TYPE_NAME),
          'fields',
        ],
        isNestedApiNameRelative: true,
      },
    },
    filterCreators = defaultFilters,
    client,
    getElemIdFunc,
    elementsSource,
    systemFields = SYSTEM_FIELDS,
    unsupportedSystemFields = UNSUPPORTED_SYSTEM_FIELDS,
    config,
  }: SalesforceAdapterParams) {
    this.maxItemsInRetrieveRequest = config.maxItemsInRetrieveRequest ?? maxItemsInRetrieveRequest
    this.metadataToRetrieve = metadataToRetrieve
    this.userConfig = config
    this.metadataTypesOfInstancesFetchedInFilters = metadataTypesOfInstancesFetchedInFilters
    this.nestedMetadataTypes = nestedMetadataTypes
    this.client = client
    this.elementsSource = elementsSource
    this.createFiltersRunner = ({
      fetchProfile,
      lastChangeDateOfTypesWithNestedInstances,
    }: CreateFiltersRunnerParams) => filter.filtersRunner(
      {
        client,
        config: {
          unsupportedSystemFields,
          systemFields,
          enumFieldPermissions: config.enumFieldPermissions
            ?? constants.DEFAULT_ENUM_FIELD_PERMISSIONS,
          fetchProfile,
          elementsSource,
          separateFieldToFiles: config.fetch?.metadata?.objectsToSeperateFieldsToFiles,
          lastChangeDateOfTypesWithNestedInstances,
        },
      },
      filterCreators,
      concatObjects,
    )
    if (getElemIdFunc) {
      Types.setElemIdGetter(getElemIdFunc)
    }
  }

  /**
   * Fetch configuration elements (types and instances in the given salesforce account)
   * Account credentials were given in the constructor.
   */
  @logDuration('fetching account configuration')
  async fetch({ progressReporter, withChangesDetection = false }: FetchOptions): Promise<FetchResult> {
    const fetchParams = this.userConfig.fetch ?? {}
<<<<<<< HEAD
    const baseQuery = buildMetadataQuery({ fetchParams })
    const lastChangeDateOfTypesWithNestedInstances = await getLastChangeDateOfTypesWithNestedInstances({
      client: this.client,
      metadataQuery: buildFilePropsMetadataQuery(baseQuery),
    })
    const metadataQuery = withChangesDetection
      ? await buildMetadataQueryForFetchWithChangesDetection({
        fetchParams,
        elementsSource: this.elementsSource,
        lastChangeDateOfTypesWithNestedInstances,
      })
      : baseQuery
=======
    const metadataQuery = withChangesDetection
      ? await buildMetadataQueryForFetchWithChangesDetection({ fetchParams, elementsSource: this.elementsSource })
      : buildMetadataQuery({ fetchParams })
>>>>>>> 5a4577d0
    const fetchProfile = buildFetchProfile({ fetchParams, metadataQuery })
    if (!fetchProfile.isFeatureEnabled('fetchCustomObjectUsingRetrieveApi')) {
      // We have to fetch custom objects using retrieve in order to be able to fetch the field-level permissions
      // in profiles. If custom objects are fetched via the read API, we have to fetch profiles using that API too.
      _.pull(this.metadataToRetrieve, CUSTOM_OBJECT, PROFILE_METADATA_TYPE)
    }
    if (fetchProfile.isFeatureEnabled('fetchProfilesUsingReadApi')) {
      _.pull(this.metadataToRetrieve, PROFILE_METADATA_TYPE)
    }
    log.debug('going to fetch salesforce account configuration..')
    const fieldTypes = Types.getAllFieldTypes()
    const hardCodedTypes = [
      // Missing Metadata subtypes will come from the elementsSource. We want to avoid duplicates
      ...withChangesDetection ? [] : Types.getAllMissingTypes(),
      ...Types.getAnnotationTypes(),
      ...Object.values(ArtificialTypes),
    ]
    const metadataTypeInfosPromise = this.listMetadataTypes(fetchProfile.metadataQuery)
    const metadataTypesPromise = withChangesDetection
      ? getMetadataTypesFromElementsSource(this.elementsSource)
      : this.fetchMetadataTypes(
        metadataTypeInfosPromise,
        hardCodedTypes,
      )
    progressReporter.reportProgress({ message: 'Fetching types' })
    const metadataTypes = await metadataTypesPromise

    const metadataInstancesPromise = this.fetchMetadataInstances(
      metadataTypeInfosPromise,
      metadataTypesPromise,
      fetchProfile,
    )
    progressReporter.reportProgress({ message: 'Fetching instances' })
    const {
      elements: metadataInstancesElements,
      configChanges: metadataInstancesConfigInstances,
    } = await metadataInstancesPromise
    const elements = [
      ...fieldTypes, ...hardCodedTypes, ...metadataTypes, ...metadataInstancesElements,
    ]
    progressReporter.reportProgress({ message: 'Running filters for additional information' })
    const fetchFiltersRunner = this.createFiltersRunner({ fetchProfile, lastChangeDateOfTypesWithNestedInstances })
    const onFetchFilterResult = await fetchFiltersRunner.onFetch(elements) as FilterResult
    const configChangeSuggestions = [
      ...metadataInstancesConfigInstances, ...(onFetchFilterResult.configSuggestions ?? []),
    ]
    const updatedConfig = getConfigFromConfigChanges(
      configChangeSuggestions,
      this.userConfig,
    )
    return {
      elements,
      errors: onFetchFilterResult.errors ?? [],
      updatedConfig,
      partialFetchData: setPartialFetchData(fetchProfile.metadataQuery.isPartialFetch()),
    }
  }

  private async deployOrValidate(
    { changeGroup }: DeployOptions,
    checkOnly: boolean
  ): Promise<DeployResult> {
    const fetchParams = this.userConfig.fetch ?? {}
    const fetchProfile = buildFetchProfile({ fetchParams })
    log.debug(`about to ${checkOnly ? 'validate' : 'deploy'} group ${changeGroup.groupID} with scope (first 100): ${safeJsonStringify(changeGroup.changes.slice(0, 100).map(getChangeData).map(e => e.elemID.getFullName()))}`)
    const isDataDeployGroup = await isCustomObjectInstanceChanges(changeGroup.changes)
    const getLookupNameFunc = isDataDeployGroup
      ? getLookupNameWithFallbackToElement
      : getLookUpName
    const resolvedChanges = await awu(changeGroup.changes)
      .map(change => resolveChangeElement(change, getLookupNameFunc))
      .toArray()

    await awu(resolvedChanges).filter(isAdditionChange).map(getChangeData).forEach(addDefaults)
    const filtersRunner = this.createFiltersRunner({ fetchProfile })
    await filtersRunner.preDeploy(resolvedChanges)
    log.debug(`preDeploy of group ${changeGroup.groupID} finished`)

    let deployResult: DeployResult
    if (isDataDeployGroup) {
      if (checkOnly) {
        return {
          appliedChanges: [],
          errors: [{ message: 'Cannot deploy CustomObject Records as part of check-only deployment', severity: 'Error' }],
        }
      }
      deployResult = await deployCustomObjectInstancesGroup(
        resolvedChanges as Change<InstanceElement>[],
        this.client,
        changeGroup.groupID,
        fetchProfile.dataManagement,
      )
    } else {
      deployResult = await deployMetadata(resolvedChanges, this.client, changeGroup.groupID,
        this.nestedMetadataTypes, this.userConfig.client?.deploy?.deleteBeforeUpdate, checkOnly,
          this.userConfig.client?.deploy?.quickDeployParams)
    }
    log.debug(`received deployResult for group ${changeGroup.groupID}`)
    // onDeploy can change the change list in place, so we need to give it a list it can modify
    const appliedChangesBeforeRestore = [...deployResult.appliedChanges]
    await filtersRunner.onDeploy(appliedChangesBeforeRestore)
    log.debug(`onDeploy of group ${changeGroup.groupID} finished`)

    const sourceChanges = _.keyBy(
      changeGroup.changes,
      change => getChangeData(change).elemID.getFullName(),
    )

    const appliedChanges = await awu(appliedChangesBeforeRestore)
      .map(change => restoreChangeElement(change, sourceChanges, getLookupNameFunc))
      .toArray()
    return {
      appliedChanges,
      errors: deployResult.errors,
      extraProperties: deployResult.extraProperties,
    }
  }

  async deploy(deployOptions: DeployOptions): Promise<DeployResult> {
    // Check old configuration flag for backwards compatibility (SALTO-2700)
    const checkOnly = this.userConfig?.client?.deploy?.checkOnly ?? false
    const result = await this.deployOrValidate(deployOptions, checkOnly)
    // If we got here with checkOnly we must not return any applied changes
    // to maintain the old deploy interface (SALTO-2700)
    if (checkOnly) {
      return {
        ...result,
        appliedChanges: [],
      }
    }
    return result
  }

  async validate(deployOptions: DeployOptions): Promise<DeployResult> {
    return this.deployOrValidate(deployOptions, true)
  }

  private async listMetadataTypes(metadataQuery: MetadataQuery): Promise<MetadataObject[]> {
    return (await this.client.listMetadataTypes())
      .filter(info => metadataQuery.isTypeMatch(info.xmlName))
  }

  @logDuration('fetching metadata types')
  private async fetchMetadataTypes(
    typeInfoPromise: Promise<MetadataObject[]>,
    knownMetadataTypes: TypeElement[],
  ): Promise<TypeElement[]> {
    const typeInfos = await typeInfoPromise
    const knownTypes = new Map<string, TypeElement>(
      await awu(knownMetadataTypes).map(
        async mdType => [await apiName(mdType), mdType] as [string, TypeElement]
      ).toArray()
    )
    const baseTypeNames = new Set(typeInfos.map(type => type.xmlName))
    const childTypeNames = new Set(
      typeInfos.flatMap(type => type.childXmlNames).filter(values.isDefined)
    )
    return (await Promise.all(typeInfos.map(typeInfo => fetchMetadataType(
      this.client, typeInfo, knownTypes, baseTypeNames, childTypeNames,
    )))).flat()
  }

  @logDuration('fetching instances')
  private async fetchMetadataInstances(
    typeInfoPromise: Promise<MetadataObject[]>,
    types: Promise<TypeElement[]>,
    fetchProfile: FetchProfile
  ): Promise<FetchElements<InstanceElement[]>> {
    const readInstances = async (metadataTypes: ObjectType[]):
      Promise<FetchElements<InstanceElement[]>> => {
      const metadataTypesToRead = await awu(metadataTypes)
        .filter(
          async type => !this.metadataTypesOfInstancesFetchedInFilters
            .includes(await apiName(type))
        ).toArray()
      const result = await Promise.all(metadataTypesToRead
        .map(type => this.createMetadataInstances(type, fetchProfile)))
      return {
        elements: _.flatten(result.map(r => r.elements)),
        configChanges: _.flatten(result.map(r => r.configChanges)),
      }
    }

    const typeInfos = await typeInfoPromise
    const topLevelTypeNames = typeInfos.map(info => info.xmlName)
    const topLevelTypes = await awu(await types)
      .filter(isMetadataObjectType)
      .filter(async t => (
        topLevelTypeNames.includes(await apiName(t))
        || t.annotations.folderContentType !== undefined
      ))
      .toArray()

    const [metadataTypesToRetrieve, metadataTypesToRead] = await partition(
      topLevelTypes,
      async t => this.metadataToRetrieve.includes(await apiName(t)),
    )

    const allInstances = await Promise.all([
      retrieveMetadataInstances({
        client: this.client,
        types: metadataTypesToRetrieve,
        metadataQuery: fetchProfile.metadataQuery,
        maxItemsInRetrieveRequest: this.maxItemsInRetrieveRequest,
        fetchProfile,
        typesToSkip: new Set(this.metadataTypesOfInstancesFetchedInFilters),
      }),
      readInstances(metadataTypesToRead),
    ])
    return {
      elements: _.flatten(allInstances.map(instances => instances.elements)),
      configChanges: _.flatten(allInstances.map(instances => instances.configChanges)),
    }
  }

  /**
   * Create all the instances of specific metadataType
   * @param type the metadata type
   */
  private async createMetadataInstances(type: ObjectType, fetchProfile: FetchProfile):
  Promise<FetchElements<InstanceElement[]>> {
    const typeName = await apiName(type)
    const { elements: fileProps, configChanges } = await listMetadataObjects(
      this.client, typeName
    )

    const instances = await fetchMetadataInstances({
      client: this.client,
      fileProps,
      metadataType: type,
      metadataQuery: fetchProfile.metadataQuery,
      maxInstancesPerType: fetchProfile.maxInstancesPerType,
      addNamespacePrefixToFullName: fetchProfile.addNamespacePrefixToFullName,
    })
    return {
      elements: instances.elements,
      configChanges: [...instances.configChanges, ...configChanges],
    }
  }
}<|MERGE_RESOLUTION|>--- conflicted
+++ resolved
@@ -119,16 +119,12 @@
   OWNER_ID,
   PROFILE_METADATA_TYPE,
 } from './constants'
-<<<<<<< HEAD
 import {
   buildFilePropsMetadataQuery,
   buildMetadataQuery,
   buildMetadataQueryForFetchWithChangesDetection,
 } from './fetch_profile/metadata_query'
 import { getLastChangeDateOfTypesWithNestedInstances } from './last_change_date_of_types_with_nested_instances'
-=======
-import { buildMetadataQuery, buildMetadataQueryForFetchWithChangesDetection } from './fetch_profile/metadata_query'
->>>>>>> 5a4577d0
 
 const { awu } = collections.asynciterable
 const { partition } = promises.array
@@ -449,7 +445,6 @@
   @logDuration('fetching account configuration')
   async fetch({ progressReporter, withChangesDetection = false }: FetchOptions): Promise<FetchResult> {
     const fetchParams = this.userConfig.fetch ?? {}
-<<<<<<< HEAD
     const baseQuery = buildMetadataQuery({ fetchParams })
     const lastChangeDateOfTypesWithNestedInstances = await getLastChangeDateOfTypesWithNestedInstances({
       client: this.client,
@@ -462,11 +457,6 @@
         lastChangeDateOfTypesWithNestedInstances,
       })
       : baseQuery
-=======
-    const metadataQuery = withChangesDetection
-      ? await buildMetadataQueryForFetchWithChangesDetection({ fetchParams, elementsSource: this.elementsSource })
-      : buildMetadataQuery({ fetchParams })
->>>>>>> 5a4577d0
     const fetchProfile = buildFetchProfile({ fetchParams, metadataQuery })
     if (!fetchProfile.isFeatureEnabled('fetchCustomObjectUsingRetrieveApi')) {
       // We have to fetch custom objects using retrieve in order to be able to fetch the field-level permissions
