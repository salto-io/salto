/*
*                      Copyright 2023 Salto Labs Ltd.
*
* Licensed under the Apache License, Version 2.0 (the "License");
* you may not use this file except in compliance with
* the License.  You may obtain a copy of the License at
*
*     http://www.apache.org/licenses/LICENSE-2.0
*
* Unless required by applicable law or agreed to in writing, software
* distributed under the License is distributed on an "AS IS" BASIS,
* WITHOUT WARRANTIES OR CONDITIONS OF ANY KIND, either express or implied.
* See the License for the specific language governing permissions and
* limitations under the License.
*/
import {
  TypeElement, ObjectType, InstanceElement, isAdditionChange, getChangeData, Change,
  ElemIdGetter, FetchResult, AdapterOperations, DeployResult, FetchOptions, DeployOptions,
  ReadOnlyElementsSource,
  setPartialFetchData,
} from '@salto-io/adapter-api'
import {
  filter,
  logDuration,
  resolveChangeElement,
  restoreChangeElement,
  safeJsonStringify,
} from '@salto-io/adapter-utils'
import { MetadataObject } from 'jsforce'
import _ from 'lodash'
import { logger } from '@salto-io/logging'
import { collections, values, promises, objects } from '@salto-io/lowerdash'
import SalesforceClient from './client/client'
import * as constants from './constants'
<<<<<<< HEAD
import { apiName, Types, isMetadataObjectType, MetadataObjectType, isCustomObject } from './transformers/transformer'
=======
import {
  apiName,
  Types,
  isMetadataObjectType,
  MetadataObjectType,
} from './transformers/transformer'
>>>>>>> a960fc28
import layoutFilter from './filters/layouts'
import customObjectsFromDescribeFilter from './filters/custom_objects_from_soap_describe'
import customObjectsToObjectTypeFilter, { NESTED_INSTANCE_VALUE_TO_TYPE_NAME } from './filters/custom_objects_to_object_type'
import customSettingsFilter from './filters/custom_settings_filter'
import customTypeSplit from './filters/custom_type_split'
import customObjectAuthorFilter from './filters/author_information/custom_objects'
import dataInstancesAuthorFilter from './filters/author_information/data_instances'
import sharingRulesAuthorFilter from './filters/author_information/sharing_rules'
import profileInstanceSplitFilter from './filters/profile_instance_split'
import customObjectsInstancesFilter from './filters/custom_objects_instances'
import profilePermissionsFilter from './filters/profile_permissions'
import emailTemplateFilter from './filters/email_template_static_files'
import minifyDeployFilter from './filters/minify_deploy'
import convertListsFilter from './filters/convert_lists'
import convertTypeFilter from './filters/convert_types'
import removeFieldsAndValuesFilter from './filters/remove_fields_and_values'
import removeRestrictionAnnotationsFilter from './filters/remove_restriction_annotations'
import standardValueSetFilter from './filters/standard_value_sets'
import flowFilter from './filters/flow'
import addMissingIdsFilter from './filters/add_missing_ids'
import animationRulesFilter from './filters/animation_rules'
import samlInitMethodFilter from './filters/saml_initiation_method'
import settingsFilter from './filters/settings_type'
import workflowFilter, { WORKFLOW_FIELD_TO_TYPE } from './filters/workflow'
import topicsForObjectsFilter from './filters/topics_for_objects'
import globalValueSetFilter from './filters/global_value_sets'
import referenceAnnotationsFilter from './filters/reference_annotations'
import fieldReferencesFilter from './filters/field_references'
import customObjectInstanceReferencesFilter from './filters/custom_object_instances_references'
import foreignKeyReferencesFilter from './filters/foreign_key_references'
import valueSetFilter from './filters/value_set'
import cpqLookupFieldsFilter from './filters/cpq/lookup_fields'
import cpqCustomScriptFilter from './filters/cpq/custom_script'
import cpqReferencableFieldReferencesFilter from './filters/cpq/referencable_field_references'
import hideReadOnlyValuesFilter from './filters/cpq/hide_read_only_values'
import extraDependenciesFilter from './filters/extra_dependencies'
import staticResourceFileExtFilter from './filters/static_resource_file_ext'
import xmlAttributesFilter from './filters/xml_attributes'
import profilePathsFilter from './filters/profile_paths'
import replaceFieldValuesFilter from './filters/replace_instance_field_values'
import valueToStaticFileFilter from './filters/value_to_static_file'
import convertMapsFilter from './filters/convert_maps'
import elementsUrlFilter from './filters/elements_url'
import territoryFilter from './filters/territory'
import customMetadataRecordsFilter from './filters/custom_metadata'
import currencyIsoCodeFilter from './filters/currency_iso_code'
import enumFieldPermissionsFilter from './filters/field_permissions_enum'
import splitCustomLabels from './filters/split_custom_labels'
import fetchFlowsFilter from './filters/fetch_flows'
import customMetadataToObjectTypeFilter from './filters/custom_metadata_to_object_type'
import installedPackageGeneratedDependencies from './filters/installed_package_generated_dependencies'
import createMissingInstalledPackagesInstancesFilter from './filters/create_missing_installed_packages_instances'
import metadataInstancesAliasesFilter from './filters/metadata_instances_aliases'
import formulaDepsFilter from './filters/formula_deps'
import removeUnixTimeZeroFilter from './filters/remove_unix_time_zero'
import organizationWideDefaults from './filters/organization_wide_sharing_defaults'
import centralizeTrackingInfoFilter from './filters/centralize_tracking_info'
import changedAtSingletonFilter from './filters/changed_at_singleton'
import { FetchElements, SalesforceConfig } from './types'
import { getConfigFromConfigChanges } from './config_change'
import { LocalFilterCreator, Filter, FilterResult, RemoteFilterCreator, LocalFilterCreatorDefinition, RemoteFilterCreatorDefinition } from './filter'
import { addDefaults, isCustomObjectSync, isCustomType } from './filters/utils'
import { retrieveMetadataInstances, fetchMetadataType, fetchMetadataInstances, listMetadataObjects } from './fetch'
import { isCustomObjectInstanceChanges, deployCustomObjectInstancesGroup } from './custom_object_instances_deploy'
import { getLookUpName, getLookupNameWithFallbackToElement } from './transformers/reference_mapping'
import { deployMetadata, NestedMetadataTypeInfo } from './metadata_deploy'
import nestedInstancesAuthorInformation from './filters/author_information/nested_instances'
import { FetchProfile, buildFetchProfile } from './fetch_profile/fetch_profile'
import {
  ArtificialTypes,
  CUSTOM_OBJECT,
  FLOW_DEFINITION_METADATA_TYPE,
  FLOW_METADATA_TYPE,
  OWNER_ID,
  PROFILE_METADATA_TYPE,
} from './constants'

const { awu } = collections.asynciterable
const { partition } = promises.array
const { concatObjects } = objects

const log = logger(module)

export const allFilters: Array<LocalFilterCreatorDefinition | RemoteFilterCreatorDefinition> = [
  { creator: createMissingInstalledPackagesInstancesFilter, addsNewInformation: true },
  { creator: settingsFilter, addsNewInformation: true },
  // should run before customObjectsFilter
  { creator: workflowFilter },
  // fetchFlowsFilter should run before flowFilter
  { creator: fetchFlowsFilter, addsNewInformation: true },
  // customMetadataToObjectTypeFilter should run before customObjectsFromDescribeFilter
  { creator: customMetadataToObjectTypeFilter },
  // customObjectsFilter depends on missingFieldsFilter and settingsFilter
  { creator: customObjectsFromDescribeFilter, addsNewInformation: true },
  { creator: organizationWideDefaults, addsNewInformation: true },
  // customSettingsFilter depends on customObjectsFilter
  { creator: customSettingsFilter, addsNewInformation: true },
  { creator: customObjectsToObjectTypeFilter },
  // customObjectsInstancesFilter depends on customObjectsToObjectTypeFilter
  { creator: customObjectsInstancesFilter, addsNewInformation: true },
  { creator: removeFieldsAndValuesFilter },
  { creator: removeRestrictionAnnotationsFilter },
  // addMissingIdsFilter should run after customObjectsFilter
  { creator: addMissingIdsFilter, addsNewInformation: true },
  { creator: customMetadataRecordsFilter },
  { creator: layoutFilter },
  // profilePermissionsFilter depends on layoutFilter because layoutFilter
  // changes ElemIDs that the profile references
  { creator: profilePermissionsFilter },
  // emailTemplateFilter should run before convertMapsFilter
  { creator: emailTemplateFilter },
  // convertMapsFilter should run before profile fieldReferencesFilter
  { creator: convertMapsFilter },
  { creator: standardValueSetFilter, addsNewInformation: true },
  { creator: flowFilter },
  { creator: customObjectInstanceReferencesFilter, addsNewInformation: true },
  { creator: cpqReferencableFieldReferencesFilter },
  { creator: cpqCustomScriptFilter },
  { creator: cpqLookupFieldsFilter },
  { creator: animationRulesFilter },
  { creator: samlInitMethodFilter },
  { creator: topicsForObjectsFilter },
  { creator: valueSetFilter },
  { creator: globalValueSetFilter },
  { creator: staticResourceFileExtFilter },
  { creator: profilePathsFilter, addsNewInformation: true },
  { creator: territoryFilter },
  { creator: elementsUrlFilter, addsNewInformation: true },
  { creator: nestedInstancesAuthorInformation, addsNewInformation: true },
  { creator: customObjectAuthorFilter, addsNewInformation: true },
  { creator: dataInstancesAuthorFilter, addsNewInformation: true },
  { creator: sharingRulesAuthorFilter, addsNewInformation: true },
  { creator: hideReadOnlyValuesFilter },
  { creator: currencyIsoCodeFilter },
  { creator: splitCustomLabels },
  { creator: xmlAttributesFilter },
  { creator: minifyDeployFilter },
  { creator: formulaDepsFilter },
  // centralizeTrackingInfoFilter depends on customObjectsToObjectTypeFilter and must run before customTypeSplit
  { creator: centralizeTrackingInfoFilter },
  // The following filters should remain last in order to make sure they fix all elements
  { creator: convertListsFilter },
  { creator: convertTypeFilter },
  // should be after convertTypeFilter & convertMapsFilter and before profileInstanceSplitFilter
  { creator: enumFieldPermissionsFilter },
  // should run after convertListsFilter
  { creator: replaceFieldValuesFilter },
  { creator: valueToStaticFileFilter },
  { creator: fieldReferencesFilter },
  // should run after customObjectsInstancesFilter for now
  { creator: referenceAnnotationsFilter },
  // foreignLeyReferences should come after referenceAnnotationsFilter
  { creator: foreignKeyReferencesFilter },
  // extraDependenciesFilter should run after addMissingIdsFilter
  { creator: extraDependenciesFilter, addsNewInformation: true },
  { creator: installedPackageGeneratedDependencies },
  { creator: customTypeSplit },
  { creator: profileInstanceSplitFilter },
  // Any filter that relies on _created_at or _changed_at should run after removeUnixTimeZero
  { creator: removeUnixTimeZeroFilter },
  { creator: metadataInstancesAliasesFilter },
  // createChangedAtSingletonInstanceFilter should run last
  { creator: changedAtSingletonFilter },
]

// By default we run all filters and provide a client
const defaultFilters = allFilters.map(({ creator }) => creator)

export interface SalesforceAdapterParams {
  // Max items to fetch in one retrieve request
  maxItemsInRetrieveRequest?: number

  // Metadata types that are being fetched in the filters
  metadataTypesOfInstancesFetchedInFilters?: string[]

  // Metadata types that we have to fetch using the retrieve API
  metadataToRetrieve?: string[]

  // Metadata types that we should not create, update or delete in the main adapter code
  metadataTypesToSkipMutation?: string[]

  // Metadata types that that include metadata types inside them
  nestedMetadataTypes?: Record<string, NestedMetadataTypeInfo>

  // Filters to deploy to all adapter operations
  filterCreators?: Array<LocalFilterCreator | RemoteFilterCreator>

  // client to use
  client: SalesforceClient

  // callback function to get an existing elemId or create a new one by the ServiceIds values
  getElemIdFunc?: ElemIdGetter

  // System fields that salesforce may add to custom objects - to be ignored when creating objects
  systemFields?: string[]

  // Unsupported System fields that salesforce may add to custom objects
  // to not be fetched and managed
  unsupportedSystemFields?: string[]

  config: SalesforceConfig

  elementsSource: ReadOnlyElementsSource

  isFetchWithChangesDetection: boolean
<<<<<<< HEAD

  changedAtSingleton?: InstanceElement
=======
>>>>>>> a960fc28
}

const METADATA_TO_RETRIEVE = [
  // Metadata with content - we use retrieve to get the StaticFiles properly
  'ApexClass', // contains encoded zip content
  'ApexComponent', // contains encoded zip content
  'ApexPage', // contains encoded zip content
  'ApexTrigger', // contains encoded zip content
  'AssignmentRules', // contains encoded zip content
  'AuraDefinitionBundle', // Has several fields with base64Binary encoded content
  'Certificate', // contains encoded zip content
  'ContentAsset', // contains encoded zip content
  'CustomApplication',
  'CustomMetadata', // For the XML attributes
  'CustomObject',
  'CustomPermission',
  'Dashboard', // contains encoded zip content, is under a folder
  'DashboardFolder',
  'Document', // contains encoded zip content, is under a folder
  'DocumentFolder',
  'EclairGeoData', // contains encoded zip content
  'EmailFolder',
  'EmailTemplate', // contains encoded zip content, is under a folder
  'EmbeddedServiceConfig',
  'ExperienceBundle',
  'ExternalDataSource',
  'FlexiPage',
  'FlowDefinition',
  'LightningComponentBundle', // Has several fields with base64Binary encoded content
  'NetworkBranding', // contains encoded zip content
  'Profile',
  'PermissionSet',
  'Report', // contains encoded zip content, is under a folder
  'ReportFolder',
  'ReportType',
  'Scontrol', // contains encoded zip content
  'SharingRules',
  'SiteDotCom', // contains encoded zip content
  'StaticResource', // contains encoded zip content
  // Other types that need retrieve / deploy to work
  'InstalledPackage', // listMetadataObjects of this types returns duplicates
  'Territory2', // All Territory2 types do not support CRUD
  'Territory2Model', // All Territory2 types do not support CRUD
  'Territory2Rule', // All Territory2 types do not support CRUD
  'Territory2Type', // All Territory2 types do not support CRUD
  'TopicsForObjects',
  'Layout', // retrieve returns more information about relatedLists
  'Workflow',
]

// See: https://developer.salesforce.com/docs/atlas.en-us.api.meta/api/sforce_api_objects_custom_object__c.htm
export const SYSTEM_FIELDS = [
  'ConnectionReceivedId',
  'ConnectionSentId',
  'CreatedById',
  'CreatedDate',
  'Id',
  'IsDeleted',
  'LastActivityDate',
  'LastModifiedDate',
  'LastModifiedById',
  'LastReferencedDate',
  'LastViewedDate',
  'Name',
  'RecordTypeId',
  'SystemModstamp',
  OWNER_ID,
  'SetupOwnerId',
]

export const UNSUPPORTED_SYSTEM_FIELDS = [
  'LastReferencedDate',
  'LastViewedDate',
]

const getMetadataTypesFromElementsSource = async (
  elementsSource: ReadOnlyElementsSource
): Promise<MetadataObjectType[]> => (
  awu(await elementsSource.getAll())
    .filter(isMetadataObjectType)
<<<<<<< HEAD
    .filter(async metadataType => !await isCustomObject(metadataType))
=======
    .filter(metadataType => !isCustomObjectSync(metadataType))
    // Custom types shouldn't be caught here (CustomMetadata / CustomObject / CustomSettings)
    .filter(metadataType => !isCustomType(metadataType))
>>>>>>> a960fc28
    .toArray()
)

export default class SalesforceAdapter implements AdapterOperations {
  private maxItemsInRetrieveRequest: number
  private metadataToRetrieve: string[]
  private metadataTypesOfInstancesFetchedInFilters: string[]
  private nestedMetadataTypes: Record<string, NestedMetadataTypeInfo>
  private createFiltersRunner: () => Required<Filter>
  private client: SalesforceClient
  private userConfig: SalesforceConfig
  private fetchProfile: FetchProfile
  private elementsSource: ReadOnlyElementsSource

  public constructor({
    metadataTypesOfInstancesFetchedInFilters = [FLOW_METADATA_TYPE, FLOW_DEFINITION_METADATA_TYPE],
    maxItemsInRetrieveRequest = constants.DEFAULT_MAX_ITEMS_IN_RETRIEVE_REQUEST,
    metadataToRetrieve = METADATA_TO_RETRIEVE,
    nestedMetadataTypes = {
      CustomLabels: {
        nestedInstanceFields: ['labels'],
        isNestedApiNameRelative: false,
      },
      AssignmentRules: {
        nestedInstanceFields: ['assignmentRule'],
        isNestedApiNameRelative: true,
      },
      AutoResponseRules: {
        nestedInstanceFields: ['autoresponseRule'],
        isNestedApiNameRelative: true,
      },
      EscalationRules: {
        nestedInstanceFields: ['escalationRule'],
        isNestedApiNameRelative: true,
      },
      MatchingRules: {
        nestedInstanceFields: ['matchingRules'],
        isNestedApiNameRelative: true,
      },
      SharingRules: {
        nestedInstanceFields: [
          'sharingCriteriaRules', 'sharingGuestRules', 'sharingOwnerRules', 'sharingTerritoryRules',
        ],
        isNestedApiNameRelative: true,
      },
      Workflow: {
        nestedInstanceFields: Object.keys(WORKFLOW_FIELD_TO_TYPE),
        isNestedApiNameRelative: true,
      },
      CustomObject: {
        nestedInstanceFields: [
          ...Object.keys(NESTED_INSTANCE_VALUE_TO_TYPE_NAME),
          'fields',
        ],
        isNestedApiNameRelative: true,
      },
    },
    filterCreators = defaultFilters,
    client,
    getElemIdFunc,
    elementsSource,
    systemFields = SYSTEM_FIELDS,
    unsupportedSystemFields = UNSUPPORTED_SYSTEM_FIELDS,
    config,
    isFetchWithChangesDetection,
<<<<<<< HEAD
    changedAtSingleton,
=======
>>>>>>> a960fc28
  }: SalesforceAdapterParams) {
    this.maxItemsInRetrieveRequest = config.maxItemsInRetrieveRequest ?? maxItemsInRetrieveRequest
    this.metadataToRetrieve = metadataToRetrieve
    this.userConfig = config
    this.metadataTypesOfInstancesFetchedInFilters = metadataTypesOfInstancesFetchedInFilters
    this.nestedMetadataTypes = nestedMetadataTypes
    this.client = client
    this.elementsSource = elementsSource

    const fetchProfile = buildFetchProfile({
      fetchParams: config.fetch ?? {},
      isFetchWithChangesDetection,
<<<<<<< HEAD
      changedAtSingleton,
=======
      elementsSource,
>>>>>>> a960fc28
    })
    this.fetchProfile = fetchProfile
    if (!this.fetchProfile.isFeatureEnabled('fetchCustomObjectUsingRetrieveApi')) {
      // We have to fetch custom objects using retrieve in order to be able to fetch the field-level permissions
      // in profiles. If custom objects are fetched via the read API, we have to fetch profiles using that API too.
      _.pull(this.metadataToRetrieve, CUSTOM_OBJECT, PROFILE_METADATA_TYPE)
    }
    if (this.fetchProfile.isFeatureEnabled('fetchProfilesUsingReadApi')) {
      _.pull(this.metadataToRetrieve, PROFILE_METADATA_TYPE)
    }
    this.createFiltersRunner = () => filter.filtersRunner(
      {
        client,
        config: {
          unsupportedSystemFields,
          systemFields,
          enumFieldPermissions: config.enumFieldPermissions
            ?? constants.DEFAULT_ENUM_FIELD_PERMISSIONS,
          fetchProfile,
          elementsSource,
          separateFieldToFiles: config.fetch?.metadata?.objectsToSeperateFieldsToFiles,
        },
      },
      filterCreators,
      concatObjects,
    )
    if (getElemIdFunc) {
      Types.setElemIdGetter(getElemIdFunc)
    }
  }

  /**
   * Fetch configuration elements (types and instances in the given salesforce account)
   * Account credentials were given in the constructor.
   */
  @logDuration('fetching account configuration')
  async fetch({ progressReporter, withChangesDetection = false }: FetchOptions): Promise<FetchResult> {
    log.debug('going to fetch salesforce account configuration..')
    await this.fetchProfile.metadataQuery.prepare()
    const fieldTypes = Types.getAllFieldTypes()
    const hardCodedTypes = [
      // Missing Metadata subtypes will come from the elementsSource. We want to avoid duplicates
      ...withChangesDetection ? [] : Types.getAllMissingTypes(),
      ...Types.getAnnotationTypes(),
      ...Object.values(ArtificialTypes),
    ]
    const metadataTypeInfosPromise = this.listMetadataTypes()
    const metadataTypesPromise = withChangesDetection
      ? getMetadataTypesFromElementsSource(this.elementsSource)
      : this.fetchMetadataTypes(
        metadataTypeInfosPromise,
        hardCodedTypes,
      )
    const metadataInstancesPromise = this.fetchMetadataInstances(
      metadataTypeInfosPromise,
      metadataTypesPromise
    )
    progressReporter.reportProgress({ message: 'Fetching types' })
    const metadataTypes = await metadataTypesPromise
    progressReporter.reportProgress({ message: 'Fetching instances' })
    const {
      elements: metadataInstancesElements,
      configChanges: metadataInstancesConfigInstances,
    } = await metadataInstancesPromise
    const elements = [
      ...fieldTypes, ...hardCodedTypes, ...metadataTypes, ...metadataInstancesElements,
    ]
    progressReporter.reportProgress({ message: 'Running filters for additional information' })
    const onFetchFilterResult = (
      await this.createFiltersRunner().onFetch(elements)
    ) as FilterResult
    const configChangeSuggestions = [
      ...metadataInstancesConfigInstances, ...(onFetchFilterResult.configSuggestions ?? []),
    ]
    const updatedConfig = getConfigFromConfigChanges(
      configChangeSuggestions,
      this.userConfig,
    )
    return {
      elements,
      errors: onFetchFilterResult.errors ?? [],
      updatedConfig,
      partialFetchData: setPartialFetchData(this.fetchProfile.metadataQuery.isPartialFetch()),
    }
  }

  private async deployOrValidate(
    { changeGroup }: DeployOptions,
    checkOnly: boolean
  ): Promise<DeployResult> {
    log.debug(`about to ${checkOnly ? 'validate' : 'deploy'} group ${changeGroup.groupID} with scope (first 100): ${safeJsonStringify(changeGroup.changes.slice(0, 100).map(getChangeData).map(e => e.elemID.getFullName()))}`)
    const isDataDeployGroup = await isCustomObjectInstanceChanges(changeGroup.changes)
    const getLookupNameFunc = isDataDeployGroup
      ? getLookupNameWithFallbackToElement
      : getLookUpName
    const resolvedChanges = await awu(changeGroup.changes)
      .map(change => resolveChangeElement(change, getLookupNameFunc))
      .toArray()

    await awu(resolvedChanges).filter(isAdditionChange).map(getChangeData).forEach(addDefaults)
    const filtersRunner = this.createFiltersRunner()
    await filtersRunner.preDeploy(resolvedChanges)
    log.debug(`preDeploy of group ${changeGroup.groupID} finished`)

    let deployResult: DeployResult
    if (isDataDeployGroup) {
      if (checkOnly) {
        return {
          appliedChanges: [],
          errors: [{ message: 'Cannot deploy CustomObject Records as part of check-only deployment', severity: 'Error' }],
        }
      }
      deployResult = await deployCustomObjectInstancesGroup(
        resolvedChanges as Change<InstanceElement>[],
        this.client,
        changeGroup.groupID,
        this.fetchProfile.dataManagement,
      )
    } else {
      deployResult = await deployMetadata(resolvedChanges, this.client, changeGroup.groupID,
        this.nestedMetadataTypes, this.userConfig.client?.deploy?.deleteBeforeUpdate, checkOnly,
          this.userConfig.client?.deploy?.quickDeployParams)
    }
    log.debug(`received deployResult for group ${changeGroup.groupID}`)
    // onDeploy can change the change list in place, so we need to give it a list it can modify
    const appliedChangesBeforeRestore = [...deployResult.appliedChanges]
    await filtersRunner.onDeploy(appliedChangesBeforeRestore)
    log.debug(`onDeploy of group ${changeGroup.groupID} finished`)

    const sourceChanges = _.keyBy(
      changeGroup.changes,
      change => getChangeData(change).elemID.getFullName(),
    )

    const appliedChanges = await awu(appliedChangesBeforeRestore)
      .map(change => restoreChangeElement(change, sourceChanges, getLookupNameFunc))
      .toArray()
    return {
      appliedChanges,
      errors: deployResult.errors,
      extraProperties: deployResult.extraProperties,
    }
  }

  async deploy(deployOptions: DeployOptions): Promise<DeployResult> {
    // Check old configuration flag for backwards compatibility (SALTO-2700)
    const checkOnly = this.userConfig?.client?.deploy?.checkOnly ?? false
    const result = await this.deployOrValidate(deployOptions, checkOnly)
    // If we got here with checkOnly we must not return any applied changes
    // to maintain the old deploy interface (SALTO-2700)
    if (checkOnly) {
      return {
        ...result,
        appliedChanges: [],
      }
    }
    return result
  }

  async validate(deployOptions: DeployOptions): Promise<DeployResult> {
    return this.deployOrValidate(deployOptions, true)
  }

  private async listMetadataTypes(): Promise<MetadataObject[]> {
    return (await this.client.listMetadataTypes())
      .filter(info => this.fetchProfile.metadataQuery.isTypeMatch(info.xmlName))
  }

  @logDuration('fetching metadata types')
  private async fetchMetadataTypes(
    typeInfoPromise: Promise<MetadataObject[]>,
    knownMetadataTypes: TypeElement[],
  ): Promise<TypeElement[]> {
    const typeInfos = await typeInfoPromise
    const knownTypes = new Map<string, TypeElement>(
      await awu(knownMetadataTypes).map(
        async mdType => [await apiName(mdType), mdType] as [string, TypeElement]
      ).toArray()
    )
    const baseTypeNames = new Set(typeInfos.map(type => type.xmlName))
    const childTypeNames = new Set(
      typeInfos.flatMap(type => type.childXmlNames).filter(values.isDefined)
    )
    return (await Promise.all(typeInfos.map(typeInfo => fetchMetadataType(
      this.client, typeInfo, knownTypes, baseTypeNames, childTypeNames,
    )))).flat()
  }

  @logDuration('fetching instances')
  private async fetchMetadataInstances(
    typeInfoPromise: Promise<MetadataObject[]>,
    types: Promise<TypeElement[]>,
  ): Promise<FetchElements<InstanceElement[]>> {
    const readInstances = async (metadataTypes: ObjectType[]):
      Promise<FetchElements<InstanceElement[]>> => {
      const metadataTypesToRead = await awu(metadataTypes)
        .filter(
          async type => !this.metadataTypesOfInstancesFetchedInFilters
            .includes(await apiName(type))
        ).toArray()
      const result = await Promise.all(metadataTypesToRead
        .map(type => this.createMetadataInstances(type)))
      return {
        elements: _.flatten(result.map(r => r.elements)),
        configChanges: _.flatten(result.map(r => r.configChanges)),
      }
    }

    const typeInfos = await typeInfoPromise
    const topLevelTypeNames = typeInfos.map(info => info.xmlName)
    const topLevelTypes = await awu(await types)
      .filter(isMetadataObjectType)
      .filter(async t => (
        topLevelTypeNames.includes(await apiName(t))
        || t.annotations.folderContentType !== undefined
      ))
      .toArray()

    const [metadataTypesToRetrieve, metadataTypesToRead] = await partition(
      topLevelTypes,
      async t => this.metadataToRetrieve.includes(await apiName(t)),
    )

    const allInstances = await Promise.all([
      retrieveMetadataInstances({
        client: this.client,
        types: metadataTypesToRetrieve,
        metadataQuery: this.fetchProfile.metadataQuery,
        maxItemsInRetrieveRequest: this.maxItemsInRetrieveRequest,
        fetchProfile: this.fetchProfile,
        typesToSkip: new Set(this.metadataTypesOfInstancesFetchedInFilters),
      }),
      readInstances(metadataTypesToRead),
    ])
    return {
      elements: _.flatten(allInstances.map(instances => instances.elements)),
      configChanges: _.flatten(allInstances.map(instances => instances.configChanges)),
    }
  }

  /**
   * Create all the instances of specific metadataType
   * @param type the metadata type
   */
  private async createMetadataInstances(type: ObjectType):
  Promise<FetchElements<InstanceElement[]>> {
    const typeName = await apiName(type)
    const { elements: fileProps, configChanges } = await listMetadataObjects(
      this.client, typeName
    )

    const instances = await fetchMetadataInstances({
      client: this.client,
      fileProps,
      metadataType: type,
      metadataQuery: this.fetchProfile.metadataQuery,
      maxInstancesPerType: this.fetchProfile.maxInstancesPerType,
      addNamespacePrefixToFullName: this.fetchProfile.addNamespacePrefixToFullName,
    })
    return {
      elements: instances.elements,
      configChanges: [...instances.configChanges, ...configChanges],
    }
  }
}<|MERGE_RESOLUTION|>--- conflicted
+++ resolved
@@ -32,16 +32,12 @@
 import { collections, values, promises, objects } from '@salto-io/lowerdash'
 import SalesforceClient from './client/client'
 import * as constants from './constants'
-<<<<<<< HEAD
-import { apiName, Types, isMetadataObjectType, MetadataObjectType, isCustomObject } from './transformers/transformer'
-=======
 import {
   apiName,
   Types,
   isMetadataObjectType,
   MetadataObjectType,
 } from './transformers/transformer'
->>>>>>> a960fc28
 import layoutFilter from './filters/layouts'
 import customObjectsFromDescribeFilter from './filters/custom_objects_from_soap_describe'
 import customObjectsToObjectTypeFilter, { NESTED_INSTANCE_VALUE_TO_TYPE_NAME } from './filters/custom_objects_to_object_type'
@@ -247,11 +243,6 @@
   elementsSource: ReadOnlyElementsSource
 
   isFetchWithChangesDetection: boolean
-<<<<<<< HEAD
-
-  changedAtSingleton?: InstanceElement
-=======
->>>>>>> a960fc28
 }
 
 const METADATA_TO_RETRIEVE = [
@@ -332,13 +323,9 @@
 ): Promise<MetadataObjectType[]> => (
   awu(await elementsSource.getAll())
     .filter(isMetadataObjectType)
-<<<<<<< HEAD
-    .filter(async metadataType => !await isCustomObject(metadataType))
-=======
     .filter(metadataType => !isCustomObjectSync(metadataType))
     // Custom types shouldn't be caught here (CustomMetadata / CustomObject / CustomSettings)
     .filter(metadataType => !isCustomType(metadataType))
->>>>>>> a960fc28
     .toArray()
 )
 
@@ -404,10 +391,6 @@
     unsupportedSystemFields = UNSUPPORTED_SYSTEM_FIELDS,
     config,
     isFetchWithChangesDetection,
-<<<<<<< HEAD
-    changedAtSingleton,
-=======
->>>>>>> a960fc28
   }: SalesforceAdapterParams) {
     this.maxItemsInRetrieveRequest = config.maxItemsInRetrieveRequest ?? maxItemsInRetrieveRequest
     this.metadataToRetrieve = metadataToRetrieve
@@ -420,11 +403,7 @@
     const fetchProfile = buildFetchProfile({
       fetchParams: config.fetch ?? {},
       isFetchWithChangesDetection,
-<<<<<<< HEAD
-      changedAtSingleton,
-=======
       elementsSource,
->>>>>>> a960fc28
     })
     this.fetchProfile = fetchProfile
     if (!this.fetchProfile.isFeatureEnabled('fetchCustomObjectUsingRetrieveApi')) {
