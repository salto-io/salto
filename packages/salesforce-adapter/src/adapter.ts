/*
 * Copyright 2024 Salto Labs Ltd.
 * Licensed under the Salto Terms of Use (the "License");
 * You may not use this file except in compliance with the License.  You may obtain a copy of the License at https://www.salto.io/terms-of-use
 *
 * CERTAIN THIRD PARTY SOFTWARE MAY BE CONTAINED IN PORTIONS OF THE SOFTWARE. See NOTICE FILE AT https://github.com/salto-io/salto/blob/main/NOTICES
 */
import {
  TypeElement,
  ObjectType,
  InstanceElement,
  isAdditionChange,
  getChangeData,
  Change,
  ElemIdGetter,
  FetchResult,
  FixElementsFunc,
  AdapterOperations,
  DeployResult,
  FetchOptions,
  ReadOnlyElementsSource,
  ElemID,
  PartialFetchData,
  Element,
  isInstanceElement,
} from '@salto-io/adapter-api'
import { filter, inspectValue, logDuration, safeJsonStringify } from '@salto-io/adapter-utils'
import { resolveChangeElement, restoreChangeElement } from '@salto-io/adapter-components'
import { MetadataObject } from '@salto-io/jsforce'
import _ from 'lodash'
import { logger } from '@salto-io/logging'
import { collections, values, promises, objects } from '@salto-io/lowerdash'
import SalesforceClient, { CustomListFuncDef } from './client/client'
import * as constants from './constants'
import {
  apiName,
  Types,
  isMetadataObjectType,
  createInstanceElement,
  isCustom,
  MetadataMetaType,
} from './transformers/transformer'
import layoutFilter from './filters/layouts'
import customObjectsFromDescribeFilter from './filters/custom_objects_from_soap_describe'
import customObjectsToObjectTypeFilter, {
  NESTED_INSTANCE_VALUE_TO_TYPE_NAME,
} from './filters/custom_objects_to_object_type'
import customSettingsFilter from './filters/custom_settings_filter'
import customTypeSplit from './filters/custom_type_split'
import customObjectAuthorFilter from './filters/author_information/custom_objects'
import dataInstancesAuthorFilter from './filters/author_information/data_instances'
import sharingRulesAuthorFilter from './filters/author_information/sharing_rules'
import profileInstanceSplitFilter from './filters/profile_instance_split'
import customObjectsInstancesFilter from './filters/custom_objects_instances'
import profilePermissionsFilter from './filters/profile_permissions'
import emailTemplateFilter from './filters/email_template_static_files'
import minifyDeployFilter from './filters/minify_deploy'
import convertListsFilter from './filters/convert_lists'
import convertTypeFilter from './filters/convert_types'
import removeFieldsAndValuesFilter from './filters/remove_fields_and_values'
import removeRestrictionAnnotationsFilter from './filters/remove_restriction_annotations'
import standardValueSetFilter from './filters/standard_value_sets'
import flowFilter from './filters/flow'
import addMissingIdsFilter from './filters/add_missing_ids'
import animationRulesFilter from './filters/animation_rules'
import samlInitMethodFilter from './filters/saml_initiation_method'
import settingsFilter from './filters/settings_type'
import workflowFilter, { WORKFLOW_FIELD_TO_TYPE } from './filters/workflow'
import topicsForObjectsFilter from './filters/topics_for_objects'
import globalValueSetFilter from './filters/global_value_sets'
import referenceAnnotationsFilter from './filters/reference_annotations'
import fieldReferencesFilter from './filters/field_references'
import customObjectInstanceReferencesFilter from './filters/custom_object_instances_references'
import foreignKeyReferencesFilter from './filters/foreign_key_references'
import cpqLookupFieldsFilter from './filters/cpq/lookup_fields'
import cpqCustomScriptFilter from './filters/cpq/custom_script'
import cpqRulesAndConditionsRefsFilter from './filters/cpq/rules_and_conditions_refs'
import cpqReferencableFieldReferencesFilter from './filters/cpq/referencable_field_references'
import hideReadOnlyValuesFilter from './filters/cpq/hide_read_only_values'
import extraDependenciesFilter from './filters/extra_dependencies'
import staticResourceFileExtFilter from './filters/static_resource_file_ext'
import xmlAttributesFilter from './filters/xml_attributes'
import profilePathsFilter from './filters/profile_paths'
import replaceFieldValuesFilter from './filters/replace_instance_field_values'
import valueToStaticFileFilter from './filters/value_to_static_file'
import convertMapsFilter from './filters/convert_maps'
import elementsUrlFilter from './filters/elements_url'
import territoryFilter from './filters/territory'
import customMetadataRecordsFilter from './filters/custom_metadata'
import currencyIsoCodeFilter from './filters/currency_iso_code'
import enumFieldPermissionsFilter from './filters/field_permissions_enum'
import splitCustomLabels from './filters/split_custom_labels'
import flowsFilter from './filters/flows_filter'
import hideTypesFolder from './filters/hide_types_folder'
import customMetadataToObjectTypeFilter from './filters/custom_metadata_to_object_type'
import installedPackageGeneratedDependencies from './filters/installed_package_generated_dependencies'
import createMissingInstalledPackagesInstancesFilter from './filters/create_missing_installed_packages_instances'
import metadataInstancesAliasesFilter from './filters/metadata_instances_aliases'
import formulaDepsFilter from './filters/formula_deps'
import removeUnixTimeZeroFilter from './filters/remove_unix_time_zero'
import organizationWideDefaults from './filters/organization_settings'
import centralizeTrackingInfoFilter from './filters/centralize_tracking_info'
import changedAtSingletonFilter from './filters/changed_at_singleton'
import importantValuesFilter from './filters/important_values_filter'
import omitStandardFieldsNonDeployableValuesFilter from './filters/omit_standard_fields_non_deployable_values'
import waveStaticFilesFilter from './filters/wave_static_files'
import generatedDependenciesFilter from './filters/generated_dependencies'
import extendTriggersMetadataFilter from './filters/extend_triggers_metadata'
import { CUSTOM_REFS_CONFIG, FetchElements, FetchProfile, MetadataQuery, SalesforceConfig } from './types'
import mergeProfilesWithSourceValuesFilter from './filters/merge_profiles_with_source_values'
import flowCoordinatesFilter from './filters/flow_coordinates'
import taskAndEventCustomFields from './filters/task_and_event_custom_fields'
import picklistReferences from './filters/picklist_references'
import { getConfigFromConfigChanges } from './config_change'
import { Filter, FilterResult, FilterContext, FilterCreator } from './filter'
import {
  addDefaults,
  apiNameSync,
  buildDataRecordsSoqlQueries,
  getFLSProfiles,
  instanceInternalId,
  isCustomObjectSync,
  isCustomType,
  isInstanceOfCustomObjectSync,
  isMetadataInstanceElementSync,
  listMetadataObjects,
  metadataTypeSync,
  queryClient,
} from './filters/utils'
import {
  retrieveMetadataInstances,
  fetchMetadataType,
  fetchMetadataInstances,
  retrieveMetadataInstanceForFetchWithChangesDetection,
} from './fetch'
import { isCustomObjectInstanceChanges, deployCustomObjectInstancesGroup } from './custom_object_instances_deploy'
import { getLookUpName, getLookupNameForDataInstances } from './transformers/reference_mapping'
import { deployMetadata, NestedMetadataTypeInfo } from './metadata_deploy'
import nestedInstancesAuthorInformation from './filters/author_information/nested_instances'
import { buildFetchProfile } from './fetch_profile/fetch_profile'
import {
  APEX_CLASS_METADATA_TYPE,
  ArtificialTypes,
  CUSTOM_FIELD,
  CUSTOM_OBJECT,
  CUSTOM_OBJECT_ID_FIELD,
  FLOW_METADATA_TYPE,
  LAST_MODIFIED_DATE,
  OWNER_ID,
  PROFILE_METADATA_TYPE,
  PROFILE_RELATED_METADATA_TYPES,
  WAVE_DATAFLOW_METADATA_TYPE,
} from './constants'
import {
  buildFilePropsMetadataQuery,
  buildMetadataQuery,
  buildMetadataQueryForFetchWithChangesDetection,
} from './fetch_profile/metadata_query'
import { getLastChangeDateOfTypesWithNestedInstances } from './last_change_date_of_types_with_nested_instances'
import { fixElementsFunc } from './custom_references/handlers'
import { createListApexClassesDef, createListMissingWaveDataflowsDef } from './client/custom_list_funcs'
import { SalesforceAdapterDeployOptions } from './adapter_creator'

const { awu } = collections.asynciterable
const { makeArray } = collections.array
const { partition } = promises.array
const { concatObjects } = objects
const { isDefined } = values

const log = logger(module)

export const allFilters: Array<FilterCreator> = [
  waveStaticFilesFilter,
  createMissingInstalledPackagesInstancesFilter,
  settingsFilter,
  // should run before customObjectsFilter
  workflowFilter,
  // fetchFlowsFilter should run before flowFilter
  flowsFilter,
  // customMetadataToObjectTypeFilter should run before customObjectsFromDescribeFilter
  customMetadataToObjectTypeFilter,
  // customObjectsFilter depends on missingFieldsFilter and settingsFilter
  customObjectsFromDescribeFilter,
  organizationWideDefaults,
  // customSettingsFilter depends on customObjectsFilter
  customSettingsFilter,
  customObjectsToObjectTypeFilter,
  // customObjectsInstancesFilter depends on customObjectsToObjectTypeFilter
  customObjectsInstancesFilter,
  removeFieldsAndValuesFilter,
  removeRestrictionAnnotationsFilter,
  // addMissingIdsFilter should run after customObjectsFilter
  addMissingIdsFilter,
  customMetadataRecordsFilter,
  layoutFilter,
  // profilePermissionsFilter depends on layoutFilter because layoutFilter
  // changes ElemIDs that the profile references
  profilePermissionsFilter,
  // emailTemplateFilter should run before convertMapsFilter
  emailTemplateFilter,
  // standardValueSetFilter should run before convertMapsFilter
  standardValueSetFilter,
  // convertMapsFilter should run before profile fieldReferencesFilter
  convertMapsFilter,
  flowFilter,
  customObjectInstanceReferencesFilter,
  cpqReferencableFieldReferencesFilter,
  cpqCustomScriptFilter,
  cpqLookupFieldsFilter,
  // cpqRulesAndConditionsFilter depends on cpqReferencableFieldReferencesFilter
  cpqRulesAndConditionsRefsFilter,
  animationRulesFilter,
  samlInitMethodFilter,
  topicsForObjectsFilter,
  globalValueSetFilter,
  staticResourceFileExtFilter,
  extendTriggersMetadataFilter,
  profilePathsFilter,
  territoryFilter,
  elementsUrlFilter,
  nestedInstancesAuthorInformation,
  customObjectAuthorFilter,
  dataInstancesAuthorFilter,
  sharingRulesAuthorFilter,
  hideReadOnlyValuesFilter,
  currencyIsoCodeFilter,
  splitCustomLabels,
  xmlAttributesFilter,
  minifyDeployFilter,
  formulaDepsFilter,
  // centralizeTrackingInfoFilter depends on customObjectsToObjectTypeFilter and must run before customTypeSplit
  centralizeTrackingInfoFilter,
  // The following filters should remain last in order to make sure they fix all elements
  convertListsFilter,
  convertTypeFilter,
  // should be after convertTypeFilter & convertMapsFilter and before profileInstanceSplitFilter
  enumFieldPermissionsFilter,
  // should run after convertListsFilter
<<<<<<< HEAD
  { creator: replaceFieldValuesFilter },
  { creator: valueToStaticFileFilter },
  { creator: fieldReferencesFilter },
  // picklistReferences should run after convertMapsFilter and fieldReferencesFilter
  { creator: picklistReferences },
=======
  replaceFieldValuesFilter,
  valueToStaticFileFilter,
  fieldReferencesFilter,
>>>>>>> e646d604
  // should run after customObjectsInstancesFilter for now
  referenceAnnotationsFilter,
  // foreignLeyReferences should come after referenceAnnotationsFilter
  foreignKeyReferencesFilter,
  // extraDependenciesFilter should run after addMissingIdsFilter
  extraDependenciesFilter,
  installedPackageGeneratedDependencies,
  omitStandardFieldsNonDeployableValuesFilter,
  // taskAndEventCustomFields should run before customTypeSplit
  taskAndEventCustomFields,
  // customTypeSplit should run after omitStandardFieldsNonDeployableValuesFilter
  customTypeSplit,
  mergeProfilesWithSourceValuesFilter,
  // profileInstanceSplitFilter should run after mergeProfilesWithSourceValuesFilter
  profileInstanceSplitFilter,
  // Any filter that relies on _created_at or _changed_at should run after removeUnixTimeZero
  removeUnixTimeZeroFilter,
  metadataInstancesAliasesFilter,
  importantValuesFilter,
  hideTypesFolder,
  generatedDependenciesFilter,
  flowCoordinatesFilter,
  // createChangedAtSingletonInstanceFilter should run last
  changedAtSingletonFilter,
]

export interface SalesforceAdapterParams {
  // Max items to fetch in one retrieve request
  maxItemsInRetrieveRequest?: number

  // Metadata types that are being fetched in the filters
  metadataTypesOfInstancesFetchedInFilters?: string[]

  // Metadata types that we have to fetch using the retrieve API
  metadataToRetrieve?: string[]

  // Metadata types that we should not create, update or delete in the main adapter code
  metadataTypesToSkipMutation?: string[]

  // Metadata types that that include metadata types inside them
  nestedMetadataTypes?: Record<string, NestedMetadataTypeInfo>

  // Filters to deploy to all adapter operations
  filterCreators?: Array<FilterCreator>

  // client to use
  client: SalesforceClient

  // callback function to get an existing elemId or create a new one by the ServiceIds values
  getElemIdFunc?: ElemIdGetter

  // System fields that salesforce may add to custom objects - to be ignored when creating objects
  systemFields?: string[]

  // Unsupported System fields that salesforce may add to custom objects
  // to not be fetched and managed
  unsupportedSystemFields?: string[]

  config: SalesforceConfig

  elementsSource: ReadOnlyElementsSource
}

const METADATA_TO_RETRIEVE = [
  // Metadata with content - we use retrieve to get the StaticFiles properly
  'ApexClass', // contains encoded zip content
  'ApexComponent', // contains encoded zip content
  'ApexPage', // contains encoded zip content
  'ApexTrigger', // contains encoded zip content
  'AssignmentRules', // contains encoded zip content
  'AuraDefinitionBundle', // Has several fields with base64Binary encoded content
  'Certificate', // contains encoded zip content
  'ContentAsset', // contains encoded zip content
  'CustomApplication',
  'CustomMetadata', // For the XML attributes
  'CustomObject',
  'CustomPermission',
  'Dashboard', // contains encoded zip content, is under a folder
  'DashboardFolder',
  'Document', // contains encoded zip content, is under a folder
  'DocumentFolder',
  'EclairGeoData', // contains encoded zip content
  'EmailFolder',
  'EmailTemplate', // contains encoded zip content, is under a folder
  'EmbeddedServiceConfig',
  'ExperienceBundle',
  'ExternalDataSource',
  'FlexiPage',
  'FlowDefinition',
  'LightningComponentBundle', // Has several fields with base64Binary encoded content
  'NetworkBranding', // contains encoded zip content
  'Profile',
  'PermissionSet',
  'Report', // contains encoded zip content, is under a folder
  'ReportFolder',
  'ReportType',
  'Scontrol', // contains encoded zip content
  'SharingRules',
  'SiteDotCom', // contains encoded zip content
  'StaticResource', // contains encoded zip content
  // Other types that need retrieve / deploy to work
  'InstalledPackage', // listMetadataObjects of this types returns duplicates
  'Territory2', // All Territory2 types do not support CRUD
  'Territory2Model', // All Territory2 types do not support CRUD
  'Territory2Rule', // All Territory2 types do not support CRUD
  'Territory2Type', // All Territory2 types do not support CRUD
  'TopicsForObjects',
  'Layout', // retrieve returns more information about relatedLists
  'Workflow',
]

export const NESTED_METADATA_TYPES = {
  CustomLabels: {
    nestedInstanceFields: ['labels'],
    isNestedApiNameRelative: false,
  },
  AssignmentRules: {
    nestedInstanceFields: ['assignmentRule'],
    isNestedApiNameRelative: true,
  },
  AutoResponseRules: {
    nestedInstanceFields: ['autoResponseRule'],
    isNestedApiNameRelative: true,
  },
  EscalationRules: {
    nestedInstanceFields: ['escalationRule'],
    isNestedApiNameRelative: true,
  },
  MatchingRules: {
    nestedInstanceFields: ['matchingRules'],
    isNestedApiNameRelative: true,
  },
  SharingRules: {
    nestedInstanceFields: ['sharingCriteriaRules', 'sharingGuestRules', 'sharingOwnerRules', 'sharingTerritoryRules'],
    isNestedApiNameRelative: true,
  },
  Workflow: {
    nestedInstanceFields: Object.keys(WORKFLOW_FIELD_TO_TYPE),
    isNestedApiNameRelative: true,
  },
  CustomObject: {
    nestedInstanceFields: [...Object.keys(NESTED_INSTANCE_VALUE_TO_TYPE_NAME), 'fields'],
    isNestedApiNameRelative: true,
  },
}

// See: https://developer.salesforce.com/docs/atlas.en-us.api.meta/api/sforce_api_objects_custom_object__c.htm
export const SYSTEM_FIELDS = [
  'ConnectionReceivedId',
  'ConnectionSentId',
  'CreatedById',
  'CreatedDate',
  'Id',
  'IsDeleted',
  'LastActivityDate',
  LAST_MODIFIED_DATE,
  'LastModifiedById',
  'LastReferencedDate',
  'LastViewedDate',
  'Name',
  'RecordTypeId',
  'SystemModstamp',
  OWNER_ID,
  'SetupOwnerId',
]

export const UNSUPPORTED_SYSTEM_FIELDS = ['LastReferencedDate', 'LastViewedDate']

const getIncludedTypesFromElementsSource = async (
  elementsSource: ReadOnlyElementsSource,
  metadataQuery: MetadataQuery,
): Promise<TypeElement[]> =>
  awu(await elementsSource.getAll())
    .filter(isMetadataObjectType)
    // standard and custom objects
    .filter(metadataType => !isCustomObjectSync(metadataType))
    // custom types (CustomMetadata / CustomObject (non-standard) / CustomSettings)
    .filter(metadataType => !isCustomType(metadataType))
    // settings types
    .filter(metadataType => !metadataType.isSettings)
    .filter(type => metadataQuery.isTypeMatch(apiNameSync(type) ?? ''))
    .toArray()

type CreateFiltersRunnerParams = {
  fetchProfile: FetchProfile
  contextOverrides?: Partial<FilterContext>
}

type SalesforceAdapterOperations = Omit<AdapterOperations, 'deploy' | 'validate'> & {
  deploy: (deployOptions: SalesforceAdapterDeployOptions) => Promise<DeployResult>
  validate: (deployOptions: SalesforceAdapterDeployOptions) => Promise<DeployResult>
}

export default class SalesforceAdapter implements SalesforceAdapterOperations {
  private maxItemsInRetrieveRequest: number
  private metadataToRetrieve: string[]
  private metadataTypesOfInstancesFetchedInFilters: string[]
  private nestedMetadataTypes: Record<string, NestedMetadataTypeInfo>
  private createFiltersRunner: (params: CreateFiltersRunnerParams) => Required<Filter>

  private client: SalesforceClient
  private userConfig: SalesforceConfig
  private elementsSource: ReadOnlyElementsSource
  private fixElementsFunc: FixElementsFunc

  public constructor({
    metadataTypesOfInstancesFetchedInFilters = [FLOW_METADATA_TYPE],
    maxItemsInRetrieveRequest = constants.DEFAULT_MAX_ITEMS_IN_RETRIEVE_REQUEST,
    metadataToRetrieve = METADATA_TO_RETRIEVE,
    nestedMetadataTypes = NESTED_METADATA_TYPES,
    filterCreators = allFilters,
    client,
    getElemIdFunc,
    elementsSource,
    systemFields = SYSTEM_FIELDS,
    unsupportedSystemFields = UNSUPPORTED_SYSTEM_FIELDS,
    config,
  }: SalesforceAdapterParams) {
    this.maxItemsInRetrieveRequest = config.maxItemsInRetrieveRequest ?? maxItemsInRetrieveRequest
    this.metadataToRetrieve = metadataToRetrieve
    this.userConfig = config
    this.metadataTypesOfInstancesFetchedInFilters = metadataTypesOfInstancesFetchedInFilters
    this.nestedMetadataTypes = nestedMetadataTypes
    this.client = client
    this.elementsSource = elementsSource
    this.createFiltersRunner = ({ fetchProfile, contextOverrides = {} }: CreateFiltersRunnerParams) =>
      filter.filtersRunner(
        {
          client: this.client,
          config: {
            unsupportedSystemFields,
            systemFields,
            enumFieldPermissions: config.enumFieldPermissions ?? constants.DEFAULT_ENUM_FIELD_PERMISSIONS,
            fetchProfile,
            elementsSource,
            separateFieldToFiles: config.fetch?.metadata?.objectsToSeperateFieldsToFiles,
            flsProfiles: getFLSProfiles(config),
            ...contextOverrides,
          },
        },
        filterCreators,
        concatObjects,
      )
    if (getElemIdFunc) {
      Types.setElemIdGetter(getElemIdFunc)
    }
    this.fixElementsFunc = fixElementsFunc({ elementsSource, config })
  }

  private async getCustomObjectsWithDeletedFields(): Promise<Set<string>> {
    await listMetadataObjects(this.client, CUSTOM_FIELD)
    const listedFields = this.client.listedInstancesByType.get(constants.CUSTOM_FIELD)
    const fieldsFromElementsSource = await awu(await this.elementsSource.getAll())
      .filter(isCustomObjectSync)
      .flatMap(obj => Object.values(obj.fields))
      .filter(field => isCustom(apiNameSync(field)))
      .toArray()
    return new Set(
      fieldsFromElementsSource
        .filter(field => !listedFields.has(apiNameSync(field) ?? ''))
        .map(field => apiNameSync(field.parent))
        .filter(isDefined),
    )
  }

  private initializeCustomListFunctions(fetchProfile: FetchProfile, withChangesDetection: boolean): void {
    const commonListFunctions: Record<string, CustomListFuncDef> = fetchProfile.isFeatureEnabled('waveMetadataSupport')
      ? {
          [WAVE_DATAFLOW_METADATA_TYPE]: createListMissingWaveDataflowsDef(),
        }
      : {}
    this.client.setCustomListFuncDefByType(
      withChangesDetection
        ? {
            ...commonListFunctions,
            [APEX_CLASS_METADATA_TYPE]: createListApexClassesDef(this.elementsSource),
          }
        : commonListFunctions,
    )
  }

  /**
   * Fetch configuration elements (types and instances in the given salesforce account)
   * Account credentials were given in the constructor.
   */
  @logDuration('fetching account configuration')
  async fetch({ progressReporter, withChangesDetection = false }: FetchOptions): Promise<FetchResult> {
    const fetchParams = this.userConfig.fetch ?? {}
    this.initializeCustomListFunctions(buildFetchProfile({ fetchParams }), withChangesDetection)
    const baseQuery = buildMetadataQuery({ fetchParams })
    const lastChangeDateOfTypesWithNestedInstances = await getLastChangeDateOfTypesWithNestedInstances({
      client: this.client,
      metadataQuery: buildFilePropsMetadataQuery(baseQuery),
    })
    const metadataQuery = withChangesDetection
      ? await buildMetadataQueryForFetchWithChangesDetection({
          fetchParams,
          elementsSource: this.elementsSource,
          lastChangeDateOfTypesWithNestedInstances,
          customObjectsWithDeletedFields: await this.getCustomObjectsWithDeletedFields(),
        })
      : buildMetadataQuery({ fetchParams })
    const fetchProfile = buildFetchProfile({
      fetchParams,
      customReferencesSettings: this.userConfig[CUSTOM_REFS_CONFIG],
      metadataQuery,
      maxItemsInRetrieveRequest: this.maxItemsInRetrieveRequest,
    })
    if (!fetchProfile.isFeatureEnabled('fetchCustomObjectUsingRetrieveApi')) {
      // We have to fetch custom objects using retrieve in order to be able to fetch the field-level permissions
      // in profiles. If custom objects are fetched via the read API, we have to fetch profiles using that API too.
      _.pull(this.metadataToRetrieve, CUSTOM_OBJECT, PROFILE_METADATA_TYPE)
    }
    if (fetchProfile.isFeatureEnabled('fetchProfilesUsingReadApi')) {
      _.pull(this.metadataToRetrieve, PROFILE_METADATA_TYPE)
    }
    log.debug('going to fetch salesforce account configuration..')
    const fieldTypes = Types.getAllFieldTypes()
    const hardCodedTypes = [
      // Missing Metadata subtypes will come from the elementsSource. We want to avoid duplicates
      ...(withChangesDetection ? [] : Types.getAllMissingTypes()),
      ...Types.getAnnotationTypes(),
      ...Object.values(ArtificialTypes),
    ]
    const metadataMetaType = fetchProfile.isFeatureEnabled('metaTypes') ? MetadataMetaType : undefined
    const metadataTypeInfosPromise = this.listMetadataTypes(fetchProfile.metadataQuery)
    const metadataTypesPromise = this.fetchTypes({
      metadataQuery,
      withChangesDetection,
      metadataTypeInfosPromise,
      hardCodedTypes,
      metadataMetaType,
    })
    progressReporter.reportProgress({ message: 'Fetching types' })
    const metadataTypes = await metadataTypesPromise

    const metadataInstancesPromise = this.fetchMetadataInstances(
      metadataTypeInfosPromise,
      metadataTypesPromise,
      fetchProfile,
    )
    progressReporter.reportProgress({ message: 'Fetching instances' })
    const { elements: metadataInstancesElements, configChanges: metadataInstancesConfigInstances } =
      await metadataInstancesPromise
    const elements = [
      ...makeArray(metadataMetaType),
      ...fieldTypes,
      ...hardCodedTypes,
      ...metadataTypes,
      ...metadataInstancesElements,
    ]
    progressReporter.reportProgress({
      message: 'Running filters for additional information',
    })
    const fetchFiltersRunner = this.createFiltersRunner({
      fetchProfile,
      contextOverrides: { lastChangeDateOfTypesWithNestedInstances },
    })
    const onFetchFilterResult = (await fetchFiltersRunner.onFetch(elements)) as FilterResult
    const configChangeSuggestions = [
      ...metadataInstancesConfigInstances,
      ...(onFetchFilterResult.configSuggestions ?? []),
    ]
    const updatedConfig = getConfigFromConfigChanges(configChangeSuggestions, this.userConfig)
    const getPartialFetchData = async (): Promise<PartialFetchData | undefined> => {
      if (!fetchProfile.metadataQuery.isPartialFetch()) {
        return undefined
      }
      const deletedElemIds = await this.getDeletedElemIdsForPartialFetch({
        fetchProfile,
        fetchElements: elements,
      })
      if (deletedElemIds.length > 0) {
        log.debug(
          'The following elemIDs were deleted in partial fetch: %s',
          safeJsonStringify(deletedElemIds.map(e => e.getFullName())),
        )
      }
      return { isPartial: true, deletedElements: deletedElemIds }
    }

    if (withChangesDetection) {
      const relevantFetchedElementIds = elements
        .filter(element => isCustomObjectSync(element) || isInstanceElement(element))
        .map(element => element.elemID.getFullName())
      ;(relevantFetchedElementIds.length > 100 ? log.trace : log.debug)(
        'Fetched the following elements in quick fetch: %s',
        safeJsonStringify(relevantFetchedElementIds),
      )
    }
    metadataQuery.logData()
    await this.client.awaitCompletionOfAllListRequests()
    PROFILE_RELATED_METADATA_TYPES.forEach(type => {
      const fullNames = this.client.listedInstancesByType.getOrUndefined(type)
      if (fullNames) {
        log.trace('list result for type %s: %s', type, Array.from(fullNames).join(','))
      }
    })
    return {
      elements,
      errors: onFetchFilterResult.errors ?? [],
      updatedConfig,
      partialFetchData: await getPartialFetchData(),
    }
  }

  private async deployOrValidate(
    { changeGroup, progressReporter }: SalesforceAdapterDeployOptions,
    checkOnly: boolean,
  ): Promise<DeployResult> {
    const fetchParams = this.userConfig.fetch ?? {}
    const fetchProfile = buildFetchProfile({
      fetchParams,
      customReferencesSettings: this.userConfig[CUSTOM_REFS_CONFIG],
    })
    log.debug(
      `about to ${checkOnly ? 'validate' : 'deploy'} group ${changeGroup.groupID} with scope (first 100): ${safeJsonStringify(
        changeGroup.changes
          .slice(0, 100)
          .map(getChangeData)
          .map(e => e.elemID.getFullName()),
      )}`,
    )
    const isDataDeployGroup = await isCustomObjectInstanceChanges(changeGroup.changes)
    const getLookupNameFunc = isDataDeployGroup
      ? getLookupNameForDataInstances(fetchProfile)
      : getLookUpName(fetchProfile)
    const resolvedChanges = await awu(changeGroup.changes)
      .map(change => resolveChangeElement(change, getLookupNameFunc))
      .toArray()

    await awu(resolvedChanges).filter(isAdditionChange).map(getChangeData).forEach(addDefaults)
    const filtersRunner = this.createFiltersRunner({ fetchProfile })
    await filtersRunner.preDeploy(resolvedChanges)
    log.debug(`preDeploy of group ${changeGroup.groupID} finished`)

    let deployResult: DeployResult
    if (isDataDeployGroup) {
      if (checkOnly) {
        const message = 'Cannot deploy CustomObject Records as part of check-only deployment'
        return {
          appliedChanges: [],
          errors: [
            {
              message,
              detailedMessage: message,
              severity: 'Error',
            },
          ],
        }
      }
      deployResult = await deployCustomObjectInstancesGroup(
        resolvedChanges as Change<InstanceElement>[],
        this.client,
        changeGroup.groupID,
        fetchProfile.dataManagement,
      )
      progressReporter.reportDataProgress(deployResult.appliedChanges.length)
    } else {
      deployResult = await deployMetadata(
        resolvedChanges,
        this.client,
        this.nestedMetadataTypes,
        progressReporter,
        this.userConfig.client?.deploy?.deleteBeforeUpdate,
        checkOnly,
        this.userConfig.client?.deploy?.quickDeployParams,
      )
    }
    log.debug(`received deployResult for group ${changeGroup.groupID}`)
    // onDeploy can change the change list in place, so we need to give it a list it can modify
    const appliedChangesBeforeRestore = [...deployResult.appliedChanges]
    await filtersRunner.onDeploy(appliedChangesBeforeRestore)
    log.debug(`onDeploy of group ${changeGroup.groupID} finished`)

    const sourceChanges = _.keyBy(changeGroup.changes, change => getChangeData(change).elemID.getFullName())

    const appliedChanges = await awu(appliedChangesBeforeRestore)
      .map(change => restoreChangeElement(change, sourceChanges, getLookupNameFunc))
      .toArray()
    return {
      appliedChanges,
      errors: deployResult.errors,
      extraProperties: deployResult.extraProperties,
    }
  }

  async deploy(deployOptions: SalesforceAdapterDeployOptions): Promise<DeployResult> {
    // Check old configuration flag for backwards compatibility (SALTO-2700)
    const checkOnly = this.userConfig?.client?.deploy?.checkOnly ?? false
    const result = await this.deployOrValidate(deployOptions, checkOnly)
    // If we got here with checkOnly we must not return any applied changes
    // to maintain the old deploy interface (SALTO-2700)
    if (checkOnly) {
      return {
        ...result,
        appliedChanges: [],
      }
    }
    return result
  }

  async validate(deployOptions: SalesforceAdapterDeployOptions): Promise<DeployResult> {
    return this.deployOrValidate(deployOptions, true)
  }

  private async listMetadataTypes(metadataQuery: MetadataQuery): Promise<MetadataObject[]> {
    return (await this.client.listMetadataTypes()).filter(info => metadataQuery.isTypeMatch(info.xmlName))
  }

  private async fetchTypes({
    metadataQuery,
    withChangesDetection,
    metadataTypeInfosPromise,
    hardCodedTypes,
    metadataMetaType,
  }: {
    metadataQuery: MetadataQuery
    withChangesDetection: boolean
    metadataTypeInfosPromise: Promise<MetadataObject[]>
    hardCodedTypes: TypeElement[]
    metadataMetaType?: ObjectType
  }): Promise<TypeElement[]> {
    if (!withChangesDetection) {
      return this.fetchMetadataTypes(metadataTypeInfosPromise, hardCodedTypes, metadataMetaType)
    }
    const metadataTypes = await metadataTypeInfosPromise
    const includedTypesFromSource = await getIncludedTypesFromElementsSource(this.elementsSource, metadataQuery)
    const includedTypesFromSourceNames = new Set(includedTypesFromSource.map(metadataType => apiNameSync(metadataType)))
    const missingTypes = metadataTypes.filter(type => !includedTypesFromSourceNames.has(type.xmlName))
    if (missingTypes.length === 0) {
      return includedTypesFromSource
    }
    log.debug(
      'Going to fetch the following metadata types in fetchWithChangesDetection: %s',
      inspectValue(missingTypes.map(type => type.xmlName)),
    )
    return includedTypesFromSource.concat(
      await this.fetchMetadataTypes(Promise.resolve(missingTypes), hardCodedTypes, metadataMetaType),
    )
  }

  @logDuration('fetching metadata types')
  private async fetchMetadataTypes(
    typeInfoPromise: Promise<MetadataObject[]>,
    knownMetadataTypes: TypeElement[],
    metaType?: ObjectType,
  ): Promise<TypeElement[]> {
    const typeInfos = await typeInfoPromise
    const knownTypes = new Map<string, TypeElement>(
      await awu(knownMetadataTypes)
        .map(async mdType => [await apiName(mdType), mdType] as [string, TypeElement])
        .toArray(),
    )
    const baseTypeNames = new Set(typeInfos.map(type => type.xmlName))
    const childTypeNames = new Set(typeInfos.flatMap(type => type.childXmlNames).filter(values.isDefined))
    return (
      await Promise.all(
        typeInfos.map(typeInfo =>
          fetchMetadataType(this.client, typeInfo, knownTypes, baseTypeNames, childTypeNames, metaType),
        ),
      )
    ).flat()
  }

  @logDuration('fetching instances')
  private async fetchMetadataInstances(
    typeInfoPromise: Promise<MetadataObject[]>,
    types: Promise<TypeElement[]>,
    fetchProfile: FetchProfile,
  ): Promise<FetchElements<InstanceElement[]>> {
    const readInstances = async (metadataTypes: ObjectType[]): Promise<FetchElements<InstanceElement[]>> => {
      const metadataTypesToRead = await awu(metadataTypes)
        .filter(async type => !this.metadataTypesOfInstancesFetchedInFilters.includes(await apiName(type)))
        .toArray()
      const result = await Promise.all(
        metadataTypesToRead.map(type => this.createMetadataInstances(type, fetchProfile)),
      )
      return {
        elements: _.flatten(result.map(r => r.elements)),
        configChanges: _.flatten(result.map(r => r.configChanges)),
      }
    }

    const typeInfos = await typeInfoPromise
    const topLevelTypeNames = typeInfos.map(info => info.xmlName)
    const topLevelTypes = await awu(await types)
      .filter(isMetadataObjectType)
      .filter(async t => topLevelTypeNames.includes(await apiName(t)) || t.annotations.folderContentType !== undefined)
      .toArray()

    const [metadataTypesToRetrieve, metadataTypesToRead] = await partition(topLevelTypes, async t =>
      this.metadataToRetrieve.includes(await apiName(t)),
    )

    const retrieveMetadataInstancesFunc = fetchProfile.metadataQuery.isFetchWithChangesDetection()
      ? retrieveMetadataInstanceForFetchWithChangesDetection
      : retrieveMetadataInstances

    const allInstances = await Promise.all([
      retrieveMetadataInstancesFunc({
        client: this.client,
        types: metadataTypesToRetrieve,
        fetchProfile,
        typesToSkip: new Set(this.metadataTypesOfInstancesFetchedInFilters),
      }),
      readInstances(metadataTypesToRead),
    ])
    return {
      elements: _.flatten(allInstances.map(instances => instances.elements)),
      configChanges: _.flatten(allInstances.map(instances => instances.configChanges)),
    }
  }

  private async createMetadataInstances(
    type: ObjectType,
    fetchProfile: FetchProfile,
  ): Promise<FetchElements<InstanceElement[]>> {
    const typeName = await apiName(type)
    const { elements: fileProps, configChanges } = await listMetadataObjects(this.client, typeName)

    const instances = await fetchMetadataInstances({
      client: this.client,
      fileProps,
      metadataType: type,
      metadataQuery: fetchProfile.metadataQuery,
      maxInstancesPerType: fetchProfile.maxInstancesPerType,
      addNamespacePrefixToFullName: fetchProfile.addNamespacePrefixToFullName,
    })
    return {
      elements: instances.elements,
      configChanges: [...instances.configChanges, ...configChanges],
    }
  }

  private async getMetadataElementsByTypeFromSource(): Promise<Record<string, Element[]>> {
    const metadataElements = (await awu(await this.elementsSource.getAll()).toArray())
      .filter(element => !constants.NON_LISTED_ELEMENT_IDS.includes(element.elemID.getFullName()))
      .filter(element => isMetadataInstanceElementSync(element) || isCustomObjectSync(element))
    return _.groupBy(metadataElements, metadataTypeSync)
  }

  private async getDeletedMetadataForPartialFetch(
    fetchElements: ReadonlyArray<Element>,
    fetchProfile: FetchProfile,
  ): Promise<Required<PartialFetchData>['deletedElements']> {
    const isTargetedFetch = fetchProfile.metadataQuery.isTargetedFetch()
    const createElemId = (type: ObjectType, fullName: string): ElemID => {
      const typeName = apiNameSync(type)
      return typeName === CUSTOM_OBJECT
        ? // CustomObjects are converted to types and do not remain instances
          Types.getElemId(fullName, true)
        : createInstanceElement({ fullName }, type).elemID
    }
    const metadataTypesByName = _.keyBy(
      fetchElements.filter(isMetadataObjectType),
      type => apiNameSync(type) ?? 'unknown',
    )
    const metadataElementsByTypeFromSource = await this.getMetadataElementsByTypeFromSource()
    const deletedElemIds = new Set<ElemID>()
    Object.entries(metadataElementsByTypeFromSource).forEach(([typeName, elementsFromSource]) => {
      if (!fetchProfile.metadataQuery.isTypeMatch(typeName)) {
        // Instances of Type that is not part of the fetch targets should not be handled
        if (!isTargetedFetch) {
          // Type was excluded, we should remove all of its Instances
          elementsFromSource.forEach(elementFromSource => {
            deletedElemIds.add(elementFromSource.elemID)
          })
        }
        return
      }
      const metadataType = metadataTypesByName[typeName]
      if (metadataType === undefined) {
        log.warn('Skipping deletion detections for type %s since the metadata ObjectType was not found', typeName)
        return
      }
      const listedInstancesFullNames = this.client.listedInstancesByType.getOrUndefined(typeName)
      if (listedInstancesFullNames === undefined) {
        log.warn('Skipping deletion detections for type %s since the type was not listed', typeName)
        return
      }
      const listedElemIdsFullNames = new Set(
        Array.from(listedInstancesFullNames)
          // Create the correct elemID that we calculate in fetch
          .map(fullName => createElemId(metadataType, fullName).getFullName()),
      )

      elementsFromSource.forEach(elementFromSource => {
        if (!listedElemIdsFullNames.has(elementFromSource.elemID.getFullName())) {
          deletedElemIds.add(elementFromSource.elemID)
        }
      })
    })
    return Array.from(deletedElemIds)
  }

  private async getDeletedDataRecordsForPartialFetch(
    fetchElements: ReadonlyArray<Element>,
  ): Promise<Required<PartialFetchData>['deletedElements']> {
    const querySalesforceForRecordIdsOfInstances = async (
      instances: ReadonlyArray<InstanceElement>,
    ): Promise<string[]> => {
      const instancesByType = _(instances)
        .filter(isInstanceOfCustomObjectSync)
        .groupBy(instance => apiNameSync(instance.getTypeSync()) ?? '')
        .value()
      _.unset(instancesByType, '')

      const queries = awu(Object.entries(instancesByType)).map(async ([typeName, instancesOfType]) =>
        buildDataRecordsSoqlQueries(
          typeName,
          [instancesOfType[0].getTypeSync().fields[CUSTOM_OBJECT_ID_FIELD]],
          instancesOfType.map(instanceInternalId),
        ),
      )

      return awu(queries)
        .flatMap(async typeQueries => queryClient(this.client, typeQueries))
        .map(record => record[CUSTOM_OBJECT_ID_FIELD])
        .toArray()
    }

    const getCustomObjectInstancesFromElementSource = async (
      elementsSource: ReadOnlyElementsSource,
      instancesToDiscard: ReadonlyArray<Element>,
    ): Promise<InstanceElement[]> => {
      // We implement a small optimization of not querying for IDs we just fetched, because we know these IDs couldn't
      // have been deleted.
      const idsToDiscard = new Set(instancesToDiscard.filter(isInstanceOfCustomObjectSync).map(instanceInternalId))
      return awu(await elementsSource.getAll())
        .filter(isInstanceOfCustomObjectSync)
        .filter(instance => !idsToDiscard.has(instanceInternalId(instance)))
        .toArray()
    }

    const workspaceInstances = await getCustomObjectInstancesFromElementSource(this.elementsSource, fetchElements)

    const instanceIdsInSalesforce = new Set(await querySalesforceForRecordIdsOfInstances(workspaceInstances))

    return workspaceInstances
      .filter(instance => !instanceIdsInSalesforce.has(instanceInternalId(instance)))
      .map(instance => instance.elemID)
  }

  private async getDeletedElemIdsForPartialFetch({
    fetchProfile,
    fetchElements,
  }: {
    fetchElements: ReadonlyArray<Element>
    fetchProfile: FetchProfile
  }): Promise<Required<PartialFetchData>['deletedElements']> {
    const deletedMetadata = await this.getDeletedMetadataForPartialFetch(fetchElements, fetchProfile)
    const deletedDataRecords = await this.getDeletedDataRecordsForPartialFetch(fetchElements)
    return deletedMetadata.concat(deletedDataRecords)
  }

  fixElements: FixElementsFunc = elements => this.fixElementsFunc(elements)
}<|MERGE_RESOLUTION|>--- conflicted
+++ resolved
@@ -236,17 +236,11 @@
   // should be after convertTypeFilter & convertMapsFilter and before profileInstanceSplitFilter
   enumFieldPermissionsFilter,
   // should run after convertListsFilter
-<<<<<<< HEAD
-  { creator: replaceFieldValuesFilter },
-  { creator: valueToStaticFileFilter },
-  { creator: fieldReferencesFilter },
-  // picklistReferences should run after convertMapsFilter and fieldReferencesFilter
-  { creator: picklistReferences },
-=======
   replaceFieldValuesFilter,
   valueToStaticFileFilter,
   fieldReferencesFilter,
->>>>>>> e646d604
+  // picklistReferences should run after convertMapsFilter and fieldReferencesFilter
+  { creator: picklistReferences },
   // should run after customObjectsInstancesFilter for now
   referenceAnnotationsFilter,
   // foreignLeyReferences should come after referenceAnnotationsFilter
