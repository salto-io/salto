--- conflicted
+++ resolved
@@ -403,24 +403,6 @@
     this.client = client
     this.elementsSource = elementsSource
 
-<<<<<<< HEAD
-    const fetchProfile = buildFetchProfile({
-      fetchParams: config.fetch ?? {},
-      isFetchWithChangesDetection,
-      elementsSource,
-      client,
-    })
-    this.fetchProfile = fetchProfile
-    if (!this.fetchProfile.isFeatureEnabled('fetchCustomObjectUsingRetrieveApi')) {
-      // We have to fetch custom objects using retrieve in order to be able to fetch the field-level permissions
-      // in profiles. If custom objects are fetched via the read API, we have to fetch profiles using that API too.
-      _.pull(this.metadataToRetrieve, CUSTOM_OBJECT, PROFILE_METADATA_TYPE)
-    }
-    if (this.fetchProfile.isFeatureEnabled('fetchProfilesUsingReadApi')) {
-      _.pull(this.metadataToRetrieve, PROFILE_METADATA_TYPE)
-    }
-    this.createFiltersRunner = () => filter.filtersRunner(
-=======
     this.fetchProfilePromise = isFetchWithChangesDetection
       ? buildFetchProfileForFetchWithChangesDetection({
         fetchParams: config.fetch ?? {},
@@ -431,7 +413,6 @@
         elementsSource,
       }))
     this.createFiltersRunner = async () => filter.filtersRunner(
->>>>>>> 1332ff88
       {
         client,
         config: {
