/*
*                      Copyright 2023 Salto Labs Ltd.
*
* Licensed under the Apache License, Version 2.0 (the "License");
* you may not use this file except in compliance with
* the License.  You may obtain a copy of the License at
*
*     http://www.apache.org/licenses/LICENSE-2.0
*
* Unless required by applicable law or agreed to in writing, software
* distributed under the License is distributed on an "AS IS" BASIS,
* WITHOUT WARRANTIES OR CONDITIONS OF ANY KIND, either express or implied.
* See the License for the specific language governing permissions and
* limitations under the License.
*/
import {
  TypeElement, ObjectType, InstanceElement, isAdditionChange, getChangeData, Change,
  ElemIdGetter, FetchResult, AdapterOperations, DeployResult, FetchOptions, DeployOptions,
  ReadOnlyElementsSource, ElemID, PartialFetchData, Element, ProgressReporter,
} from '@salto-io/adapter-api'
import {
  filter,
  logDuration,
  resolveChangeElement,
  restoreChangeElement,
  safeJsonStringify,
} from '@salto-io/adapter-utils'
import { MetadataObject } from '@salto-io/jsforce'
import _ from 'lodash'
import { logger } from '@salto-io/logging'
import { collections, values, promises, objects } from '@salto-io/lowerdash'
import SalesforceClient from './client/client'
import * as constants from './constants'
import {
  apiName,
  Types,
  isMetadataObjectType,
  MetadataObjectType,
  createInstanceElement,
} from './transformers/transformer'
import layoutFilter from './filters/layouts'
import customObjectsFromDescribeFilter from './filters/custom_objects_from_soap_describe'
import customObjectsToObjectTypeFilter, { NESTED_INSTANCE_VALUE_TO_TYPE_NAME } from './filters/custom_objects_to_object_type'
import customSettingsFilter from './filters/custom_settings_filter'
import customTypeSplit from './filters/custom_type_split'
import customObjectAuthorFilter from './filters/author_information/custom_objects'
import dataInstancesAuthorFilter from './filters/author_information/data_instances'
import sharingRulesAuthorFilter from './filters/author_information/sharing_rules'
import profileInstanceSplitFilter from './filters/profile_instance_split'
import customObjectsInstancesFilter from './filters/custom_objects_instances'
import profilePermissionsFilter from './filters/profile_permissions'
import emailTemplateFilter from './filters/email_template_static_files'
import minifyDeployFilter from './filters/minify_deploy'
import convertListsFilter from './filters/convert_lists'
import convertTypeFilter from './filters/convert_types'
import removeFieldsAndValuesFilter from './filters/remove_fields_and_values'
import removeRestrictionAnnotationsFilter from './filters/remove_restriction_annotations'
import standardValueSetFilter from './filters/standard_value_sets'
import flowFilter from './filters/flow'
import addMissingIdsFilter from './filters/add_missing_ids'
import animationRulesFilter from './filters/animation_rules'
import samlInitMethodFilter from './filters/saml_initiation_method'
import settingsFilter from './filters/settings_type'
import workflowFilter, { WORKFLOW_FIELD_TO_TYPE } from './filters/workflow'
import topicsForObjectsFilter from './filters/topics_for_objects'
import globalValueSetFilter from './filters/global_value_sets'
import referenceAnnotationsFilter from './filters/reference_annotations'
import fieldReferencesFilter from './filters/field_references'
import customObjectInstanceReferencesFilter from './filters/custom_object_instances_references'
import foreignKeyReferencesFilter from './filters/foreign_key_references'
import cpqLookupFieldsFilter from './filters/cpq/lookup_fields'
import cpqCustomScriptFilter from './filters/cpq/custom_script'
import cpqReferencableFieldReferencesFilter from './filters/cpq/referencable_field_references'
import hideReadOnlyValuesFilter from './filters/cpq/hide_read_only_values'
import extraDependenciesFilter from './filters/extra_dependencies'
import staticResourceFileExtFilter from './filters/static_resource_file_ext'
import xmlAttributesFilter from './filters/xml_attributes'
import profilePathsFilter from './filters/profile_paths'
import replaceFieldValuesFilter from './filters/replace_instance_field_values'
import valueToStaticFileFilter from './filters/value_to_static_file'
import convertMapsFilter from './filters/convert_maps'
import elementsUrlFilter from './filters/elements_url'
import territoryFilter from './filters/territory'
import customMetadataRecordsFilter from './filters/custom_metadata'
import currencyIsoCodeFilter from './filters/currency_iso_code'
import enumFieldPermissionsFilter from './filters/field_permissions_enum'
import splitCustomLabels from './filters/split_custom_labels'
import flowsFilter from './filters/flows_filter'
import customMetadataToObjectTypeFilter from './filters/custom_metadata_to_object_type'
import installedPackageGeneratedDependencies from './filters/installed_package_generated_dependencies'
import createMissingInstalledPackagesInstancesFilter from './filters/create_missing_installed_packages_instances'
import metadataInstancesAliasesFilter from './filters/metadata_instances_aliases'
import formulaDepsFilter from './filters/formula_deps'
import removeUnixTimeZeroFilter from './filters/remove_unix_time_zero'
import organizationWideDefaults from './filters/organization_wide_sharing_defaults'
import centralizeTrackingInfoFilter from './filters/centralize_tracking_info'
import changedAtSingletonFilter from './filters/changed_at_singleton'
import { FetchElements, FetchProfile, MetadataQuery, SalesforceConfig } from './types'
import { getConfigFromConfigChanges } from './config_change'
import { LocalFilterCreator, Filter, FilterResult, RemoteFilterCreator, LocalFilterCreatorDefinition, RemoteFilterCreatorDefinition } from './filter'
import {
  addDefaults,
  apiNameSync,
  isCustomObjectSync,
  isCustomType, isMetadataInstanceElementSync,
  listMetadataObjects,
  metadataTypeSync,
} from './filters/utils'
import { retrieveMetadataInstances, fetchMetadataType, fetchMetadataInstances } from './fetch'
import { isCustomObjectInstanceChanges, deployCustomObjectInstancesGroup } from './custom_object_instances_deploy'
import { getLookUpName, getLookupNameForDataInstances } from './transformers/reference_mapping'
import { deployMetadata, NestedMetadataTypeInfo } from './metadata_deploy'
import nestedInstancesAuthorInformation from './filters/author_information/nested_instances'
import { buildFetchProfile } from './fetch_profile/fetch_profile'
import {
  ArtificialTypes,
  CUSTOM_OBJECT,
  FLOW_DEFINITION_METADATA_TYPE,
  FLOW_METADATA_TYPE,
  OWNER_ID,
  PROFILE_METADATA_TYPE,
} from './constants'
import { buildMetadataQuery, buildMetadataQueryForFetchWithChangesDetection } from './fetch_profile/metadata_query'

const { awu } = collections.asynciterable
const { partition } = promises.array
const { concatObjects } = objects

const log = logger(module)

export const allFilters: Array<LocalFilterCreatorDefinition | RemoteFilterCreatorDefinition> = [
  { creator: createMissingInstalledPackagesInstancesFilter, addsNewInformation: true },
  { creator: settingsFilter, addsNewInformation: true },
  // should run before customObjectsFilter
  { creator: workflowFilter },
  // fetchFlowsFilter should run before flowFilter
  { creator: flowsFilter, addsNewInformation: true },
  // customMetadataToObjectTypeFilter should run before customObjectsFromDescribeFilter
  { creator: customMetadataToObjectTypeFilter },
  // customObjectsFilter depends on missingFieldsFilter and settingsFilter
  { creator: customObjectsFromDescribeFilter, addsNewInformation: true },
  { creator: organizationWideDefaults, addsNewInformation: true },
  // customSettingsFilter depends on customObjectsFilter
  { creator: customSettingsFilter, addsNewInformation: true },
  { creator: customObjectsToObjectTypeFilter },
  // customObjectsInstancesFilter depends on customObjectsToObjectTypeFilter
  { creator: customObjectsInstancesFilter, addsNewInformation: true },
  { creator: removeFieldsAndValuesFilter },
  { creator: removeRestrictionAnnotationsFilter },
  // addMissingIdsFilter should run after customObjectsFilter
  { creator: addMissingIdsFilter, addsNewInformation: true },
  { creator: customMetadataRecordsFilter },
  { creator: layoutFilter },
  // profilePermissionsFilter depends on layoutFilter because layoutFilter
  // changes ElemIDs that the profile references
  { creator: profilePermissionsFilter },
  // emailTemplateFilter should run before convertMapsFilter
  { creator: emailTemplateFilter },
  // convertMapsFilter should run before profile fieldReferencesFilter
  { creator: convertMapsFilter },
  { creator: standardValueSetFilter, addsNewInformation: true },
  { creator: flowFilter },
  { creator: customObjectInstanceReferencesFilter, addsNewInformation: true },
  { creator: cpqReferencableFieldReferencesFilter },
  { creator: cpqCustomScriptFilter },
  { creator: cpqLookupFieldsFilter },
  { creator: animationRulesFilter },
  { creator: samlInitMethodFilter },
  { creator: topicsForObjectsFilter },
  { creator: globalValueSetFilter },
  { creator: staticResourceFileExtFilter },
  { creator: profilePathsFilter, addsNewInformation: true },
  { creator: territoryFilter },
  { creator: elementsUrlFilter, addsNewInformation: true },
  { creator: nestedInstancesAuthorInformation, addsNewInformation: true },
  { creator: customObjectAuthorFilter, addsNewInformation: true },
  { creator: dataInstancesAuthorFilter, addsNewInformation: true },
  { creator: sharingRulesAuthorFilter, addsNewInformation: true },
  { creator: hideReadOnlyValuesFilter },
  { creator: currencyIsoCodeFilter },
  { creator: splitCustomLabels },
  { creator: xmlAttributesFilter },
  { creator: minifyDeployFilter },
  { creator: formulaDepsFilter },
  // centralizeTrackingInfoFilter depends on customObjectsToObjectTypeFilter and must run before customTypeSplit
  { creator: centralizeTrackingInfoFilter },
  // The following filters should remain last in order to make sure they fix all elements
  { creator: convertListsFilter },
  { creator: convertTypeFilter },
  // should be after convertTypeFilter & convertMapsFilter and before profileInstanceSplitFilter
  { creator: enumFieldPermissionsFilter },
  // should run after convertListsFilter
  { creator: replaceFieldValuesFilter },
  { creator: valueToStaticFileFilter },
  { creator: fieldReferencesFilter },
  // should run after customObjectsInstancesFilter for now
  { creator: referenceAnnotationsFilter },
  // foreignLeyReferences should come after referenceAnnotationsFilter
  { creator: foreignKeyReferencesFilter },
  // extraDependenciesFilter should run after addMissingIdsFilter
  { creator: extraDependenciesFilter, addsNewInformation: true },
  { creator: installedPackageGeneratedDependencies },
  { creator: customTypeSplit },
  { creator: profileInstanceSplitFilter },
  // Any filter that relies on _created_at or _changed_at should run after removeUnixTimeZero
  { creator: removeUnixTimeZeroFilter },
  { creator: metadataInstancesAliasesFilter },
  // createChangedAtSingletonInstanceFilter should run last
  { creator: changedAtSingletonFilter },
]

// By default we run all filters and provide a client
const defaultFilters = allFilters.map(({ creator }) => creator)

export interface SalesforceAdapterParams {
  // Max items to fetch in one retrieve request
  maxItemsInRetrieveRequest?: number

  // Metadata types that are being fetched in the filters
  metadataTypesOfInstancesFetchedInFilters?: string[]

  // Metadata types that we have to fetch using the retrieve API
  metadataToRetrieve?: string[]

  // Metadata types that we should not create, update or delete in the main adapter code
  metadataTypesToSkipMutation?: string[]

  // Metadata types that that include metadata types inside them
  nestedMetadataTypes?: Record<string, NestedMetadataTypeInfo>

  // Filters to deploy to all adapter operations
  filterCreators?: Array<LocalFilterCreator | RemoteFilterCreator>

  // client to use
  client: SalesforceClient

  // callback function to get an existing elemId or create a new one by the ServiceIds values
  getElemIdFunc?: ElemIdGetter

  // System fields that salesforce may add to custom objects - to be ignored when creating objects
  systemFields?: string[]

  // Unsupported System fields that salesforce may add to custom objects
  // to not be fetched and managed
  unsupportedSystemFields?: string[]

  config: SalesforceConfig

  elementsSource: ReadOnlyElementsSource
}

const METADATA_TO_RETRIEVE = [
  // Metadata with content - we use retrieve to get the StaticFiles properly
  'ApexClass', // contains encoded zip content
  'ApexComponent', // contains encoded zip content
  'ApexPage', // contains encoded zip content
  'ApexTrigger', // contains encoded zip content
  'AssignmentRules', // contains encoded zip content
  'AuraDefinitionBundle', // Has several fields with base64Binary encoded content
  'Certificate', // contains encoded zip content
  'ContentAsset', // contains encoded zip content
  'CustomApplication',
  'CustomMetadata', // For the XML attributes
  'CustomObject',
  'CustomPermission',
  'Dashboard', // contains encoded zip content, is under a folder
  'DashboardFolder',
  'Document', // contains encoded zip content, is under a folder
  'DocumentFolder',
  'EclairGeoData', // contains encoded zip content
  'EmailFolder',
  'EmailTemplate', // contains encoded zip content, is under a folder
  'EmbeddedServiceConfig',
  'ExperienceBundle',
  'ExternalDataSource',
  'FlexiPage',
  'FlowDefinition',
  'LightningComponentBundle', // Has several fields with base64Binary encoded content
  'NetworkBranding', // contains encoded zip content
  'Profile',
  'PermissionSet',
  'Report', // contains encoded zip content, is under a folder
  'ReportFolder',
  'ReportType',
  'Scontrol', // contains encoded zip content
  'SharingRules',
  'SiteDotCom', // contains encoded zip content
  'StaticResource', // contains encoded zip content
  // Other types that need retrieve / deploy to work
  'InstalledPackage', // listMetadataObjects of this types returns duplicates
  'Territory2', // All Territory2 types do not support CRUD
  'Territory2Model', // All Territory2 types do not support CRUD
  'Territory2Rule', // All Territory2 types do not support CRUD
  'Territory2Type', // All Territory2 types do not support CRUD
  'TopicsForObjects',
  'Layout', // retrieve returns more information about relatedLists
  'Workflow',
]

// See: https://developer.salesforce.com/docs/atlas.en-us.api.meta/api/sforce_api_objects_custom_object__c.htm
export const SYSTEM_FIELDS = [
  'ConnectionReceivedId',
  'ConnectionSentId',
  'CreatedById',
  'CreatedDate',
  'Id',
  'IsDeleted',
  'LastActivityDate',
  'LastModifiedDate',
  'LastModifiedById',
  'LastReferencedDate',
  'LastViewedDate',
  'Name',
  'RecordTypeId',
  'SystemModstamp',
  OWNER_ID,
  'SetupOwnerId',
]

export const UNSUPPORTED_SYSTEM_FIELDS = [
  'LastReferencedDate',
  'LastViewedDate',
]

const getMetadataTypesFromElementsSource = async (
  elementsSource: ReadOnlyElementsSource
): Promise<MetadataObjectType[]> => (
  awu(await elementsSource.getAll())
    .filter(isMetadataObjectType)
    // standard and custom objects
    .filter(metadataType => !isCustomObjectSync(metadataType))
    // custom types (CustomMetadata / CustomObject (non standard) / CustomSettings)
    .filter(metadataType => !isCustomType(metadataType))
    // settings types
    .filter(metadataType => !metadataType.isSettings)
    .toArray()
)

export default class SalesforceAdapter implements AdapterOperations {
  private maxItemsInRetrieveRequest: number
  private metadataToRetrieve: string[]
  private metadataTypesOfInstancesFetchedInFilters: string[]
  private nestedMetadataTypes: Record<string, NestedMetadataTypeInfo>
  private createFiltersRunner: (fetchProfile: FetchProfile) => Promise<Required<Filter>>
  private client: SalesforceClient
  private userConfig: SalesforceConfig
  private elementsSource: ReadOnlyElementsSource
  private listedInstancesByType: collections.map.DefaultMap<string, Set<string>>

  public constructor({
    metadataTypesOfInstancesFetchedInFilters = [FLOW_METADATA_TYPE, FLOW_DEFINITION_METADATA_TYPE],
    maxItemsInRetrieveRequest = constants.DEFAULT_MAX_ITEMS_IN_RETRIEVE_REQUEST,
    metadataToRetrieve = METADATA_TO_RETRIEVE,
    nestedMetadataTypes = {
      CustomLabels: {
        nestedInstanceFields: ['labels'],
        isNestedApiNameRelative: false,
      },
      AssignmentRules: {
        nestedInstanceFields: ['assignmentRule'],
        isNestedApiNameRelative: true,
      },
      AutoResponseRules: {
        nestedInstanceFields: ['autoresponseRule'],
        isNestedApiNameRelative: true,
      },
      EscalationRules: {
        nestedInstanceFields: ['escalationRule'],
        isNestedApiNameRelative: true,
      },
      MatchingRules: {
        nestedInstanceFields: ['matchingRules'],
        isNestedApiNameRelative: true,
      },
      SharingRules: {
        nestedInstanceFields: [
          'sharingCriteriaRules', 'sharingGuestRules', 'sharingOwnerRules', 'sharingTerritoryRules',
        ],
        isNestedApiNameRelative: true,
      },
      Workflow: {
        nestedInstanceFields: Object.keys(WORKFLOW_FIELD_TO_TYPE),
        isNestedApiNameRelative: true,
      },
      CustomObject: {
        nestedInstanceFields: [
          ...Object.keys(NESTED_INSTANCE_VALUE_TO_TYPE_NAME),
          'fields',
        ],
        isNestedApiNameRelative: true,
      },
    },
    filterCreators = defaultFilters,
    client,
    getElemIdFunc,
    elementsSource,
    systemFields = SYSTEM_FIELDS,
    unsupportedSystemFields = UNSUPPORTED_SYSTEM_FIELDS,
    config,
  }: SalesforceAdapterParams) {
    this.maxItemsInRetrieveRequest = config.maxItemsInRetrieveRequest ?? maxItemsInRetrieveRequest
    this.metadataToRetrieve = metadataToRetrieve
    this.userConfig = config
    this.metadataTypesOfInstancesFetchedInFilters = metadataTypesOfInstancesFetchedInFilters
    this.nestedMetadataTypes = nestedMetadataTypes
    this.listedInstancesByType = new collections.map.DefaultMap(() => new Set())
    this.client = new Proxy(client, {
      get: (target, propertyKey) => {
        if (propertyKey === 'listMetadataObjects') {
          // This proxy populates the listedInstancesByType
          // which is later used to detect deleted elements in partial fetch
          const proxyListMetadataObjects: SalesforceClient['listMetadataObjects'] = (
            ...args
          ) => target.listMetadataObjects(...args)
            .then(listMetadataObjectsResult => {
              _(listMetadataObjectsResult.result)
                .groupBy(({ type }) => type)
                .forEach((props, typeName) => {
                  const listedInstances = this.listedInstancesByType.get(typeName)
                  props.forEach(({ fullName }) => listedInstances.add(fullName))
                })
              return listMetadataObjectsResult
            })
          return proxyListMetadataObjects
        }
        return target[propertyKey as keyof SalesforceClient]
      },
    })
    this.elementsSource = elementsSource
    this.createFiltersRunner = async (fetchProfile: FetchProfile) => filter.filtersRunner(
      {
        client: this.client,
        config: {
          unsupportedSystemFields,
          systemFields,
          enumFieldPermissions: config.enumFieldPermissions
            ?? constants.DEFAULT_ENUM_FIELD_PERMISSIONS,
          fetchProfile,
          elementsSource,
          separateFieldToFiles: config.fetch?.metadata?.objectsToSeperateFieldsToFiles,
        },
      },
      filterCreators,
      concatObjects,
    )
    if (getElemIdFunc) {
      Types.setElemIdGetter(getElemIdFunc)
    }
  }

  /**
   * Fetch configuration elements (types and instances in the given salesforce account)
   * Account credentials were given in the constructor.
   */
  @logDuration('fetching account configuration')
  async fetch({ progressReporter, withChangesDetection = false }: FetchOptions): Promise<FetchResult> {
    const fetchParams = this.userConfig.fetch ?? {}
    const metadataQuery = withChangesDetection
      ? await buildMetadataQueryForFetchWithChangesDetection({ fetchParams, elementsSource: this.elementsSource })
      : buildMetadataQuery({ fetchParams })
    const fetchProfile = buildFetchProfile({ fetchParams,
      metadataQuery,
      maxItemsInRetrieveRequest: this.maxItemsInRetrieveRequest })
    if (!fetchProfile.isFeatureEnabled('fetchCustomObjectUsingRetrieveApi')) {
      // We have to fetch custom objects using retrieve in order to be able to fetch the field-level permissions
      // in profiles. If custom objects are fetched via the read API, we have to fetch profiles using that API too.
      _.pull(this.metadataToRetrieve, CUSTOM_OBJECT, PROFILE_METADATA_TYPE)
    }
    if (fetchProfile.isFeatureEnabled('fetchProfilesUsingReadApi')) {
      _.pull(this.metadataToRetrieve, PROFILE_METADATA_TYPE)
    }
    log.debug('going to fetch salesforce account configuration..')
    const fieldTypes = Types.getAllFieldTypes()
    const hardCodedTypes = [
      // Missing Metadata subtypes will come from the elementsSource. We want to avoid duplicates
      ...withChangesDetection ? [] : Types.getAllMissingTypes(),
      ...Types.getAnnotationTypes(),
      ...Object.values(ArtificialTypes),
    ]
    const metadataTypeInfosPromise = this.listMetadataTypes(fetchProfile.metadataQuery)
    const metadataTypesPromise = withChangesDetection
      ? getMetadataTypesFromElementsSource(this.elementsSource)
      : this.fetchMetadataTypes(
        metadataTypeInfosPromise,
        hardCodedTypes,
      )
    progressReporter.reportProgress({ message: 'Fetching types' })
    const metadataTypes = await metadataTypesPromise

    const metadataInstancesPromise = this.fetchMetadataInstances(
      metadataTypeInfosPromise,
      metadataTypesPromise,
      fetchProfile,
    )
    progressReporter.reportProgress({ message: 'Fetching instances' })
    const {
      elements: metadataInstancesElements,
      configChanges: metadataInstancesConfigInstances,
    } = await metadataInstancesPromise
    const elements = [
      ...fieldTypes, ...hardCodedTypes, ...metadataTypes, ...metadataInstancesElements,
    ]
    progressReporter.reportProgress({ message: 'Running filters for additional information' })
    const onFetchFilterResult = (
      await (await this.createFiltersRunner(fetchProfile)).onFetch(elements)
    ) as FilterResult
    const configChangeSuggestions = [
      ...metadataInstancesConfigInstances, ...(onFetchFilterResult.configSuggestions ?? []),
    ]
    const updatedConfig = getConfigFromConfigChanges(
      configChangeSuggestions,
      this.userConfig,
    )
    const getPartialFetchData = async (): Promise<PartialFetchData | undefined> => {
      if (!fetchProfile.metadataQuery.isPartialFetch()) {
        return undefined
      }
      const deletedElemIds = await this.getDeletedElemIdsForPartialFetch({ fetchProfile, fetchElements: elements })
      if (deletedElemIds.length > 0) {
        log.debug('The following elemIDs were deleted in partial fetch: %s', safeJsonStringify(deletedElemIds.map(e => e.getFullName())))
      }
      return { isPartial: true, deletedElements: deletedElemIds }
    }
    return {
      elements,
      errors: onFetchFilterResult.errors ?? [],
      updatedConfig,
      partialFetchData: await getPartialFetchData(),
    }
  }

  private async deployOrValidate(
    { changeGroup, progressReporter }: DeployOptions,
    checkOnly: boolean
  ): Promise<DeployResult> {
    const fetchParams = this.userConfig.fetch ?? {}
    const fetchProfile = buildFetchProfile({ fetchParams })
    log.debug(`about to ${checkOnly ? 'validate' : 'deploy'} group ${changeGroup.groupID} with scope (first 100): ${safeJsonStringify(changeGroup.changes.slice(0, 100).map(getChangeData).map(e => e.elemID.getFullName()))}`)
    const isDataDeployGroup = await isCustomObjectInstanceChanges(changeGroup.changes)
    const getLookupNameFunc = isDataDeployGroup
      ? getLookupNameForDataInstances
      : getLookUpName
    const resolvedChanges = await awu(changeGroup.changes)
      .map(change => resolveChangeElement(change, getLookupNameFunc))
      .toArray()

    await awu(resolvedChanges).filter(isAdditionChange).map(getChangeData).forEach(addDefaults)
    const filtersRunner = await this.createFiltersRunner(fetchProfile)
    await filtersRunner.preDeploy(resolvedChanges)
    log.debug(`preDeploy of group ${changeGroup.groupID} finished`)

    let deployResult: DeployResult
    if (isDataDeployGroup) {
      if (checkOnly) {
        return {
          appliedChanges: [],
          errors: [{ message: 'Cannot deploy CustomObject Records as part of check-only deployment', severity: 'Error' }],
        }
      }
      deployResult = await deployCustomObjectInstancesGroup(
        resolvedChanges as Change<InstanceElement>[],
        this.client,
        changeGroup.groupID,
        fetchProfile.dataManagement,
      )
    } else {
<<<<<<< HEAD
      deployResult = await deployMetadata(resolvedChanges, this.client,
        this.nestedMetadataTypes, this.userConfig.client?.deploy?.deleteBeforeUpdate, checkOnly,
          this.userConfig.client?.deploy?.quickDeployParams)
=======
      const nullProgressReporter: ProgressReporter = {
        // eslint-disable-next-line @typescript-eslint/no-empty-function
        reportProgress: () => {},
      }
      deployResult = await deployMetadata(resolvedChanges, this.client, changeGroup.groupID,
        this.nestedMetadataTypes, progressReporter ?? nullProgressReporter,
        this.userConfig.client?.deploy?.deleteBeforeUpdate, checkOnly,
        this.userConfig.client?.deploy?.quickDeployParams)
>>>>>>> e1b688ea
    }
    log.debug(`received deployResult for group ${changeGroup.groupID}`)
    // onDeploy can change the change list in place, so we need to give it a list it can modify
    const appliedChangesBeforeRestore = [...deployResult.appliedChanges]
    await filtersRunner.onDeploy(appliedChangesBeforeRestore)
    log.debug(`onDeploy of group ${changeGroup.groupID} finished`)

    const sourceChanges = _.keyBy(
      changeGroup.changes,
      change => getChangeData(change).elemID.getFullName(),
    )

    const appliedChanges = await awu(appliedChangesBeforeRestore)
      .map(change => restoreChangeElement(change, sourceChanges, getLookupNameFunc))
      .toArray()
    return {
      appliedChanges,
      errors: deployResult.errors,
      extraProperties: deployResult.extraProperties,
    }
  }

  async deploy(deployOptions: DeployOptions): Promise<DeployResult> {
    // Check old configuration flag for backwards compatibility (SALTO-2700)
    const checkOnly = this.userConfig?.client?.deploy?.checkOnly ?? false
    const result = await this.deployOrValidate(deployOptions, checkOnly)
    // If we got here with checkOnly we must not return any applied changes
    // to maintain the old deploy interface (SALTO-2700)
    if (checkOnly) {
      return {
        ...result,
        appliedChanges: [],
      }
    }
    return result
  }

  async validate(deployOptions: DeployOptions): Promise<DeployResult> {
    return this.deployOrValidate(deployOptions, true)
  }

  private async listMetadataTypes(metadataQuery: MetadataQuery): Promise<MetadataObject[]> {
    return (await this.client.listMetadataTypes())
      .filter(info => metadataQuery.isTypeMatch(info.xmlName))
  }

  @logDuration('fetching metadata types')
  private async fetchMetadataTypes(
    typeInfoPromise: Promise<MetadataObject[]>,
    knownMetadataTypes: TypeElement[],
  ): Promise<TypeElement[]> {
    const typeInfos = await typeInfoPromise
    const knownTypes = new Map<string, TypeElement>(
      await awu(knownMetadataTypes).map(
        async mdType => [await apiName(mdType), mdType] as [string, TypeElement]
      ).toArray()
    )
    const baseTypeNames = new Set(typeInfos.map(type => type.xmlName))
    const childTypeNames = new Set(
      typeInfos.flatMap(type => type.childXmlNames).filter(values.isDefined)
    )
    return (await Promise.all(typeInfos.map(typeInfo => fetchMetadataType(
      this.client, typeInfo, knownTypes, baseTypeNames, childTypeNames,
    )))).flat()
  }

  @logDuration('fetching instances')
  private async fetchMetadataInstances(
    typeInfoPromise: Promise<MetadataObject[]>,
    types: Promise<TypeElement[]>,
    fetchProfile: FetchProfile
  ): Promise<FetchElements<InstanceElement[]>> {
    const readInstances = async (metadataTypes: ObjectType[]):
      Promise<FetchElements<InstanceElement[]>> => {
      const metadataTypesToRead = await awu(metadataTypes)
        .filter(
          async type => !this.metadataTypesOfInstancesFetchedInFilters
            .includes(await apiName(type))
        ).toArray()
      const result = await Promise.all(metadataTypesToRead
        .map(type => this.createMetadataInstances(type, fetchProfile)))
      return {
        elements: _.flatten(result.map(r => r.elements)),
        configChanges: _.flatten(result.map(r => r.configChanges)),
      }
    }

    const typeInfos = await typeInfoPromise
    const topLevelTypeNames = typeInfos.map(info => info.xmlName)
    const topLevelTypes = await awu(await types)
      .filter(isMetadataObjectType)
      .filter(async t => (
        topLevelTypeNames.includes(await apiName(t))
        || t.annotations.folderContentType !== undefined
      ))
      .toArray()

    const [metadataTypesToRetrieve, metadataTypesToRead] = await partition(
      topLevelTypes,
      async t => this.metadataToRetrieve.includes(await apiName(t)),
    )

    const allInstances = await Promise.all([
      retrieveMetadataInstances({
        client: this.client,
        types: metadataTypesToRetrieve,
        fetchProfile,
        typesToSkip: new Set(this.metadataTypesOfInstancesFetchedInFilters),
      }),
      readInstances(metadataTypesToRead),
    ])
    return {
      elements: _.flatten(allInstances.map(instances => instances.elements)),
      configChanges: _.flatten(allInstances.map(instances => instances.configChanges)),
    }
  }

  /**
   * Create all the instances of specific metadataType
   * @param type the metadata type
   */
  private async createMetadataInstances(type: ObjectType, fetchProfile: FetchProfile):
  Promise<FetchElements<InstanceElement[]>> {
    const typeName = await apiName(type)
    const { elements: fileProps, configChanges } = await listMetadataObjects(
      this.client, typeName
    )

    const instances = await fetchMetadataInstances({
      client: this.client,
      fileProps,
      metadataType: type,
      metadataQuery: fetchProfile.metadataQuery,
      maxInstancesPerType: fetchProfile.maxInstancesPerType,
      addNamespacePrefixToFullName: fetchProfile.addNamespacePrefixToFullName,
    })
    return {
      elements: instances.elements,
      configChanges: [...instances.configChanges, ...configChanges],
    }
  }

  private async getElemIdsByTypeFromSource(): Promise<Record<string, ElemID[]>> {
    const metadataElements = (await awu(await this.elementsSource.getAll()).toArray())
      .filter(element => isMetadataInstanceElementSync(element) || isCustomObjectSync(element))
    return _(metadataElements)
      .groupBy(metadataTypeSync)
      .mapValues(elems => elems.map(e => e.elemID))
      .value()
  }

  private async getDeletedElemIdsForPartialFetch({ fetchProfile, fetchElements }: {
    fetchElements: ReadonlyArray<Element>
    fetchProfile: FetchProfile
  }): Promise<Required<PartialFetchData>['deletedElements']> {
    const metadataTypesByName = _.keyBy(
      fetchElements.filter(isMetadataObjectType),
      type => apiNameSync(type) ?? 'unknown'
    )
    const elemIdsByTypeFromSource = await this.getElemIdsByTypeFromSource()
    const deletedElemIds = new Set<ElemID>()
    Object.entries(elemIdsByTypeFromSource)
      // We only want to check types that are included. This is especially relevant for targeted fetch
      .filter(([typeName]) => fetchProfile.metadataQuery.isTypeMatch(typeName))
      .forEach(([typeName, elemIdsFromSource]) => {
        const metadataType = metadataTypesByName[typeName]
        if (metadataType === undefined) {
          log.warn('Skipping deletion detections for type %s since the metadata ObjectType was not found', typeName)
          return
        }
        const listedElemIdsFullNames = new Set(Array.from(this.listedInstancesByType.getOrUndefined(typeName) ?? [])
          // We invoke createInstanceElement to have the correct elemID that we calculate in fetch
          .map(fullName => createInstanceElement({ fullName }, metadataType).elemID.getFullName()))

        elemIdsFromSource.forEach(sourceElemId => {
          if (!listedElemIdsFullNames.has(sourceElemId.getFullName())) {
            deletedElemIds.add(sourceElemId)
          }
        })
      })
    return Array.from(deletedElemIds)
  }
}<|MERGE_RESOLUTION|>--- conflicted
+++ resolved
@@ -564,20 +564,14 @@
         fetchProfile.dataManagement,
       )
     } else {
-<<<<<<< HEAD
-      deployResult = await deployMetadata(resolvedChanges, this.client,
-        this.nestedMetadataTypes, this.userConfig.client?.deploy?.deleteBeforeUpdate, checkOnly,
-          this.userConfig.client?.deploy?.quickDeployParams)
-=======
       const nullProgressReporter: ProgressReporter = {
         // eslint-disable-next-line @typescript-eslint/no-empty-function
         reportProgress: () => {},
       }
-      deployResult = await deployMetadata(resolvedChanges, this.client, changeGroup.groupID,
+      deployResult = await deployMetadata(resolvedChanges, this.client,
         this.nestedMetadataTypes, progressReporter ?? nullProgressReporter,
         this.userConfig.client?.deploy?.deleteBeforeUpdate, checkOnly,
         this.userConfig.client?.deploy?.quickDeployParams)
->>>>>>> e1b688ea
     }
     log.debug(`received deployResult for group ${changeGroup.groupID}`)
     // onDeploy can change the change list in place, so we need to give it a list it can modify
