/*
*                      Copyright 2023 Salto Labs Ltd.
*
* Licensed under the Apache License, Version 2.0 (the "License");
* you may not use this file except in compliance with
* the License.  You may obtain a copy of the License at
*
*     http://www.apache.org/licenses/LICENSE-2.0
*
* Unless required by applicable law or agreed to in writing, software
* distributed under the License is distributed on an "AS IS" BASIS,
* WITHOUT WARRANTIES OR CONDITIONS OF ANY KIND, either express or implied.
* See the License for the specific language governing permissions and
* limitations under the License.
*/
import _ from 'lodash'
import { logger } from '@salto-io/logging'
import {
  InstanceElement, Adapter, OAuthRequestParameters, OauthAccessTokenResponse, Values,
} from '@salto-io/adapter-api'
import { deployment } from '@salto-io/adapter-components'
import SalesforceClient, { validateCredentials } from './client/client'
import SalesforceAdapter from './adapter'
import {
  configType, usernamePasswordCredentialsType, oauthRequestParameters,
  isAccessTokenConfig, SalesforceConfig, accessTokenCredentialsType,
  UsernamePasswordCredentials, Credentials, OauthAccessTokenCredentials, CLIENT_CONFIG,
  SalesforceClientConfig, RetryStrategyName, FETCH_CONFIG, MAX_ITEMS_IN_RETRIEVE_REQUEST,
  ENUM_FIELD_PERMISSIONS, DEPLOY_CONFIG,
} from './types'
import { validateFetchParameters } from './fetch_profile/fetch_profile'
import { ConfigValidationError } from './config_validation'
import { updateDeprecatedConfiguration } from './deprecated_config'
import createChangeValidator, { changeValidators } from './change_validator'
import { getChangeGroupIds } from './group_changes'
import { ConfigChange } from './config_change'
import { configCreator } from './config_creator'
<<<<<<< HEAD
import { getChangedAtSingleton } from './filters/utils'
=======
import { loadElementsFromFolder } from './sfdx_parser/sfdx_parser'
import { getAdditionalReferences } from './additional_references'

type ValidatorsActivationConfig = deployment.changeValidators.ValidatorsActivationConfig
>>>>>>> 1a5cd5e5

const log = logger(module)

const credentialsFromConfig = (config: Readonly<InstanceElement>): Credentials => {
  if (isAccessTokenConfig(config)) {
    return new OauthAccessTokenCredentials({
      refreshToken: config.value.refreshToken,
      instanceUrl: config.value.instanceUrl,
      accessToken: config.value.accessToken,
      isSandbox: config.value.sandbox,
      clientId: config.value.clientId,
      clientSecret: config.value.clientSecret,
    })
  }
  return new UsernamePasswordCredentials({
    username: config.value.username,
    password: config.value.password,
    isSandbox: config.value.sandbox,
    apiToken: config.value.token,
  })
}

const adapterConfigFromConfig = (config: Readonly<InstanceElement> | undefined):
SalesforceConfig => {
  const validateClientConfig = (clientConfig: SalesforceClientConfig | undefined): void => {
    if (clientConfig?.maxConcurrentApiRequests !== undefined) {
      const invalidValues = (Object.entries(clientConfig.maxConcurrentApiRequests)
        .filter(([_name, value]) => value === 0))
      if (invalidValues.length > 0) {
        throw new ConfigValidationError([CLIENT_CONFIG, 'maxConcurrentApiRequests'], `maxConcurrentApiRequests values cannot be set to 0. Invalid keys: ${invalidValues.map(([name]) => name).join(', ')}`)
      }
    }

    if (clientConfig?.retry?.retryStrategy !== undefined
        && RetryStrategyName[clientConfig.retry.retryStrategy] === undefined) {
      throw new ConfigValidationError([CLIENT_CONFIG, 'clientConfig', 'retry', 'retryStrategy'], `retryStrategy value '${clientConfig.retry.retryStrategy}' is not supported`)
    }
    if (clientConfig?.readMetadataChunkSize !== undefined) {
      const defaultValue = clientConfig?.readMetadataChunkSize.default
      if (defaultValue && (defaultValue < 1 || defaultValue > 10)) {
        throw new ConfigValidationError([CLIENT_CONFIG, 'readMetadataChunkSize'], `readMetadataChunkSize default value should be between 1 to 10. current value is ${defaultValue}`)
      }
      const overrides = clientConfig?.readMetadataChunkSize.overrides
      if (overrides) {
        const invalidValues = Object.entries(overrides)
          .filter(([_name, value]) => ((value < 1) || (value > 10)))
        if (invalidValues.length > 0) {
          throw new ConfigValidationError([CLIENT_CONFIG, 'readMetadataChunkSize'], `readMetadataChunkSize values should be between 1 to 10. Invalid keys: ${invalidValues.map(([name]) => name).join(', ')}`)
        }
      }
    }
    if (clientConfig?.deploy?.quickDeployParams !== undefined) {
      if (clientConfig.deploy.quickDeployParams.requestId === undefined
          || clientConfig.deploy.quickDeployParams.hash === undefined) {
        throw new ConfigValidationError([CLIENT_CONFIG, 'deploy', 'quickDeployParams'], 'quickDeployParams must include requestId and hash')
      }
    }
  }

  const validateValidatorsConfig = (validators: ValidatorsActivationConfig | undefined): void => {
    if (validators !== undefined && !_.isPlainObject(validators)) {
      throw new ConfigValidationError(['validators'], 'Enabled validators configuration must be an object if it is defined')
    }
    if (_.isPlainObject(validators)) {
      const validValidatorsNames = Object.keys(changeValidators)
      Object.entries(validators as {}).forEach(([key, value]) => {
        if (!validValidatorsNames.includes(key)) {
          throw new ConfigValidationError(['validators', key], `Validator ${key} does not exist, expected one of ${validValidatorsNames.join(',')}`)
        }
        if (!_.isBoolean(value)) {
          throw new ConfigValidationError(['validators', key], 'Value must be true or false')
        }
      })
    }
  }

  const validateEnumFieldPermissions = (enumFieldPermissions: boolean | undefined): void => {
    if (enumFieldPermissions !== undefined && !_.isBoolean(enumFieldPermissions)) {
      throw new ConfigValidationError(['enumFieldPermissions'], 'Enabled enumFieldPermissions configuration must be true or false if it is defined')
    }
  }

  validateFetchParameters(config?.value?.[FETCH_CONFIG] ?? {}, [FETCH_CONFIG])

  validateClientConfig(config?.value?.client)

  validateValidatorsConfig(config?.value?.deploy?.changeValidators)

  validateEnumFieldPermissions(config?.value?.enumFieldPermissions)

  const adapterConfig: { [K in keyof Required<SalesforceConfig>]: SalesforceConfig[K] } = {
    fetch: config?.value?.[FETCH_CONFIG],
    maxItemsInRetrieveRequest: config?.value?.[MAX_ITEMS_IN_RETRIEVE_REQUEST],
    enumFieldPermissions: config?.value?.[ENUM_FIELD_PERMISSIONS],
    client: config?.value?.[CLIENT_CONFIG],
    deploy: config?.value?.[DEPLOY_CONFIG],
    // Deprecated and used for backwards compatibility (SALTO-4468)
  }
  Object.keys(config?.value ?? {})
    .filter(k => !Object.keys(adapterConfig).includes(k))
    .forEach(k => log.debug('Unknown config property was found: %s', k))

  return adapterConfig
}

export const createUrlFromUserInput = (value: Values): string => {
  const endpoint = value.sandbox ? 'test' : 'login'
  return `https://${endpoint}.salesforce.com/services/oauth2/authorize?response_type=token&client_id=${value.consumerKey}&scope=refresh_token%20full&redirect_uri=http://localhost:${value.port}&prompt=login%20consent`
}

const createOAuthRequest = (userInput: InstanceElement): OAuthRequestParameters => ({
  url: createUrlFromUserInput(userInput.value),
  oauthRequiredFields: ['refresh_token', 'instance_url', 'access_token'],
})

export const getConfigChange = (
  configFromFetch?: ConfigChange,
  configWithoutDeprecated?: ConfigChange,
): ConfigChange | undefined => {
  if (configWithoutDeprecated !== undefined && configFromFetch !== undefined) {
    return {
      config: configFromFetch.config,
      message: `${configWithoutDeprecated.message}
In Addition, ${configFromFetch.message}`,
    }
  }

  if (configWithoutDeprecated !== undefined) {
    return configWithoutDeprecated
  }

  return configFromFetch
}

type CreateSalesforceAdapterParams = {
  withChangedAtSingleton?: boolean
}

export const adapter: Adapter = {
  operations: context => {
    const updatedConfig = context.config && updateDeprecatedConfiguration(context.config)
    const config = adapterConfigFromConfig(updatedConfig?.config ?? context.config)
    const credentials = credentialsFromConfig(context.credentials)
    const client = new SalesforceClient({ credentials, config: config[CLIENT_CONFIG] })

    const createSalesforceAdapter = async ({
      withChangedAtSingleton = false,
    }: CreateSalesforceAdapterParams = {}
    ): Promise<SalesforceAdapter> => {
      const { elementsSource, getElemIdFunc } = context
      const changedAtSingleton = withChangedAtSingleton
        ? await getChangedAtSingleton(elementsSource)
        : undefined
      return new SalesforceAdapter({
        client,
        config,
        getElemIdFunc,
        elementsSource,
        changedAtSingleton,
      })
    }

    return {
      fetch: async opts => {
        const salesforceAdapter = await createSalesforceAdapter({
          withChangedAtSingleton: opts.withChangesDetection ?? false,
        })
        const fetchResults = await salesforceAdapter.fetch(opts)
        fetchResults.updatedConfig = getConfigChange(
          fetchResults.updatedConfig,
          updatedConfig && {
            config: [updatedConfig.config],
            message: updatedConfig.message,
          },
        )
        return fetchResults
      },

      deploy: async opts => {
        const salesforceAdapter = await createSalesforceAdapter()
        return salesforceAdapter.deploy(opts)
      },
      validate: async opts => {
        const salesforceAdapter = await createSalesforceAdapter()
        return salesforceAdapter.validate(opts)
      },
      deployModifiers: {
        changeValidator: createChangeValidator(
          { config, isSandbox: credentials.isSandbox, checkOnly: false, client }
        ),
        getChangeGroupIds,
      },
      validationModifiers: {
        changeValidator: createChangeValidator(
          { config, isSandbox: credentials.isSandbox, checkOnly: true, client }
        ),
      },
    }
  },
  validateCredentials: async config => validateCredentials(credentialsFromConfig(config)),
  authenticationMethods: {
    basic: {
      credentialsType: usernamePasswordCredentialsType,
    },
    oauth: {
      createOAuthRequest,
      credentialsType: accessTokenCredentialsType,
      oauthRequestParameters,
      createFromOauthResponse: (oldConfig: Values, response: OauthAccessTokenResponse) => ({
        sandbox: oldConfig.sandbox,
        clientId: oldConfig.consumerKey,
        clientSecret: oldConfig.consumerSecret,
        accessToken: response.fields.accessToken,
        instanceUrl: response.fields.instanceUrl,
        refreshToken: response.fields.refreshToken,
      }),
    },
  },
  configType,
  configCreator,
  loadElementsFromFolder,
  getAdditionalReferences,
}<|MERGE_RESOLUTION|>--- conflicted
+++ resolved
@@ -35,14 +35,11 @@
 import { getChangeGroupIds } from './group_changes'
 import { ConfigChange } from './config_change'
 import { configCreator } from './config_creator'
-<<<<<<< HEAD
-import { getChangedAtSingleton } from './filters/utils'
-=======
 import { loadElementsFromFolder } from './sfdx_parser/sfdx_parser'
 import { getAdditionalReferences } from './additional_references'
+import { getChangedAtSingleton } from './filters/utils'
 
 type ValidatorsActivationConfig = deployment.changeValidators.ValidatorsActivationConfig
->>>>>>> 1a5cd5e5
 
 const log = logger(module)
 
