/*
*                      Copyright 2023 Salto Labs Ltd.
*
* Licensed under the Apache License, Version 2.0 (the "License");
* you may not use this file except in compliance with
* the License.  You may obtain a copy of the License at
*
*     http://www.apache.org/licenses/LICENSE-2.0
*
* Unless required by applicable law or agreed to in writing, software
* distributed under the License is distributed on an "AS IS" BASIS,
* WITHOUT WARRANTIES OR CONDITIONS OF ANY KIND, either express or implied.
* See the License for the specific language governing permissions and
* limitations under the License.
*/
import _ from 'lodash'
import { logger } from '@salto-io/logging'
import {
  InstanceElement, Adapter, OAuthRequestParameters, OauthAccessTokenResponse, Values,
} from '@salto-io/adapter-api'
import { deployment } from '@salto-io/adapter-components'
import SalesforceClient, { validateCredentials } from './client/client'
import SalesforceAdapter from './adapter'
import {
  configType, usernamePasswordCredentialsType, oauthRequestParameters,
  isAccessTokenConfig, SalesforceConfig, accessTokenCredentialsType,
  UsernamePasswordCredentials, Credentials, OauthAccessTokenCredentials, CLIENT_CONFIG,
  SalesforceClientConfig, RetryStrategyName, FETCH_CONFIG, MAX_ITEMS_IN_RETRIEVE_REQUEST,
  ENUM_FIELD_PERMISSIONS, DEPLOY_CONFIG,
} from './types'
import { validateFetchParameters } from './fetch_profile/fetch_profile'
import { ConfigValidationError } from './config_validation'
import { updateDeprecatedConfiguration } from './deprecated_config'
import createChangeValidator, { changeValidators } from './change_validator'
import { getChangeGroupIds } from './group_changes'
import { ConfigChange } from './config_change'
import { configCreator } from './config_creator'
import { loadElementsFromFolder } from './sfdx_parser/sfdx_parser'
import { getAdditionalReferences } from './additional_references'
import { getChangedAtSingleton } from './filters/utils'

type ValidatorsActivationConfig = deployment.changeValidators.ValidatorsActivationConfig

const log = logger(module)

const credentialsFromConfig = (config: Readonly<InstanceElement>): Credentials => {
  if (isAccessTokenConfig(config)) {
    return new OauthAccessTokenCredentials({
      refreshToken: config.value.refreshToken,
      instanceUrl: config.value.instanceUrl,
      accessToken: config.value.accessToken,
      isSandbox: config.value.sandbox,
      clientId: config.value.clientId,
      clientSecret: config.value.clientSecret,
    })
  }
  return new UsernamePasswordCredentials({
    username: config.value.username,
    password: config.value.password,
    isSandbox: config.value.sandbox,
    apiToken: config.value.token,
  })
}

const adapterConfigFromConfig = (config: Readonly<InstanceElement> | undefined):
SalesforceConfig => {
  const validateClientConfig = (clientConfig: SalesforceClientConfig | undefined): void => {
    if (clientConfig?.maxConcurrentApiRequests !== undefined) {
      const invalidValues = (Object.entries(clientConfig.maxConcurrentApiRequests)
        .filter(([_name, value]) => value === 0))
      if (invalidValues.length > 0) {
        throw new ConfigValidationError([CLIENT_CONFIG, 'maxConcurrentApiRequests'], `maxConcurrentApiRequests values cannot be set to 0. Invalid keys: ${invalidValues.map(([name]) => name).join(', ')}`)
      }
    }

    if (clientConfig?.retry?.retryStrategy !== undefined
        && RetryStrategyName[clientConfig.retry.retryStrategy] === undefined) {
      throw new ConfigValidationError([CLIENT_CONFIG, 'clientConfig', 'retry', 'retryStrategy'], `retryStrategy value '${clientConfig.retry.retryStrategy}' is not supported`)
    }
    if (clientConfig?.readMetadataChunkSize !== undefined) {
      const defaultValue = clientConfig?.readMetadataChunkSize.default
      if (defaultValue && (defaultValue < 1 || defaultValue > 10)) {
        throw new ConfigValidationError([CLIENT_CONFIG, 'readMetadataChunkSize'], `readMetadataChunkSize default value should be between 1 to 10. current value is ${defaultValue}`)
      }
      const overrides = clientConfig?.readMetadataChunkSize.overrides
      if (overrides) {
        const invalidValues = Object.entries(overrides)
          .filter(([_name, value]) => ((value < 1) || (value > 10)))
        if (invalidValues.length > 0) {
          throw new ConfigValidationError([CLIENT_CONFIG, 'readMetadataChunkSize'], `readMetadataChunkSize values should be between 1 to 10. Invalid keys: ${invalidValues.map(([name]) => name).join(', ')}`)
        }
      }
    }
    if (clientConfig?.deploy?.quickDeployParams !== undefined) {
      if (clientConfig.deploy.quickDeployParams.requestId === undefined
          || clientConfig.deploy.quickDeployParams.hash === undefined) {
        throw new ConfigValidationError([CLIENT_CONFIG, 'deploy', 'quickDeployParams'], 'quickDeployParams must include requestId and hash')
      }
    }
  }

  const validateValidatorsConfig = (validators: ValidatorsActivationConfig | undefined): void => {
    if (validators !== undefined && !_.isPlainObject(validators)) {
      throw new ConfigValidationError(['validators'], 'Enabled validators configuration must be an object if it is defined')
    }
    if (_.isPlainObject(validators)) {
      const validValidatorsNames = Object.keys(changeValidators)
      Object.entries(validators as {}).forEach(([key, value]) => {
        if (!validValidatorsNames.includes(key)) {
          throw new ConfigValidationError(['validators', key], `Validator ${key} does not exist, expected one of ${validValidatorsNames.join(',')}`)
        }
        if (!_.isBoolean(value)) {
          throw new ConfigValidationError(['validators', key], 'Value must be true or false')
        }
      })
    }
  }

  const validateEnumFieldPermissions = (enumFieldPermissions: boolean | undefined): void => {
    if (enumFieldPermissions !== undefined && !_.isBoolean(enumFieldPermissions)) {
      throw new ConfigValidationError(['enumFieldPermissions'], 'Enabled enumFieldPermissions configuration must be true or false if it is defined')
    }
  }

  validateFetchParameters(config?.value?.[FETCH_CONFIG] ?? {}, [FETCH_CONFIG])

  validateClientConfig(config?.value?.client)

  validateValidatorsConfig(config?.value?.deploy?.changeValidators)

  validateEnumFieldPermissions(config?.value?.enumFieldPermissions)

  const adapterConfig: { [K in keyof Required<SalesforceConfig>]: SalesforceConfig[K] } = {
    fetch: config?.value?.[FETCH_CONFIG],
    maxItemsInRetrieveRequest: config?.value?.[MAX_ITEMS_IN_RETRIEVE_REQUEST],
    enumFieldPermissions: config?.value?.[ENUM_FIELD_PERMISSIONS],
    client: config?.value?.[CLIENT_CONFIG],
    deploy: config?.value?.[DEPLOY_CONFIG],
    // Deprecated and used for backwards compatibility (SALTO-4468)
  }
  Object.keys(config?.value ?? {})
    .filter(k => !Object.keys(adapterConfig).includes(k))
    .forEach(k => log.debug('Unknown config property was found: %s', k))

  return adapterConfig
}

export const createUrlFromUserInput = (value: Values): string => {
  const endpoint = value.sandbox ? 'test' : 'login'
  return `https://${endpoint}.salesforce.com/services/oauth2/authorize?response_type=token&client_id=${value.consumerKey}&scope=refresh_token%20full&redirect_uri=http://localhost:${value.port}&prompt=login%20consent`
}

const createOAuthRequest = (userInput: InstanceElement): OAuthRequestParameters => ({
  url: createUrlFromUserInput(userInput.value),
  oauthRequiredFields: ['refresh_token', 'instance_url', 'access_token'],
})

export const getConfigChange = (
  configFromFetch?: ConfigChange,
  configWithoutDeprecated?: ConfigChange,
): ConfigChange | undefined => {
  if (configWithoutDeprecated !== undefined && configFromFetch !== undefined) {
    return {
      config: configFromFetch.config,
      message: `${configWithoutDeprecated.message}
In Addition, ${configFromFetch.message}`,
    }
  }

  if (configWithoutDeprecated !== undefined) {
    return configWithoutDeprecated
  }

  return configFromFetch
}

type CreateSalesforceAdapterParams = {
  isFetchWithChangesDetection?: boolean
}

export const adapter: Adapter = {
  operations: context => {
    const updatedConfig = context.config && updateDeprecatedConfiguration(context.config)
    const config = adapterConfigFromConfig(updatedConfig?.config ?? context.config)
    const credentials = credentialsFromConfig(context.credentials)
    const client = new SalesforceClient({ credentials, config: config[CLIENT_CONFIG] })

    const createSalesforceAdapter = async ({
      isFetchWithChangesDetection = false,
    }: CreateSalesforceAdapterParams = {}
    ): Promise<SalesforceAdapter> => {
      const { elementsSource, getElemIdFunc } = context
      return new SalesforceAdapter({
        client,
        config,
        getElemIdFunc,
        elementsSource,
<<<<<<< HEAD
        changedAtSingleton: await getChangedAtSingleton(elementsSource),
=======
>>>>>>> a960fc28
        isFetchWithChangesDetection,
      })
    }

    return {
      fetch: async opts => {
        const salesforceAdapter = await createSalesforceAdapter({
          isFetchWithChangesDetection: opts.withChangesDetection ?? false,
        })
        const fetchResults = await salesforceAdapter.fetch(opts)
        fetchResults.updatedConfig = getConfigChange(
          fetchResults.updatedConfig,
          updatedConfig && {
            config: [updatedConfig.config],
            message: updatedConfig.message,
          },
        )
        return fetchResults
      },

      deploy: async opts => {
        const salesforceAdapter = await createSalesforceAdapter()
        return salesforceAdapter.deploy(opts)
      },
      validate: async opts => {
        const salesforceAdapter = await createSalesforceAdapter()
        return salesforceAdapter.validate(opts)
      },
      deployModifiers: {
        changeValidator: createChangeValidator(
          { config, isSandbox: credentials.isSandbox, checkOnly: false, client }
        ),
        getChangeGroupIds,
      },
      validationModifiers: {
        changeValidator: createChangeValidator(
          { config, isSandbox: credentials.isSandbox, checkOnly: true, client }
        ),
      },
    }
  },
  validateCredentials: async config => validateCredentials(credentialsFromConfig(config)),
  authenticationMethods: {
    basic: {
      credentialsType: usernamePasswordCredentialsType,
    },
    oauth: {
      createOAuthRequest,
      credentialsType: accessTokenCredentialsType,
      oauthRequestParameters,
      createFromOauthResponse: (oldConfig: Values, response: OauthAccessTokenResponse) => ({
        sandbox: oldConfig.sandbox,
        clientId: oldConfig.consumerKey,
        clientSecret: oldConfig.consumerSecret,
        accessToken: response.fields.accessToken,
        instanceUrl: response.fields.instanceUrl,
        refreshToken: response.fields.refreshToken,
      }),
    },
  },
  configType,
  configCreator,
  loadElementsFromFolder,
  getAdditionalReferences,
}<|MERGE_RESOLUTION|>--- conflicted
+++ resolved
@@ -37,7 +37,6 @@
 import { configCreator } from './config_creator'
 import { loadElementsFromFolder } from './sfdx_parser/sfdx_parser'
 import { getAdditionalReferences } from './additional_references'
-import { getChangedAtSingleton } from './filters/utils'
 
 type ValidatorsActivationConfig = deployment.changeValidators.ValidatorsActivationConfig
 
@@ -195,10 +194,6 @@
         config,
         getElemIdFunc,
         elementsSource,
-<<<<<<< HEAD
-        changedAtSingleton: await getChangedAtSingleton(elementsSource),
-=======
->>>>>>> a960fc28
         isFetchWithChangesDetection,
       })
     }
