/*
 *                      Copyright 2024 Salto Labs Ltd.
 *
 * Licensed under the Apache License, Version 2.0 (the "License");
 * you may not use this file except in compliance with
 * the License.  You may obtain a copy of the License at
 *
 *     http://www.apache.org/licenses/LICENSE-2.0
 *
 * Unless required by applicable law or agreed to in writing, software
 * distributed under the License is distributed on an "AS IS" BASIS,
 * WITHOUT WARRANTIES OR CONDITIONS OF ANY KIND, either express or implied.
 * See the License for the specific language governing permissions and
 * limitations under the License.
 */
import { ChangeValidator } from '@salto-io/adapter-api'
import { buildLazyShallowTypeResolverElementsSource } from '@salto-io/adapter-utils'
import _ from 'lodash'
import { deployment } from '@salto-io/adapter-components'
import packageValidator from './change_validators/package'
import picklistStandardFieldValidator from './change_validators/picklist_standard_field'
import customObjectInstancesValidator from './change_validators/custom_object_instances'
import unknownFieldValidator from './change_validators/unknown_field'
import customFieldTypeValidator from './change_validators/custom_field_type'
import standardFieldLabelValidator from './change_validators/standard_field_label'
import mapKeysValidator from './change_validators/map_keys'
import multipleDefaultsValidator from './change_validators/multiple_defaults'
import picklistPromoteValidator from './change_validators/picklist_promote'
import omitDataValidator from './change_validators/omit_data'
import dataChangeValidator from './change_validators/data_change'
import cpqValidator from './change_validators/cpq_trigger'
import recordTypeDeletionValidator from './change_validators/record_type_deletion'
import flowsValidator from './change_validators/flows'
import fullNameChangedValidator from './change_validators/fullname_changed'
import invalidListViewFilterScope from './change_validators/invalid_listview_filterscope'
import caseAssignmentRulesValidator from './change_validators/case_assignmentRules'
import unknownUser from './change_validators/unknown_users'
import animationRuleRecordType from './change_validators/animation_rule_recordtype'
import duplicateRulesSortOrder from './change_validators/duplicate_rules_sort_order'
import lastLayoutRemoval from './change_validators/last_layout_removal'
import currencyIsoCodes from './change_validators/currency_iso_codes'
import unknownPicklistValues from './change_validators/unknown_picklist_values'
import accountSettings from './change_validators/account_settings'
import installedPackages from './change_validators/installed_packages'
import dataCategoryGroupValidator from './change_validators/data_category_group'
import standardFieldOrObjectAdditionsOrDeletions from './change_validators/standard_field_or_object_additions_or_deletions'
import deletedNonQueryableFields from './change_validators/deleted_non_queryable_fields'
import instanceWithUnknownType from './change_validators/instance_with_unknown_type'
import artificialTypes from './change_validators/artifical_types'
import newFieldsAndObjectsFLS from './change_validators/new_fields_and_objects_fls'
import SalesforceClient from './client/client'
import { ChangeValidatorName, DEPLOY_CONFIG, SalesforceConfig } from './types'
import metadataTypes from './change_validators/metadata_types'

const { createChangeValidator, getDefaultChangeValidators } =
  deployment.changeValidators

type ChangeValidatorCreator = (
  config: SalesforceConfig,
  isSandbox: boolean,
  client: SalesforceClient,
) => ChangeValidator

export const defaultChangeValidatorsDeployConfig: Record<string, boolean> = {
  omitData: false,
}
export const defaultChangeValidatorsValidateConfig: Record<string, boolean> = {
  dataChange: false,
}

export const changeValidators: Record<
  ChangeValidatorName,
  ChangeValidatorCreator
> = {
  managedPackage: () => packageValidator,
  picklistStandardField: () => picklistStandardFieldValidator,
  customObjectInstances: () => customObjectInstancesValidator,
  unknownField: () => unknownFieldValidator,
  customFieldType: () => customFieldTypeValidator,
  standardFieldLabel: () => standardFieldLabelValidator,
  mapKeys: () => mapKeysValidator,
  multipleDefaults: () => multipleDefaultsValidator,
  picklistPromote: () => picklistPromoteValidator,
  cpqValidator: () => cpqValidator,
  recordTypeDeletion: () => recordTypeDeletionValidator,
  flowsValidator: (config, isSandbox, client) =>
    flowsValidator(config, isSandbox, client),
  fullNameChangedValidator: () => fullNameChangedValidator,
  invalidListViewFilterScope: () => invalidListViewFilterScope,
  caseAssignmentRulesValidator: () => caseAssignmentRulesValidator,
  omitData: () => omitDataValidator,
  dataChange: () => dataChangeValidator,
  unknownUser: (_config, _isSandbox, client) => unknownUser(client),
  animationRuleRecordType: () => animationRuleRecordType,
  duplicateRulesSortOrder: () => duplicateRulesSortOrder,
  currencyIsoCodes: () => currencyIsoCodes,
  lastLayoutRemoval: () => lastLayoutRemoval,
  accountSettings: () => accountSettings,
  unknownPicklistValues: () => unknownPicklistValues,
  installedPackages: () => installedPackages,
  dataCategoryGroup: () => dataCategoryGroupValidator,
  standardFieldOrObjectAdditionsOrDeletions: () =>
    standardFieldOrObjectAdditionsOrDeletions,
  deletedNonQueryableFields: () => deletedNonQueryableFields,
  instanceWithUnknownType: () => instanceWithUnknownType,
  artificialTypes: () => artificialTypes,
<<<<<<< HEAD
  newFieldsAndObjectsFLS: (config) => newFieldsAndObjectsFLS(config),
=======
  metadataTypes: () => metadataTypes,
>>>>>>> 13e36309
  ..._.mapValues(getDefaultChangeValidators(), (validator) => () => validator),
}

const createSalesforceChangeValidator = ({
  config,
  isSandbox,
  checkOnly,
  client,
}: {
  config: SalesforceConfig
  isSandbox: boolean
  checkOnly: boolean
  client: SalesforceClient
}): ChangeValidator => {
  const isCheckOnly = checkOnly || (config.client?.deploy?.checkOnly ?? false)
  const defaultValidatorsActivationConfig = isCheckOnly
    ? defaultChangeValidatorsValidateConfig
    : defaultChangeValidatorsDeployConfig

  const changeValidator = createChangeValidator({
    validators: _.mapValues(changeValidators, (validator) =>
      validator(config, isSandbox, client),
    ),
    validatorsActivationConfig: {
      ...defaultValidatorsActivationConfig,
      ...config[DEPLOY_CONFIG]?.changeValidators,
    },
  })

  // Returns a change validator with elementsSource that lazily resolves types using resolveTypeShallow
  // upon usage. This is relevant to Change Validators that get instances from the elementsSource.
  return async (changes, elementSource) =>
    elementSource === undefined
      ? changeValidator(changes, elementSource)
      : changeValidator(
          changes,
          buildLazyShallowTypeResolverElementsSource(elementSource),
        )
}

export default createSalesforceChangeValidator<|MERGE_RESOLUTION|>--- conflicted
+++ resolved
@@ -104,11 +104,8 @@
   deletedNonQueryableFields: () => deletedNonQueryableFields,
   instanceWithUnknownType: () => instanceWithUnknownType,
   artificialTypes: () => artificialTypes,
-<<<<<<< HEAD
+  metadataTypes: () => metadataTypes,
   newFieldsAndObjectsFLS: (config) => newFieldsAndObjectsFLS(config),
-=======
-  metadataTypes: () => metadataTypes,
->>>>>>> 13e36309
   ..._.mapValues(getDefaultChangeValidators(), (validator) => () => validator),
 }
 
