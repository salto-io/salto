/*
*                      Copyright 2022 Salto Labs Ltd.
*
* Licensed under the Apache License, Version 2.0 (the "License");
* you may not use this file except in compliance with
* the License.  You may obtain a copy of the License at
*
*     http://www.apache.org/licenses/LICENSE-2.0
*
* Unless required by applicable law or agreed to in writing, software
* distributed under the License is distributed on an "AS IS" BASIS,
* WITHOUT WARRANTIES OR CONDITIONS OF ANY KIND, either express or implied.
* See the License for the specific language governing permissions and
* limitations under the License.
*/
import _ from 'lodash'
import { EOL } from 'os'
import requestretry, { RequestRetryOptions, RetryStrategies, RetryStrategy } from 'requestretry'
import Bottleneck from 'bottleneck'
import { collections, decorators, hash } from '@salto-io/lowerdash'
import {
  BatchResultInfo,
  BulkLoadOperation,
  Connection as RealConnection,
  DeployResult,
  DescribeGlobalSObjectResult,
  DescribeSObjectResult,
  DescribeValueTypeResult,
  FileProperties,
  ListMetadataQuery,
  MetadataInfo,
  MetadataObject,
  QueryResult,
  RetrieveRequest,
  RetrieveResult,
  SaveResult,
  UpsertResult,
} from 'jsforce'
import { client as clientUtils } from '@salto-io/adapter-components'
import { flatValues } from '@salto-io/adapter-utils'
import { logger } from '@salto-io/logging'
import { Options, RequestCallback } from 'request'
import { AccountId, Value } from '@salto-io/adapter-api'
import {
  CUSTOM_OBJECT_ID_FIELD,
  DEFAULT_CUSTOM_OBJECTS_DEFAULT_RETRY_OPTIONS,
  DEFAULT_MAX_CONCURRENT_API_REQUESTS,
  SALESFORCE,
} from '../constants'
import { CompleteSaveResult, SalesforceRecord, SfError } from './types'
import {
  ClientPollingConfig,
  ClientRateLimitConfig,
  ClientRetryConfig,
  Credentials,
  CustomObjectsDeployRetryConfig,
  OauthAccessTokenCredentials,
  ReadMetadataChunkSizeConfig,
  SalesforceClientConfig,
  UsernamePasswordCredentials,
} from '../types'
import Connection from './jsforce'

const { makeArray } = collections.array
const { toMD5 } = hash

const log = logger(module)
const { logDecorator, throttle, requiresLogin, createRateLimitersFromConfig } = clientUtils

export const API_VERSION = '50.0'
export const METADATA_NAMESPACE = 'http://soap.sforce.com/2006/04/metadata'

// Salesforce limitation of maximum number of items per create/update/delete call
//  https://developer.salesforce.com/docs/atlas.en-us.api_meta.meta/api_meta/meta_createMetadata.htm
//  https://developer.salesforce.com/docs/atlas.en-us.api_meta.meta/api_meta/meta_updateMetadata.htm
//  https://developer.salesforce.com/docs/atlas.en-us.api_meta.meta/api_meta/meta_deleteMetadata.htm
const MAX_ITEMS_IN_WRITE_REQUEST = 10

// Salesforce limitation of maximum number of items per describeSObjects call
//  https://developer.salesforce.com/docs/atlas.en-us.api.meta/api/sforce_api_calls_describesobjects.htm?search_text=describeSObjects
const MAX_ITEMS_IN_DESCRIBE_REQUEST = 100

// Salesforce limitation of maximum number of items per readMetadata call
//  https://developer.salesforce.com/docs/atlas.en-us.api_meta.meta/api_meta/meta_readMetadata.htm
const MAX_ITEMS_IN_READ_METADATA_REQUEST = 10

// Salesforce limitation of maximum number of ListMetadataQuery per listMetadata call
//  https://developer.salesforce.com/docs/atlas.en-us.api_meta.meta/api_meta/meta_listmetadata.htm?search_text=listmetadata
const MAX_ITEMS_IN_LIST_METADATA_REQUEST = 3

const DEFAULT_RETRY_OPTS: Required<ClientRetryConfig> = {
  maxAttempts: 5, // try 5 times
  retryDelay: 5000, // wait for 5s before trying again
  retryStrategy: 'NetworkError', // retry on network errors
<<<<<<< HEAD
  timeout: 15 * 1000 * 60, // timeout per request retry in milliseconds
=======
  timeout: 60 * 1000 * 15, // timeout per request retry in milliseconds
>>>>>>> c7f10a19
}

const DEFAULT_READ_METADATA_CHUNK_SIZE: Required<ReadMetadataChunkSizeConfig> = {
  default: MAX_ITEMS_IN_READ_METADATA_REQUEST,
  overrides: {
    Profile: 1,
    PermissionSet: 1,
  },
}

// This is attempting to work around issues where the Salesforce API sometimes
// returns invalid responses for no apparent reason, causing jsforce to crash.
// We hope retrying will help...
const errorMessagesToRetry = [
  'Cannot read property \'result\' of null',
  'Too many properties to enumerate',
  'retry your request', // We saw "unknown_error: retry your request" error message,
  //  but in case there is another error that says "retry your request", probably we should retry it
]

type RateLimitBucketName = keyof ClientRateLimitConfig

const isAlreadyDeletedError = (error: SfError): boolean => (
  error.statusCode === 'INVALID_CROSS_REFERENCE_KEY'
  && error.message.match(/no.*named.*found/) !== null
)

export type ErrorFilter = (error: Error) => boolean

const NON_TRANSIENT_ERROR_TYPES = [
  'sf:DUPLICATE_VALUE',
  'sf:INVALID_CROSS_REFERENCE_KEY',
  'sf:INVALID_ID_FIELD',
  'sf:INVALID_FIELD',
  'sf:INVALID_TYPE',
  'sf:UNKNOWN_EXCEPTION',
]
const isSFDCUnhandledException = (error: Error): boolean => (
  !NON_TRANSIENT_ERROR_TYPES.includes(error.name)
)

const validateCRUDResult = (isDelete: boolean): decorators.InstanceMethodDecorator =>
  decorators.wrapMethodWith(
    async (original: decorators.OriginalCall): Promise<unknown> => {
      const result = await original.call()

      const errors = _(makeArray(result))
        .filter(r => r)
        .map(r => r as CompleteSaveResult)
        .map(r => makeArray(r.errors))
        .flatten()
        .value()

      const [silencedErrors, realErrors] = _.partition(
        errors,
        err => isDelete && isAlreadyDeletedError(err),
      )
      if (silencedErrors.length > 0) {
        log.debug('ignoring errors:%s%s', EOL, silencedErrors.map(e => e.message).join(EOL))
      }
      if (realErrors.length > 0) {
        throw new Error(realErrors.map(e => e.message).join(EOL))
      }

      return result
    }
  )

const validateDeleteResult = validateCRUDResult(true)
const validateSaveResult = validateCRUDResult(false)

export type SalesforceClientOpts = {
  credentials: Credentials
  connection?: Connection
  config?: SalesforceClientConfig
}

const DEFAULT_POLLING_CONFIG = {
  interval: 3000,
  timeout: 5400000,
}

export const setPollIntervalForConnection = (
  connection: Connection,
  pollingConfig: Required<ClientPollingConfig>,
): void => {
  // Set poll interval and timeout for deploy
  connection.metadata.pollInterval = pollingConfig.interval
  connection.metadata.pollTimeout = pollingConfig.timeout

  // Set poll interval and timeout for bulk ops, (e.g, CSV deletes)
  connection.bulk.pollInterval = pollingConfig.interval
  connection.bulk.pollTimeout = pollingConfig.timeout
}

export const createRequestModuleFunction = (retryOptions: RequestRetryOptions) =>
  (opts: Options, callback: RequestCallback) =>
    requestretry({ ...retryOptions, ...opts }, (err, response, body) => {
      const attempts = _.get(response, 'attempts') || _.get(err, 'attempts')
      if (attempts && attempts > 1) {
        log.warn('sfdc client retry attempts: %o', attempts)
      }
      // Temp code to check to have more details to fix https://salto-io.atlassian.net/browse/SALTO-1600
      // response can be undefined when there was an error
      if (response !== undefined && !response.request.path.startsWith('/services/Soap')) {
        log.debug('Received headers: %o from request to path: %s', response.headers, response.request.path)
      }
      return callback(err, response, body)
    })

type OauthConnectionParams = {
  instanceUrl: string
  accessToken: string
  refreshToken: string
  retryOptions: RequestRetryOptions
  clientId: string
  clientSecret: string
  isSandbox: boolean
}

const oauthConnection = (params: OauthConnectionParams): Connection => {
  log.debug('creating OAuth connection', {
    instanceUrl: params.instanceUrl,
    accessToken: toMD5(params.accessToken),
    refreshToken: toMD5(params.refreshToken),
  })

  const conn = new RealConnection({
    oauth2: {
      clientId: params.clientId,
      clientSecret: params.clientSecret,
      loginUrl: params.isSandbox ? 'https://test.salesforce.com' : 'https://login.salesforce.com',
    },
    version: API_VERSION,
    instanceUrl: params.instanceUrl,
    accessToken: params.accessToken,
    refreshToken: params.refreshToken,
    requestModule: createRequestModuleFunction(params.retryOptions),
  })

  conn.on('refresh', accessToken => {
    log.debug('accessToken has been refreshed', { accessToken: toMD5(accessToken) })
  })

  return conn
}

const realConnection = (
  isSandbox: boolean,
  retryOptions: RequestRetryOptions,
): Connection => (
  new RealConnection({
    version: API_VERSION,
    loginUrl: `https://${isSandbox ? 'test' : 'login'}.salesforce.com/`,
    requestModule: createRequestModuleFunction(retryOptions),
  })
)

type SendChunkedArgs<TIn, TOut> = {
  input: TIn | TIn[]
  sendChunk: (chunk: TIn[]) => Promise<TOut | TOut[]>
  operationInfo: string
  chunkSize?: number
  isSuppressedError?: ErrorFilter
  isUnhandledError?: ErrorFilter
}
export type SendChunkedResult<TIn, TOut> = {
  result: TOut[]
  errors: TIn[]
}
const sendChunked = async <TIn, TOut>({
  input,
  sendChunk,
  operationInfo,
  chunkSize = MAX_ITEMS_IN_WRITE_REQUEST,
  isSuppressedError = () => false,
  isUnhandledError = () => true,
}: SendChunkedArgs<TIn, TOut>): Promise<SendChunkedResult<TIn, TOut>> => {
  const sendSingleChunk = async (chunkInput: TIn[]):
  Promise<SendChunkedResult<TIn, TOut>> => {
    try {
      const result = makeArray(await sendChunk(chunkInput)).map(flatValues)
      if (chunkSize === 1 && chunkInput.length > 0) {
        log.debug('Finished %s on %o', operationInfo, chunkInput[0])
      }
      return { result, errors: [] }
    } catch (error) {
      if (chunkInput.length > 1) {
        // Try each input individually to single out the one that caused the error
        log.warn('chunked %s failed on chunk with error: %s. Message: %s. Trying each element separately.',
          operationInfo, error.name, error.message)
        const sendChunkResult = await Promise.all(chunkInput.map(item => sendSingleChunk([item])))
        return {
          result: _.flatten(sendChunkResult.map(e => e.result).map(flatValues)),
          errors: _.flatten(sendChunkResult.map(e => e.errors)),
        }
      }
      if (isSuppressedError(error)) {
        log.warn('chunked %s ignoring recoverable error on %o: %s',
          operationInfo, chunkInput[0], error.message)
        return { result: [], errors: [] }
      }
      if (isUnhandledError(error)) {
        log.warn('chunked %s unrecoverable error on %o: %o',
          operationInfo, chunkInput[0], error)
        throw error
      }
      log.warn('chunked %s unknown error on %o: %o',
        operationInfo, chunkInput[0], error)
      return { result: [], errors: chunkInput }
    }
  }
  const result = await Promise.all(_.chunk(makeArray(input), chunkSize)
    .filter(chunk => !_.isEmpty(chunk))
    .map(sendSingleChunk))
  return {
    result: _.flatten(result.map(e => e.result)),
    errors: _.flatten(result.map(e => e.errors)),
  }
}

export class ApiLimitsTooLowError extends Error {}

const retry400ErrorWrapper = (strategy: RetryStrategy): RetryStrategy =>
  (err, response, body) => {
    if (strategy(err, response, body)) {
      return true
    }
    if (response.statusCode === 400) {
      log.trace(`Retrying on 400 due to known salesforce issues. Err: ${err}`)
      return true
    }
    return false
  }
const createRetryOptions = (retryOptions: Required<ClientRetryConfig>): RequestRetryOptions => ({
  maxAttempts: retryOptions.maxAttempts,
  retryStrategy: retry400ErrorWrapper(RetryStrategies[retryOptions.retryStrategy]),
  timeout: retryOptions.timeout,
  delayStrategy: (err, _response, _body) => {
    log.error('failed to run SFDC call for reason: %s. Retrying in %ss.',
      err?.message ?? '', (retryOptions.retryDelay / 1000))
    return retryOptions.retryDelay
  },
})

const createConnectionFromCredentials = (
  creds: Credentials,
  options: RequestRetryOptions,
): Connection => {
  if (creds instanceof OauthAccessTokenCredentials) {
    return oauthConnection({
      instanceUrl: creds.instanceUrl,
      accessToken: creds.accessToken,
      refreshToken: creds.refreshToken,
      retryOptions: options,
      clientId: creds.clientId,
      clientSecret: creds.clientSecret,
      isSandbox: creds.isSandbox,
    })
  }
  return realConnection(creds.isSandbox, options)
}

export const loginFromCredentialsAndReturnOrgId = async (
  connection: Connection, creds: Credentials): Promise<string> => {
  if (creds instanceof UsernamePasswordCredentials) {
    return (await connection.login(creds.username, creds.password + (creds.apiToken ?? ''))).organizationId
  }
  // Oauth connection doesn't require further login
  const identityInfo = await connection.identity()
  log.debug(`connected salesforce user: ${identityInfo.username}`, { identityInfo })

  return identityInfo.organization_id
}

export const getConnectionDetails = async (
  creds: Credentials, connection? : Connection): Promise<{
  remainingDailyRequests: number
  orgId: string
}> => {
  const options = {
    maxAttempts: 2,
    retryStrategy: RetryStrategies.HTTPOrNetworkError,
  }
  const conn = connection || createConnectionFromCredentials(creds, options)
  const orgId = (await loginFromCredentialsAndReturnOrgId(conn, creds))
  const limits = await conn.limits()
  return {
    remainingDailyRequests: limits.DailyApiRequests.Remaining,
    orgId,
  }
}

export const validateCredentials = async (
  creds: Credentials, minApiRequestsRemaining = 0, connection?: Connection,
): Promise<AccountId> => {
  const { remainingDailyRequests, orgId } = await getConnectionDetails(
    creds, connection
  )
  if (remainingDailyRequests < minApiRequestsRemaining) {
    throw new ApiLimitsTooLowError(
      `Remaining limits: ${remainingDailyRequests}, needed: ${minApiRequestsRemaining}`
    )
  }
  return orgId
}

export default class SalesforceClient {
  private readonly retryOptions: RequestRetryOptions
  private readonly conn: Connection
  private isLoggedIn = false
  private readonly credentials: Credentials
  private readonly config?: SalesforceClientConfig
  readonly rateLimiters: Record<RateLimitBucketName, Bottleneck>
  readonly dataRetry: CustomObjectsDeployRetryConfig
  readonly clientName: string
  readonly readMetadataChunkSize: Required<ReadMetadataChunkSizeConfig>

  constructor(
    { credentials, connection, config }: SalesforceClientOpts
  ) {
    this.credentials = credentials
    this.config = config
    this.retryOptions = createRetryOptions(_.defaults({}, config?.retry, DEFAULT_RETRY_OPTS))
    this.conn = connection ?? createConnectionFromCredentials(
      credentials,
      this.retryOptions,
    )
    setPollIntervalForConnection(this.conn, _.defaults({}, config?.polling, DEFAULT_POLLING_CONFIG))
    this.rateLimiters = createRateLimitersFromConfig(
      _.defaults({}, config?.maxConcurrentApiRequests, DEFAULT_MAX_CONCURRENT_API_REQUESTS),
      SALESFORCE
    )
    this.dataRetry = config?.dataRetry ?? DEFAULT_CUSTOM_OBJECTS_DEFAULT_RETRY_OPTIONS
    this.clientName = 'SFDC'
    this.readMetadataChunkSize = _.merge(
      {},
      DEFAULT_READ_METADATA_CHUNK_SIZE,
      config?.readMetadataChunkSize,
    )
  }

  async ensureLoggedIn(): Promise<void> {
    if (!this.isLoggedIn) {
      await loginFromCredentialsAndReturnOrgId(this.conn, this.credentials)
      this.isLoggedIn = true
    }
  }

  private retryOnBadResponse<T extends object>(request: () => Promise<T>): Promise<T> {
    const requestWithRetry = async (attempts: number): Promise<T> => {
      let res: T
      try {
        res = await request()
      } catch (e) {
        if (attempts > 1 && errorMessagesToRetry.some(message => e.message.includes(message))) {
          log.warn('Encountered invalid result from salesforce, error message: %s, will retry %d more times', e.message, attempts - 1)
          return requestWithRetry(attempts - 1)
        }
        throw e
      }

      if (typeof res === 'string') {
        log.warn('Received string when expected object, attempting the json parse the received string')

        try {
          return JSON.parse(res)
        } catch (e) {
          log.warn('Received string that is not json parsable when expected object. Retries left %d', attempts - 1)
          if (attempts > 1) {
            return requestWithRetry(attempts - 1)
          }
          throw e
        }
      }

      return res
    }
    return requestWithRetry(this.retryOptions.maxAttempts ?? DEFAULT_RETRY_OPTS.maxAttempts)
  }

  /**
   * Extract metadata object names
   */
  @throttle<ClientRateLimitConfig>({ bucketName: 'describe' })
  @logDecorator()
  @requiresLogin()
  public async listMetadataTypes(): Promise<MetadataObject[]> {
    const describeResult = this.retryOnBadResponse(() => this.conn.metadata.describe())
    return flatValues((await describeResult).metadataObjects)
  }

  /**
   * Read information about a value type
   * @param type The name of the metadata type for which you want metadata
   */
  @throttle<ClientRateLimitConfig>({ bucketName: 'describe' })
  @logDecorator()
  @requiresLogin()
  public async describeMetadataType(type: string): Promise<DescribeValueTypeResult> {
    const fullName = `{${METADATA_NAMESPACE}}${type}`
    const describeResult = await this.retryOnBadResponse(
      () => this.conn.metadata.describeValueType(fullName)
    )
    return flatValues(describeResult)
  }

  @throttle<ClientRateLimitConfig>({ bucketName: 'list', keys: ['type', '0.type'] })
  @logDecorator(['type', '0.type'])
  @requiresLogin()
  public async listMetadataObjects(
    listMetadataQuery: ListMetadataQuery | ListMetadataQuery[],
    isUnhandledError: ErrorFilter = isSFDCUnhandledException,
  ): Promise<SendChunkedResult<ListMetadataQuery, FileProperties>> {
    return sendChunked({
      operationInfo: 'listMetadataObjects',
      input: listMetadataQuery,
      sendChunk: chunk => this.retryOnBadResponse(() => this.conn.metadata.list(chunk)),
      chunkSize: MAX_ITEMS_IN_LIST_METADATA_REQUEST,
      isUnhandledError,
    })
  }

  @requiresLogin()
  public async getUrl(): Promise<URL | undefined> {
    try {
      return new URL(this.conn.instanceUrl)
    } catch (e) {
      log.error(`Caught exception when tried to parse salesforce url: ${e.stack}`)
      return undefined
    }
  }

  /**
   * Read metadata for salesforce object of specific type and name
   */
  @throttle<ClientRateLimitConfig>({ bucketName: 'read' })
  @logDecorator(
    [],
    args => {
      const arg = args[1]
      return (_.isArray(arg) ? arg : [arg]).length.toString()
    },
  )
  @requiresLogin()
  public async readMetadata(
    type: string,
    name: string | string[],
    isUnhandledError: ErrorFilter = isSFDCUnhandledException,
  ): Promise<SendChunkedResult<string, MetadataInfo>> {
    return sendChunked({
      operationInfo: `readMetadata (${type})`,
      input: name,
      sendChunk: chunk => this.retryOnBadResponse(() => this.conn.metadata.read(type, chunk)),
      chunkSize: this.readMetadataChunkSize.overrides[type] ?? this.readMetadataChunkSize.default,
      isSuppressedError: error => (
        // This seems to happen with actions that relate to sending emails - these are disabled in
        // some way on sandboxes and for some reason this causes the SF API to fail reading
        (this.credentials.isSandbox && type === 'QuickAction' && error.message === 'targetObject is invalid')
        || (error.name === 'sf:INSUFFICIENT_ACCESS')
        // Seems that reading TopicsForObjects for Problem, Incident and ChangeRequest fails.
        // Unclear why this happens, might be a SF API bug, suppressing as this seems unimportant
        || (type === 'TopicsForObjects' && error.name === 'sf:INVALID_TYPE_FOR_OPERATION')
      ),
      isUnhandledError,
    })
  }

  /**
   * Extract sobject names
   */
  @throttle<ClientRateLimitConfig>({ bucketName: 'describe' })
  @logDecorator()
  @requiresLogin()
  public async listSObjects(): Promise<DescribeGlobalSObjectResult[]> {
    return flatValues((await this.retryOnBadResponse(() => this.conn.describeGlobal())).sobjects)
  }

  @throttle<ClientRateLimitConfig>({ bucketName: 'describe' })
  @logDecorator()
  @requiresLogin()
  public async describeSObjects(objectNames: string[]):
  Promise<DescribeSObjectResult[]> {
    return (await sendChunked({
      operationInfo: 'describeSObjects',
      input: objectNames,
      sendChunk: chunk => this.retryOnBadResponse(() => this.conn.soap.describeSObjects(chunk)),
      chunkSize: MAX_ITEMS_IN_DESCRIBE_REQUEST,
    })).result
  }

  /**
   * Create or update a salesforce object
   * @param type The metadata type of the components to be created or updated
   * @param metadata The metadata of the object
   * @returns The save result of the requested creation
   */
  @logDecorator(['fullName'])
  @validateSaveResult
  @requiresLogin()
  public async upsert(type: string, metadata: MetadataInfo | MetadataInfo[]):
    Promise<UpsertResult[]> {
    const result = await sendChunked({
      operationInfo: `upsert (${type})`,
      input: metadata,
      sendChunk: chunk => this.retryOnBadResponse(() => this.conn.metadata.upsert(type, chunk)),
    })
    log.debug('upsert %o of type %s [result=%o]', makeArray(metadata).map(f => f.fullName),
      type, result.result)
    return result.result
  }

  /**
   * Deletes salesforce client
   * @param type The metadata type of the components to be deleted
   * @param fullNames The full names of the metadata components
   * @returns The save result of the requested deletion
   */
  @logDecorator()
  @validateDeleteResult
  @requiresLogin()
  public async delete(type: string, fullNames: string | string[]): Promise<SaveResult[]> {
    const result = await sendChunked({
      operationInfo: `delete (${type})`,
      input: fullNames,
      sendChunk: chunk => this.retryOnBadResponse(() => this.conn.metadata.delete(type, chunk)),
    })
    log.debug('deleted %o of type %s [result=%o]', fullNames, type, result.result)
    return result.result
  }

  @throttle<ClientRateLimitConfig>({ bucketName: 'retrieve' })
  @logDecorator()
  @requiresLogin()
  public async retrieve(retrieveRequest: RetrieveRequest): Promise<RetrieveResult> {
    return flatValues(
      await this.retryOnBadResponse(() => this.conn.metadata.retrieve(retrieveRequest).complete())
    )
  }

  /**
   * Updates salesforce metadata with the Deploy API
   * @param zip The package zip
   * @returns The save result of the requested update
   */
  @throttle<ClientRateLimitConfig>({ bucketName: 'deploy' })
  @logDecorator()
  @requiresLogin()
  public async deploy(zip: Buffer): Promise<DeployResult> {
    const defaultDeployOptions = { rollbackOnError: true, ignoreWarnings: true }
    const optionsToSend = ['rollbackOnError', 'ignoreWarnings', 'purgeOnDelete',
      'checkOnly', 'testLevel', 'runTests']
    return flatValues(
      await this.conn.metadata.deploy(
        zip,
        _.merge(defaultDeployOptions, _.pick(this.config?.deploy, optionsToSend)),
      ).complete(true)
    )
  }

  @throttle<ClientRateLimitConfig>({ bucketName: 'query' })
  @logDecorator()
  @requiresLogin()
  private query<T>(queryString: string, useToolingApi: boolean): Promise<QueryResult<T>> {
    const conn = useToolingApi ? this.conn.tooling : this.conn
    return this.retryOnBadResponse(() => conn.query(queryString))
  }

  @throttle<ClientRateLimitConfig>({ bucketName: 'query' })
  @logDecorator()
  @requiresLogin()
  private queryMore<T>(queryString: string, useToolingApi: boolean): Promise<QueryResult<T>> {
    const conn = useToolingApi ? this.conn.tooling : this.conn
    return this.retryOnBadResponse(() => conn.queryMore(queryString))
  }

  /**
   * Queries for all the available Records given a query string
   *
   * This function should be called after logging in
   *
   * @param queryString the string to query with for records
   */
  private async *getQueryAllIterable(
    queryString: string,
    useToolingApi = false,
  ): AsyncIterable<SalesforceRecord[]> {
    const hadMore = (results: QueryResult<Value>): boolean =>
      !_.isUndefined(results.nextRecordsUrl)

    let results = await this.query(queryString, useToolingApi)
    if (results.records === undefined) {
      log.warn('could not find records in queryAll response for query(\'%s\', %s), response: %o', queryString, useToolingApi, results)
      return
    }
    yield results.records as SalesforceRecord[]

    let hasMore = hadMore(results)
    while (hasMore) {
      const nextRecordsUrl = results.nextRecordsUrl as string
      // eslint-disable-next-line no-await-in-loop
      results = await this.queryMore(nextRecordsUrl, useToolingApi)
      if (results.records === undefined) {
        log.warn('could not find records in queryAll response for queryMore(\'%s\', %s), response: %o', queryString, useToolingApi, results)
        break
      }
      yield results.records as SalesforceRecord[]
      hasMore = hadMore(results)
    }
  }

  /**
   * Queries for all the available Records given a query string
   * @param queryString the string to query with for records
   */
  @requiresLogin()
  public async queryAll(
    queryString: string,
    useToolingApi = false,
  ): Promise<AsyncIterable<SalesforceRecord[]>> {
    return this.getQueryAllIterable(queryString, useToolingApi)
  }

  @throttle<ClientRateLimitConfig>({ bucketName: 'deploy' })
  @logDecorator()
  @requiresLogin()
  public async bulkLoadOperation(
    type: string,
    operation: BulkLoadOperation,
    records: SalesforceRecord[]
  ):
  Promise<BatchResultInfo[]> {
    const batch = this.conn.bulk.load(
      type,
      operation,
      { extIdField: CUSTOM_OBJECT_ID_FIELD, concurrencyMode: 'Parallel' },
      records
    )
    const { job } = batch
    await new Promise(resolve => job.on('close', resolve))
    const result = await batch.then() as BatchResultInfo[]
    return flatValues(result)
  }
}<|MERGE_RESOLUTION|>--- conflicted
+++ resolved
@@ -92,11 +92,7 @@
   maxAttempts: 5, // try 5 times
   retryDelay: 5000, // wait for 5s before trying again
   retryStrategy: 'NetworkError', // retry on network errors
-<<<<<<< HEAD
-  timeout: 15 * 1000 * 60, // timeout per request retry in milliseconds
-=======
   timeout: 60 * 1000 * 15, // timeout per request retry in milliseconds
->>>>>>> c7f10a19
 }
 
 const DEFAULT_READ_METADATA_CHUNK_SIZE: Required<ReadMetadataChunkSizeConfig> = {
