--- conflicted
+++ resolved
@@ -335,14 +335,7 @@
     try {
       return (await connection.login(creds.username, creds.password + (creds.apiToken ?? ''))).organizationId
     } catch (error) {
-<<<<<<< HEAD
-      if (error instanceof Error && isInValidCredentials(error)) {
-        throw new CredentialError(error.message)
-      }
-      throw error
-=======
       throw new CredentialError(error.message)
->>>>>>> 31b798d2
     }
   }
   // Oauth connection doesn't require further login
