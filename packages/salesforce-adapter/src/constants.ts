/*
*                      Copyright 2023 Salto Labs Ltd.
*
* Licensed under the Apache License, Version 2.0 (the "License");
* you may not use this file except in compliance with
* the License.  You may obtain a copy of the License at
*
*     http://www.apache.org/licenses/LICENSE-2.0
*
* Unless required by applicable law or agreed to in writing, software
* distributed under the License is distributed on an "AS IS" BASIS,
* WITHOUT WARRANTIES OR CONDITIONS OF ANY KIND, either express or implied.
* See the License for the specific language governing permissions and
* limitations under the License.
*/
import { client as clientUtils } from '@salto-io/adapter-components'

export const { RATE_LIMIT_UNLIMITED_MAX_CONCURRENT_REQUESTS } = clientUtils

export const SALESFORCE = 'salesforce'
export const CUSTOM_FIELD = 'CustomField'
export const CUSTOM_OBJECT = 'CustomObject'
export const INSTANCE_FULL_NAME_FIELD = 'fullName'
export const METADATA_CONTENT_FIELD = 'content'
export const FORMULA_TYPE_NAME = 'Formula'
export const SALESFORCE_CUSTOM_SUFFIX = '__c'
export const CUSTOM_METADATA_SUFFIX = '__mdt'
export const ADMIN_PROFILE = 'Admin'
export const NAMESPACE_SEPARATOR = '__'
export const API_NAME_SEPARATOR = '.'
export const CUSTOM_OBJECT_ID_FIELD = 'Id'
export const INTERNAL_ID_FIELD = 'internalId'
export const XML_ATTRIBUTE_PREFIX = 'attr_'
export const DEFAULT_NAMESPACE = 'standard'
export const SALESFORCE_DATE_PLACEHOLDER = '1970-01-01T00:00:00.000Z'

export enum FIELD_TYPE_NAMES {
  AUTONUMBER = 'AutoNumber',
  TEXT = 'Text',
  NUMBER = 'Number',
  PERCENT = 'Percent',
  CHECKBOX = 'Checkbox',
  DATE = 'Date',
  TIME = 'Time',
  DATETIME = 'DateTime',
  CURRENCY = 'Currency',
  PICKLIST = 'Picklist',
  MULTIPICKLIST = 'MultiselectPicklist',
  EMAIL = 'Email',
  PHONE = 'Phone',
  LONGTEXTAREA = 'LongTextArea',
  RICHTEXTAREA = 'Html',
  TEXTAREA = 'TextArea',
  ENCRYPTEDTEXT = 'EncryptedText',
  URL = 'Url',
  LOOKUP = 'Lookup',
  MASTER_DETAIL = 'MasterDetail',
  ROLLUP_SUMMARY = 'Summary',
  HIERARCHY = 'Hierarchy',
  METADATA_RELATIONSHIP = 'MetadataRelationship',
  EXTERNAL_LOOKUP = 'ExternalLookup',
  INDIRECT_LOOKUP = 'IndirectLookup',
  FILE = 'File',
}

export enum INTERNAL_FIELD_TYPE_NAMES {
  UNKNOWN = 'Unknown', // internal-only placeholder for fields whose type is unknown
  ANY = 'AnyType',
  SERVICE_ID = 'serviceid',
}

export type ALL_FIELD_TYPE_NAMES = FIELD_TYPE_NAMES | INTERNAL_FIELD_TYPE_NAMES

export enum COMPOUND_FIELD_TYPE_NAMES {
  ADDRESS = 'Address',
  FIELD_NAME = 'Name',
  FIELD_NAME_NO_SALUTATION = 'Name2',
  LOCATION = 'Location',
}
// We use Geolocation internally to avoid conflicts with the Location standard object
export const LOCATION_INTERNAL_COMPOUND_FIELD_TYPE_NAME = 'Geolocation'

export const COMPOUND_FIELDS_SOAP_TYPE_NAMES:
  Record<string, COMPOUND_FIELD_TYPE_NAMES> = {
    address: COMPOUND_FIELD_TYPE_NAMES.ADDRESS,
    location: COMPOUND_FIELD_TYPE_NAMES.LOCATION,
    // name is handled differently with nameField
  }

// target types for creating / updating custom fields:
export const CUSTOM_FIELD_UPDATE_CREATE_ALLOWED_TYPES: string[] = [
  ...Object.values(FIELD_TYPE_NAMES),
  COMPOUND_FIELD_TYPE_NAMES.LOCATION,
  COMPOUND_FIELD_TYPE_NAMES.ADDRESS,
]

export const FIELD_SOAP_TYPE_NAMES:
Record<string, ALL_FIELD_TYPE_NAMES> = {
  anyType: INTERNAL_FIELD_TYPE_NAMES.ANY,
  base64: FIELD_TYPE_NAMES.TEXT, // TODO: define specific type
  boolean: FIELD_TYPE_NAMES.CHECKBOX,
  combobox: FIELD_TYPE_NAMES.PICKLIST,
  complexvalue: FIELD_TYPE_NAMES.TEXT, // TODO: define specific type
  currency: FIELD_TYPE_NAMES.CURRENCY,
  date: FIELD_TYPE_NAMES.DATE,
  datetime: FIELD_TYPE_NAMES.DATETIME,
  double: FIELD_TYPE_NAMES.NUMBER,
  email: FIELD_TYPE_NAMES.EMAIL,
  encryptedstring: FIELD_TYPE_NAMES.ENCRYPTEDTEXT,
  id: FIELD_TYPE_NAMES.TEXT, // TODO: define specific type
  int: FIELD_TYPE_NAMES.NUMBER,
  json: FIELD_TYPE_NAMES.TEXT, // TODO: define specific type
  multipicklist: FIELD_TYPE_NAMES.MULTIPICKLIST,
  percent: FIELD_TYPE_NAMES.PERCENT,
  phone: FIELD_TYPE_NAMES.PHONE,
  picklist: FIELD_TYPE_NAMES.PICKLIST,
  // reference: FIELD_TYPE_NAMES.LOOKUP, // Has special treatment in the code
  string: FIELD_TYPE_NAMES.TEXT,
  textarea: FIELD_TYPE_NAMES.TEXTAREA,
  time: FIELD_TYPE_NAMES.TIME,
  url: FIELD_TYPE_NAMES.URL,
  // address, location & name: returned from the SOAP api
  // but have special treatment (compound fields)
}

export enum ANNOTATION_TYPE_NAMES {
  LOOKUP_FILTER = 'LookupFilter',
  FILTER_ITEM = 'FilterItem',
  FIELD_DEPENDENCY = 'FieldDependency',
  VALUE_SETTINGS = 'ValueSettings',
}

// Salto annotations
export const API_NAME = 'apiName'
export const METADATA_TYPE = 'metadataType'
export const TOPICS_FOR_OBJECTS_ANNOTATION = 'topicsForObjects'
export const FOREIGN_KEY_DOMAIN = 'foreignKeyDomain'
export const CUSTOM_SETTINGS_TYPE = 'customSettingsType'
export const LIST_CUSTOM_SETTINGS_TYPE = 'List'
export const IS_ATTRIBUTE = 'isAttribute'
export const FOLDER_CONTENT_TYPE = 'folderContentType'
// must have the same name as INTERNAL_ID_FIELD
export const INTERNAL_ID_ANNOTATION = INTERNAL_ID_FIELD

// Salesforce annotations
export const LABEL = 'label'
export const DESCRIPTION = 'description'
export const HELP_TEXT = 'inlineHelpText'
export const FORMULA = 'formula'
export const DEFAULT_VALUE_FORMULA = 'defaultValueFormula'
export const BUSINESS_OWNER_USER = 'businessOwnerUser'
export const BUSINESS_OWNER_GROUP = 'businessOwnerGroup'
export const BUSINESS_STATUS = 'businessStatus'
export const SECURITY_CLASSIFICATION = 'securityClassification'
export const COMPLIANCE_GROUP = 'complianceGroup'
export const KEY_PREFIX = 'keyPrefix'

export const FIELD_ANNOTATIONS = {
  UNIQUE: 'unique',
  EXTERNAL_ID: 'externalId',
  CASE_SENSITIVE: 'caseSensitive',
  LENGTH: 'length',
  SCALE: 'scale',
  PRECISION: 'precision',
  DISPLAY_FORMAT: 'displayFormat',
  VISIBLE_LINES: 'visibleLines',
  MASK_CHAR: 'maskChar',
  MASK_TYPE: 'maskType',
  MASK: 'mask',
  DISPLAY_LOCATION_IN_DECIMAL: 'displayLocationInDecimal',
  REFERENCE_TO: 'referenceTo',
  RELATIONSHIP_NAME: 'relationshipName',
  RELATIONSHIP_LABEL: 'relationshipLabel',
  TRACK_TRENDING: 'trackTrending',
  TRACK_FEED_HISTORY: 'trackFeedHistory',
  DEPRECATED: 'deprecated',
  DELETE_CONSTRAINT: 'deleteConstraint',
  REPARENTABLE_MASTER_DETAIL: 'reparentableMasterDetail',
  WRITE_REQUIRES_MASTER_READ: 'writeRequiresMasterRead',
  RELATIONSHIP_ORDER: 'relationshipOrder',
  LOOKUP_FILTER: 'lookupFilter',
  FIELD_DEPENDENCY: 'fieldDependency',
  SUMMARIZED_FIELD: 'summarizedField',
  SUMMARY_FILTER_ITEMS: 'summaryFilterItems',
  SUMMARY_FOREIGN_KEY: 'summaryForeignKey',
  SUMMARY_OPERATION: 'summaryOperation',
  RESTRICTED: 'restricted',
  VALUE_SET: 'valueSet',
  DEFAULT_VALUE: 'defaultValue',
  FORMULA_TREAT_BLANKS_AS: 'formulaTreatBlanksAs',
  TRACK_HISTORY: 'trackHistory',
  CREATABLE: 'createable',
  UPDATEABLE: 'updateable',
  QUERYABLE: 'queryable',
  // when true, the field should not be deployed to the service
  LOCAL_ONLY: 'localOnly',
  ROLLUP_SUMMARY_FILTER_OPERATION: 'rollupSummaryFilterOperation',
} as const

export const VALUE_SET_FIELDS = {
  RESTRICTED: 'restricted',
  VALUE_SET_DEFINITION: 'valueSetDefinition',
  VALUE_SET_NAME: 'valueSetName',
}

export const FIELD_DEPENDENCY_FIELDS = {
  CONTROLLING_FIELD: 'controllingField',
  VALUE_SETTINGS: 'valueSettings',
}

export const VALUE_SETTINGS_FIELDS = {
  CONTROLLING_FIELD_VALUE: 'controllingFieldValue',
  VALUE_NAME: 'valueName',
}

export const VALUE_SET_DEFINITION_FIELDS = {
  SORTED: 'sorted',
  VALUE: 'value',
}

export const CUSTOM_VALUE = {
  FULL_NAME: INSTANCE_FULL_NAME_FIELD,
  DEFAULT: 'default',
  LABEL: 'label',
  IS_ACTIVE: 'isActive',
  COLOR: 'color',
}

export const LOOKUP_FILTER_FIELDS = {
  ACTIVE: 'active',
  BOOLEAN_FILTER: 'booleanFilter',
  ERROR_MESSAGE: 'errorMessage',
  INFO_MESSAGE: 'infoMessage',
  IS_OPTIONAL: 'isOptional',
  FILTER_ITEMS: 'filterItems',
}

export const FILTER_ITEM_FIELDS = {
  FIELD: 'field',
  OPERATION: 'operation',
  VALUE: 'value',
  VALUE_FIELD: 'valueField',
}

export const ADDRESS_FIELDS = {
  CITY: 'city',
  COUNTRY: 'country',
  GEOCODE_ACCURACY: 'geocodeAccuracy',
  LATITUDE: 'latitude',
  LONGITUDE: 'longitude',
  POSTAL_CODE: 'postalCode',
  STATE: 'state',
  STREET: 'street',
}

export const NAME_FIELDS = {
  FIRST_NAME: 'FirstName',
  LAST_NAME: 'LastName',
  SALUTATION: 'Salutation',
  MIDDLE_NAME: 'MiddleName',
  SUFFIX: 'Suffix',
}

export const GEOLOCATION_FIELDS = {
  LATITUDE: 'latitude',
  LONGITUDE: 'longitude',
}

export const TOPICS_FOR_OBJECTS_FIELDS = {
  ENABLE_TOPICS: 'enableTopics',
  ENTITY_API_NAME: 'entityApiName',
}

// NACL files path
export const RECORDS_PATH = 'Records'
export const SETTINGS_PATH = 'Settings'
export const OBJECTS_PATH = 'Objects'
export const TYPES_PATH = 'Types'
export const SUBTYPES_PATH = 'Subtypes'
export const INSTALLED_PACKAGES_PATH = 'InstalledPackages'
export const OBJECT_FIELDS_PATH = 'Fields'

// Limits
export const MAX_METADATA_RESTRICTION_VALUES = 500
export const MAX_TOTAL_CONCURRENT_API_REQUEST = 100
export const DEFAULT_MAX_CONCURRENT_API_REQUESTS = {
  total: MAX_TOTAL_CONCURRENT_API_REQUEST,
  retrieve: 3,
  read: RATE_LIMIT_UNLIMITED_MAX_CONCURRENT_REQUESTS,
  list: RATE_LIMIT_UNLIMITED_MAX_CONCURRENT_REQUESTS,
  query: 4,
  describe: RATE_LIMIT_UNLIMITED_MAX_CONCURRENT_REQUESTS,
  deploy: RATE_LIMIT_UNLIMITED_MAX_CONCURRENT_REQUESTS,
}
export const DEFAULT_MAX_ITEMS_IN_RETRIEVE_REQUEST = 2500
export const DEFAULT_MAX_INSTANCES_PER_TYPE = 5000
export const MINIMUM_MAX_ITEMS_IN_RETRIEVE_REQUEST = 500
export const MAXIMUM_MAX_ITEMS_IN_RETRIEVE_REQUEST = 10000
export const MAX_QUERY_LENGTH = 2000
export const DEFAULT_ENUM_FIELD_PERMISSIONS = true
export const DEFAULT_CUSTOM_OBJECTS_DEFAULT_RETRY_OPTIONS = {
  maxAttempts: 3,
  retryDelay: 1000,
  retryableFailures: [
    'FIELD_CUSTOM_VALIDATION_EXCEPTION',
    'UNABLE_TO_LOCK_ROW',
  ],
}
export const MAX_TYPES_TO_SEPARATE_TO_FILE_PER_FIELD = 20

// Metadata types
export const TOPICS_FOR_OBJECTS_METADATA_TYPE = 'TopicsForObjects'
export const PROFILE_METADATA_TYPE = 'Profile'
export const PERMISSION_SET_METADATA_TYPE = 'PermissionSet'
export const WORKFLOW_METADATA_TYPE = 'Workflow'
export const ASSIGNMENT_RULES_METADATA_TYPE = 'AssignmentRules'
export const VALIDATION_RULES_METADATA_TYPE = 'ValidationRule'
export const BUSINESS_PROCESS_METADATA_TYPE = 'BusinessProcess'
export const RECORD_TYPE_METADATA_TYPE = 'RecordType'
export const LEAD_CONVERT_SETTINGS_METADATA_TYPE = 'LeadConvertSettings'
export const QUICK_ACTION_METADATA_TYPE = 'QuickAction'
export const CUSTOM_TAB_METADATA_TYPE = 'CustomTab'
export const DUPLICATE_RULE_METADATA_TYPE = 'DuplicateRule'
export const CUSTOM_OBJECT_TRANSLATION_METADATA_TYPE = 'CustomObjectTranslation'
export const SHARING_RULES_TYPE = 'SharingRules'
export const LAYOUT_TYPE_ID_METADATA_TYPE = 'Layout'
export const LAYOUT_ITEM_METADATA_TYPE = 'LayoutItem'
export const LIGHTNING_COMPONENT_BUNDLE_METADATA_TYPE = 'LightningComponentBundle'
export const SUMMARY_LAYOUT_ITEM_METADATA_TYPE = 'SummaryLayoutItem'
export const WORKFLOW_ACTION_ALERT_METADATA_TYPE = 'WorkflowAlert'
export const WORKFLOW_ACTION_REFERENCE_METADATA_TYPE = 'WorkflowActionReference'
export const WORKFLOW_FIELD_UPDATE_METADATA_TYPE = 'WorkflowFieldUpdate'
export const WORKFLOW_FLOW_ACTION_METADATA_TYPE = 'WorkflowFlowAction'
export const WORKFLOW_KNOWLEDGE_PUBLISH_METADATA_TYPE = 'WorkflowKnowledgePublish'
export const WORKFLOW_OUTBOUND_MESSAGE_METADATA_TYPE = 'WorkflowOutboundMessage'
export const WORKFLOW_RULE_METADATA_TYPE = 'WorkflowRule'
export const WORKFLOW_TASK_METADATA_TYPE = 'WorkflowTask'
export const WEBLINK_METADATA_TYPE = 'WebLink'
export const BUSINESS_HOURS_METADATA_TYPE = 'BusinessHoursSettings'
export const SETTINGS_METADATA_TYPE = 'Settings'
export const TERRITORY2_TYPE = 'Territory2'
export const TERRITORY2_MODEL_TYPE = 'Territory2Model'
export const TERRITORY2_RULE_TYPE = 'Territory2Rule'
export const LIGHTNING_PAGE_TYPE = 'LightningPage'
export const FLEXI_PAGE_TYPE = 'FlexiPage'
export const CUSTOM_LABEL_METADATA_TYPE = 'CustomLabel'
export const CUSTOM_LABELS_METADATA_TYPE = 'CustomLabels'
export const ROLE_METADATA_TYPE = 'Role'
export const GROUP_METADATA_TYPE = 'Group'
export const FLOW_METADATA_TYPE = 'Flow'
export const EMAIL_TEMPLATE_METADATA_TYPE = 'EmailTemplate'
export const CUSTOM_METADATA = 'CustomMetadata'
export const FLOW_DEFINITION_METADATA_TYPE = 'FlowDefinition'

// Artifitial Types
export const CURRENCY_CODE_TYPE_NAME = 'CurrencyIsoCodes'

// Retrieve constants
export const RETRIEVE_LOAD_OF_METADATA_ERROR_REGEX = /Load of metadata from db failed for metadata of type:(?<type>\w+) and file name:(?<instance>\w+).$/
export const RETRIEVE_SIZE_LIMIT_ERROR = 'LIMIT_EXCEEDED'

// According to Salesforce spec the keyPrefix length is 3
// If this changes in the future we need to change this and add further logic where it's used
export const KEY_PREFIX_LENGTH = 3

// CPQ CustomObjects
export const CPQ_NAMESPACE = 'SBQQ'
export const CPQ_PRODUCT_RULE = 'SBQQ__ProductRule__c'
export const CPQ_PRICE_RULE = 'SBQQ__PriceRule__c'
export const CPQ_LOOKUP_QUERY = 'SBQQ__LookupQuery__c'
export const CPQ_PRICE_ACTION = 'SBQQ__PriceAction__c'
export const CPQ_FIELD_METADATA = 'SBQQ__FieldMetadata__c'
export const CPQ_CUSTOM_SCRIPT = 'SBQQ__CustomScript__c'
export const CPQ_CONFIGURATION_ATTRIBUTE = 'SBQQ__ConfigurationAttribute__c'
export const CPQ_QUOTE = 'SBQQ__Quote__c'
export const CPQ_QUOTE_LINE_GROUP = 'SBQQ__QuoteLineGroup__c'
export const CPQ_QUOTE_LINE = 'SBQQ__QuoteLine__c'
export const CPQ_PRODUCT_OPTION = 'SBQQ__ProductOption__c'
export const CPQ_PRICE_SCHEDULE = 'SBQQ__PriceSchedule__c'
export const CPQ_DISCOUNT_SCHEDULE = 'SBQQ__DiscountSchedule__c'
export const CPQ_SUBSCRIPTION = 'SBQQ__Subscription__c'

// CPQ Fields
export const CPQ_LOOKUP_OBJECT_NAME = 'SBQQ__LookupObject__c'
export const CPQ_LOOKUP_PRODUCT_FIELD = 'SBQQ__LookupProductField__c'
export const CPQ_LOOKUP_MESSAGE_FIELD = 'SBQQ__LookupMessageField__c'
export const CPQ_LOOKUP_REQUIRED_FIELD = 'SBQQ__LookupRequiredField__c'
export const CPQ_LOOKUP_TYPE_FIELD = 'SBQQ__LookupTypeField__c'
export const CPQ_LOOKUP_FIELD = 'SBQQ__LookupField__c'
export const CPQ_RULE_LOOKUP_OBJECT_FIELD = 'SBQQ__RuleLookupObject__c'
export const CPQ_SOURCE_LOOKUP_FIELD = 'SBQQ__SourceLookupField__c'
export const CPQ_OBJECT_NAME = 'SBQQ__ObjectName__c'
export const CPQ_CONSUMPTION_RATE_FIELDS = 'SBQQ__ConsumptionRateFields__c'
export const CPQ_CONSUMPTION_SCHEDULE_FIELDS = 'SBQQ__ConsumptionScheduleFields__c'
export const CPQ_GROUP_FIELDS = 'SBQQ__GroupFields__c'
export const CPQ_QUOTE_FIELDS = 'SBQQ__QuoteFields__c'
export const CPQ_QUOTE_LINE_FIELDS = 'SBQQ__QuoteLineFields__c'
export const CPQ_CODE_FIELD = 'SBQQ__Code__c'
export const CPQ_DEFAULT_OBJECT_FIELD = 'SBQQ__DefaultObject__c'
export const CPQ_TESTED_OBJECT = 'SBQQ__TestedObject__c'
export const CPQ_CONSTRAINT_FIELD = 'SBQQ__ConstraintField__c'
export const CPQ_ACCOUNT = 'SBQQ__Account__c'
export const CPQ_FILTER_SOURCE_FIELD = 'SBQQ__FilterSourceField__c'
export const CPQ_FILTER_SOURCE_OBJECT = 'SBQQ__FilterSourceObject__c'
export const CPQ_HIDDEN_SOURCE_FIELD = 'SBQQ__HiddenSourceField__c'
export const CPQ_HIDDEN_SOURCE_OBJECT = 'SBQQ__HiddenSourceObject__c'
export const CPQ_TARGET_FIELD = 'SBQQ__TargetField__c'
export const CPQ_TARGET_OBJECT = 'SBQQ__TargetObject__c'

export const CPQ_QUOTE_NO_PRE = 'Quote__c'
export const CPQ_QUOTE_LINE_GROUP_NO_PRE = 'QuoteLineGroup__c'
export const CPQ_ACCOUNT_NO_PRE = 'Account__c'
export const DEFAULT_OBJECT_TO_API_MAPPING = {
  [CPQ_QUOTE_NO_PRE]: CPQ_QUOTE,
  [CPQ_QUOTE_LINE_GROUP_NO_PRE]: CPQ_QUOTE_LINE_GROUP,
} as Record<string, string>

export const CPQ_QUOTE_NAME = 'Quote'
export const CPQ_QUOTE_LINE_NAME = 'Quote Line'
export const CPQ_PRODUCT_OPTION_NAME = 'Product Option'
export const TEST_OBJECT_TO_API_MAPPING = {
  [CPQ_QUOTE_NAME]: CPQ_QUOTE,
  [CPQ_QUOTE_LINE_NAME]: CPQ_QUOTE_LINE,
  [CPQ_PRODUCT_OPTION_NAME]: CPQ_PRODUCT_OPTION,
} as Record<string, string>

export const SCHEDULE_CONTRAINT_FIELD_TO_API_MAPPING = {
  [CPQ_ACCOUNT_NO_PRE]: CPQ_ACCOUNT,
} as Record<string, string>

// sbaa
export const SBAA_NAMESPACE = 'sbaa'

// sbaa Objects
export const SBAA_APPROVAL_CONDITION = 'sbaa__ApprovalCondition__c'
export const SBAA_APPROVAL_RULE = 'sbaa__ApprovalRule__c'

export const UNLIMITED_INSTANCES_VALUE = -1

<<<<<<< HEAD

// Errors
export const SOCKET_TIMEOUT = 'ESOCKETTIMEDOUT'
export const INVALID_CROSS_REFERENCE_KEY = 'sf:INVALID_CROSS_REFERENCE_KEY'
export const DUPLICATE_VALUE = 'sf:DUPLICATE_VALUE'
export const INVALID_ID_FIELD = 'sf:INVALID_ID_FIELD'
export const INVALID_FIELD = 'sf:INVALID_FIELD'
export const INVALID_TYPE = 'sf:INVALID_TYPE'
export const UNKNOWN_EXCEPTION = 'sf:UNKNOWN_EXCEPTION'
=======
// Errors
export const ERROR_HTTP_502 = 'ERROR_HTTP_502'
export const SF_REQUEST_LIMIT_EXCEEDED = 'sf:REQUEST_LIMIT_EXCEEDED'
export const INVALID_GRANT = 'invalid_grant'
export const ENOTFOUND = 'ENOTFOUND'
>>>>>>> 9ef34112
<|MERGE_RESOLUTION|>--- conflicted
+++ resolved
@@ -436,9 +436,6 @@
 export const SBAA_APPROVAL_RULE = 'sbaa__ApprovalRule__c'
 
 export const UNLIMITED_INSTANCES_VALUE = -1
-
-<<<<<<< HEAD
-
 // Errors
 export const SOCKET_TIMEOUT = 'ESOCKETTIMEDOUT'
 export const INVALID_CROSS_REFERENCE_KEY = 'sf:INVALID_CROSS_REFERENCE_KEY'
@@ -447,10 +444,7 @@
 export const INVALID_FIELD = 'sf:INVALID_FIELD'
 export const INVALID_TYPE = 'sf:INVALID_TYPE'
 export const UNKNOWN_EXCEPTION = 'sf:UNKNOWN_EXCEPTION'
-=======
-// Errors
 export const ERROR_HTTP_502 = 'ERROR_HTTP_502'
 export const SF_REQUEST_LIMIT_EXCEEDED = 'sf:REQUEST_LIMIT_EXCEEDED'
 export const INVALID_GRANT = 'invalid_grant'
-export const ENOTFOUND = 'ENOTFOUND'
->>>>>>> 9ef34112
+export const ENOTFOUND = 'ENOTFOUND'