/*
 *                      Copyright 2024 Salto Labs Ltd.
 *
 * Licensed under the Apache License, Version 2.0 (the "License");
 * you may not use this file except in compliance with
 * the License.  You may obtain a copy of the License at
 *
 *     http://www.apache.org/licenses/LICENSE-2.0
 *
 * Unless required by applicable law or agreed to in writing, software
 * distributed under the License is distributed on an "AS IS" BASIS,
 * WITHOUT WARRANTIES OR CONDITIONS OF ANY KIND, either express or implied.
 * See the License for the specific language governing permissions and
 * limitations under the License.
 */
import { client as clientUtils } from '@salto-io/adapter-components'
import { types } from '@salto-io/lowerdash'
import _ from 'lodash'
import {
  ActionName,
  CORE_ANNOTATIONS,
  ElemID,
  ObjectType,
} from '@salto-io/adapter-api'

export const { RATE_LIMIT_UNLIMITED_MAX_CONCURRENT_REQUESTS } = clientUtils

export const UNIX_TIME_ZERO_STRING = '1970-01-01T00:00:00.000Z'

export const SALESFORCE = 'salesforce'
export const CUSTOM_FIELD = 'CustomField'
export const CUSTOM_OBJECT = 'CustomObject'
export const INSTANCE_FULL_NAME_FIELD = 'fullName'
export const METADATA_CONTENT_FIELD = 'content'
export const FORMULA_TYPE_NAME = 'Formula'
export const SALESFORCE_CUSTOM_SUFFIX = '__c'
export const CUSTOM_METADATA_SUFFIX = '__mdt'
export const GLOBAL_VALUE_SET_SUFFIX = '__gvs'
export const ADMIN_PROFILE = 'Admin'
export const NAMESPACE_SEPARATOR = '__'
export const API_NAME_SEPARATOR = '.'
export const CUSTOM_OBJECT_ID_FIELD = 'Id'
export const INTERNAL_ID_FIELD = 'internalId'
export const XML_ATTRIBUTE_PREFIX = 'attr_'
export const DEFAULT_NAMESPACE = 'standard'
export const SALESFORCE_DATE_PLACEHOLDER = '1970-01-01T00:00:00.000Z'

export enum FIELD_TYPE_NAMES {
  AUTONUMBER = 'AutoNumber',
  TEXT = 'Text',
  NUMBER = 'Number',
  PERCENT = 'Percent',
  CHECKBOX = 'Checkbox',
  DATE = 'Date',
  TIME = 'Time',
  DATETIME = 'DateTime',
  CURRENCY = 'Currency',
  PICKLIST = 'Picklist',
  MULTIPICKLIST = 'MultiselectPicklist',
  EMAIL = 'Email',
  PHONE = 'Phone',
  LONGTEXTAREA = 'LongTextArea',
  RICHTEXTAREA = 'Html',
  TEXTAREA = 'TextArea',
  ENCRYPTEDTEXT = 'EncryptedText',
  URL = 'Url',
  LOOKUP = 'Lookup',
  MASTER_DETAIL = 'MasterDetail',
  ROLLUP_SUMMARY = 'Summary',
  HIERARCHY = 'Hierarchy',
  METADATA_RELATIONSHIP = 'MetadataRelationship',
  EXTERNAL_LOOKUP = 'ExternalLookup',
  INDIRECT_LOOKUP = 'IndirectLookup',
  FILE = 'File',
}

export enum INTERNAL_FIELD_TYPE_NAMES {
  UNKNOWN = 'Unknown', // internal-only placeholder for fields whose type is unknown
  ANY = 'AnyType',
  SERVICE_ID = 'serviceid',
}

export type ALL_FIELD_TYPE_NAMES = FIELD_TYPE_NAMES | INTERNAL_FIELD_TYPE_NAMES

export enum COMPOUND_FIELD_TYPE_NAMES {
  ADDRESS = 'Address',
  FIELD_NAME = 'Name',
  FIELD_NAME_NO_SALUTATION = 'Name2',
  LOCATION = 'Location',
}
// We use Geolocation internally to avoid conflicts with the Location standard object
export const LOCATION_INTERNAL_COMPOUND_FIELD_TYPE_NAME = 'Geolocation'

export const COMPOUND_FIELDS_SOAP_TYPE_NAMES: Record<
  string,
  COMPOUND_FIELD_TYPE_NAMES
> = {
  address: COMPOUND_FIELD_TYPE_NAMES.ADDRESS,
  location: COMPOUND_FIELD_TYPE_NAMES.LOCATION,
  // name is handled differently with nameField
}

// target types for creating / updating custom fields:
export const CUSTOM_FIELD_UPDATE_CREATE_ALLOWED_TYPES: string[] = [
  ...Object.values(FIELD_TYPE_NAMES),
  COMPOUND_FIELD_TYPE_NAMES.LOCATION,
  COMPOUND_FIELD_TYPE_NAMES.ADDRESS,
]

export const FIELD_SOAP_TYPE_NAMES: Record<string, ALL_FIELD_TYPE_NAMES> = {
  anyType: INTERNAL_FIELD_TYPE_NAMES.ANY,
  base64: FIELD_TYPE_NAMES.TEXT, // TODO: define specific type
  boolean: FIELD_TYPE_NAMES.CHECKBOX,
  combobox: FIELD_TYPE_NAMES.PICKLIST,
  complexvalue: FIELD_TYPE_NAMES.TEXT, // TODO: define specific type
  currency: FIELD_TYPE_NAMES.CURRENCY,
  date: FIELD_TYPE_NAMES.DATE,
  datetime: FIELD_TYPE_NAMES.DATETIME,
  double: FIELD_TYPE_NAMES.NUMBER,
  email: FIELD_TYPE_NAMES.EMAIL,
  encryptedstring: FIELD_TYPE_NAMES.ENCRYPTEDTEXT,
  id: FIELD_TYPE_NAMES.TEXT, // TODO: define specific type
  int: FIELD_TYPE_NAMES.NUMBER,
  json: FIELD_TYPE_NAMES.TEXT, // TODO: define specific type
  multipicklist: FIELD_TYPE_NAMES.MULTIPICKLIST,
  percent: FIELD_TYPE_NAMES.PERCENT,
  phone: FIELD_TYPE_NAMES.PHONE,
  picklist: FIELD_TYPE_NAMES.PICKLIST,
  // reference: FIELD_TYPE_NAMES.LOOKUP, // Has special treatment in the code
  string: FIELD_TYPE_NAMES.TEXT,
  textarea: FIELD_TYPE_NAMES.TEXTAREA,
  time: FIELD_TYPE_NAMES.TIME,
  url: FIELD_TYPE_NAMES.URL,
  // address, location & name: returned from the SOAP api
  // but have special treatment (compound fields)
}

export enum ANNOTATION_TYPE_NAMES {
  LOOKUP_FILTER = 'LookupFilter',
  FILTER_ITEM = 'FilterItem',
  FIELD_DEPENDENCY = 'FieldDependency',
  VALUE_SETTINGS = 'ValueSettings',
}

// Salesforce System Fields
export const OWNER_ID = 'OwnerId'
export const LAST_MODIFIED_DATE = 'LastModifiedDate'

// Salto annotations
export const API_NAME = 'apiName'
export const METADATA_TYPE = 'metadataType'
export const TOPICS_FOR_OBJECTS_ANNOTATION = 'topicsForObjects'
export const FOREIGN_KEY_DOMAIN = 'foreignKeyDomain'
export const CUSTOM_SETTINGS_TYPE = 'customSettingsType'
export const LIST_CUSTOM_SETTINGS_TYPE = 'List'
export const IS_ATTRIBUTE = 'isAttribute'
export const FOLDER_CONTENT_TYPE = 'folderContentType'
// must have the same name as INTERNAL_ID_FIELD
export const INTERNAL_ID_ANNOTATION = INTERNAL_ID_FIELD
export const HISTORY_TRACKED_FIELDS = 'historyTrackedFields'
export const FEED_HISTORY_TRACKED_FIELDS = 'feedHistoryTrackedFields'

// Salesforce annotations
export const LABEL = 'label'
export const PLURAL_LABEL = 'pluralLabel'
export const DESCRIPTION = 'description'
export const HELP_TEXT = 'inlineHelpText'
export const FORMULA = 'formula'
export const DEFAULT_VALUE_FORMULA = 'defaultValueFormula'
export const BUSINESS_OWNER_USER = 'businessOwnerUser'
export const BUSINESS_OWNER_GROUP = 'businessOwnerGroup'
export const BUSINESS_STATUS = 'businessStatus'
export const SECURITY_CLASSIFICATION = 'securityClassification'
export const COMPLIANCE_GROUP = 'complianceGroup'
export const KEY_PREFIX = 'keyPrefix'
export const OBJECT_HISTORY_TRACKING_ENABLED = 'enableHistory'
export const RECORD_TYPE_HISTORY_TRACKING_ENABLED = 'recordTypeTrackHistory'
export const OBJECT_FEED_HISTORY_TRACKING_ENABLED = 'enableFeeds'
export const RECORD_TYPE_FEED_HISTORY_TRACKING_ENABLED =
  'recordTypeTrackFeedHistory'

export const FIELD_ANNOTATIONS = {
  UNIQUE: 'unique',
  EXTERNAL_ID: 'externalId',
  CASE_SENSITIVE: 'caseSensitive',
  LENGTH: 'length',
  SCALE: 'scale',
  PRECISION: 'precision',
  DISPLAY_FORMAT: 'displayFormat',
  VISIBLE_LINES: 'visibleLines',
  MASK_CHAR: 'maskChar',
  MASK_TYPE: 'maskType',
  MASK: 'mask',
  DISPLAY_LOCATION_IN_DECIMAL: 'displayLocationInDecimal',
  REFERENCE_TO: 'referenceTo',
  RELATIONSHIP_NAME: 'relationshipName',
  RELATIONSHIP_LABEL: 'relationshipLabel',
  TRACK_TRENDING: 'trackTrending',
  TRACK_FEED_HISTORY: 'trackFeedHistory',
  DEPRECATED: 'deprecated',
  DELETE_CONSTRAINT: 'deleteConstraint',
  REPARENTABLE_MASTER_DETAIL: 'reparentableMasterDetail',
  WRITE_REQUIRES_MASTER_READ: 'writeRequiresMasterRead',
  RELATIONSHIP_ORDER: 'relationshipOrder',
  LOOKUP_FILTER: 'lookupFilter',
  FIELD_DEPENDENCY: 'fieldDependency',
  SUMMARIZED_FIELD: 'summarizedField',
  SUMMARY_FILTER_ITEMS: 'summaryFilterItems',
  SUMMARY_FOREIGN_KEY: 'summaryForeignKey',
  SUMMARY_OPERATION: 'summaryOperation',
  RESTRICTED: 'restricted',
  VALUE_SET: 'valueSet',
  DEFAULT_VALUE: 'defaultValue',
  FORMULA_TREAT_BLANKS_AS: 'formulaTreatBlanksAs',
  TRACK_HISTORY: 'trackHistory',
  CREATABLE: 'createable',
  UPDATEABLE: 'updateable',
  QUERYABLE: 'queryable',
  // when true, the field should not be deployed to the service
  LOCAL_ONLY: 'localOnly',
  ROLLUP_SUMMARY_FILTER_OPERATION: 'rollupSummaryFilterOperation',
  METADATA_RELATIONSHIP_CONTROLLING_FIELD:
    'metadataRelationshipControllingField',
  DEFAULTED_ON_CREATE: 'defaultedOnCreate',
} as const

export const VALUE_SET_FIELDS = {
  RESTRICTED: 'restricted',
  VALUE_SET_DEFINITION: 'valueSetDefinition',
  VALUE_SET_NAME: 'valueSetName',
}

export const FIELD_DEPENDENCY_FIELDS = {
  CONTROLLING_FIELD: 'controllingField',
  VALUE_SETTINGS: 'valueSettings',
}

export const VALUE_SETTINGS_FIELDS = {
  CONTROLLING_FIELD_VALUE: 'controllingFieldValue',
  VALUE_NAME: 'valueName',
}

export const VALUE_SET_DEFINITION_FIELDS = {
  SORTED: 'sorted',
  VALUE: 'value',
}

export const CUSTOM_VALUE = {
  FULL_NAME: INSTANCE_FULL_NAME_FIELD,
  DEFAULT: 'default',
  LABEL: 'label',
  IS_ACTIVE: 'isActive',
  COLOR: 'color',
}

export const LOOKUP_FILTER_FIELDS = {
  ACTIVE: 'active',
  BOOLEAN_FILTER: 'booleanFilter',
  ERROR_MESSAGE: 'errorMessage',
  INFO_MESSAGE: 'infoMessage',
  IS_OPTIONAL: 'isOptional',
  FILTER_ITEMS: 'filterItems',
}

export const FILTER_ITEM_FIELDS = {
  FIELD: 'field',
  OPERATION: 'operation',
  VALUE: 'value',
  VALUE_FIELD: 'valueField',
}

export const ADDRESS_FIELDS = {
  CITY: 'city',
  COUNTRY: 'country',
  GEOCODE_ACCURACY: 'geocodeAccuracy',
  LATITUDE: 'latitude',
  LONGITUDE: 'longitude',
  POSTAL_CODE: 'postalCode',
  STATE: 'state',
  STREET: 'street',
}

export const NAME_FIELDS = {
  FIRST_NAME: 'FirstName',
  LAST_NAME: 'LastName',
  SALUTATION: 'Salutation',
  MIDDLE_NAME: 'MiddleName',
  SUFFIX: 'Suffix',
}

export const GEOLOCATION_FIELDS = {
  LATITUDE: 'latitude',
  LONGITUDE: 'longitude',
}

export const TOPICS_FOR_OBJECTS_FIELDS = {
  ENABLE_TOPICS: 'enableTopics',
  ENTITY_API_NAME: 'entityApiName',
} as const

// NACL files path
export const RECORDS_PATH = 'Records'
export const SETTINGS_PATH = 'Settings'
export const OBJECTS_PATH = 'Objects'
export const TYPES_PATH = 'Types'
export const SUBTYPES_PATH = 'Subtypes'
export const INSTALLED_PACKAGES_PATH = 'InstalledPackages'
export const OBJECT_FIELDS_PATH = 'Fields'

// Limits
export const MAX_METADATA_RESTRICTION_VALUES = 500
export const MAX_TOTAL_CONCURRENT_API_REQUEST = 100
export const DEFAULT_MAX_CONCURRENT_API_REQUESTS = {
  total: MAX_TOTAL_CONCURRENT_API_REQUEST,
  retrieve: 3,
  read: RATE_LIMIT_UNLIMITED_MAX_CONCURRENT_REQUESTS,
  list: RATE_LIMIT_UNLIMITED_MAX_CONCURRENT_REQUESTS,
  query: 4,
  describe: RATE_LIMIT_UNLIMITED_MAX_CONCURRENT_REQUESTS,
  deploy: RATE_LIMIT_UNLIMITED_MAX_CONCURRENT_REQUESTS,
}
export const DEFAULT_MAX_ITEMS_IN_RETRIEVE_REQUEST = 2500
export const DEFAULT_MAX_INSTANCES_PER_TYPE = 5000
export const MINIMUM_MAX_ITEMS_IN_RETRIEVE_REQUEST = 500
export const MAXIMUM_MAX_ITEMS_IN_RETRIEVE_REQUEST = 10000
export const DEFAULT_ENUM_FIELD_PERMISSIONS = true

export const DEFAULT_CUSTOM_OBJECT_DEPLOY_RETRY_DELAY = 1000

export const DEFAULT_CUSTOM_OBJECT_DEPLOY_RETRY_DELAY_MULTIPLIER = 1.5

export const DEFAULT_CUSTOM_OBJECTS_DEFAULT_RETRY_OPTIONS = {
  maxAttempts: 5,
  retryDelay: DEFAULT_CUSTOM_OBJECT_DEPLOY_RETRY_DELAY,
  retryDelayMultiplier: DEFAULT_CUSTOM_OBJECT_DEPLOY_RETRY_DELAY_MULTIPLIER,
  retryableFailures: [
    'FIELD_CUSTOM_VALIDATION_EXCEPTION',
    'UNABLE_TO_LOCK_ROW',
  ],
}
export const MAX_TYPES_TO_SEPARATE_TO_FILE_PER_FIELD = 20

// ref. https://developer.salesforce.com/docs/atlas.en-us.salesforce_app_limits_cheatsheet.meta/salesforce_app_limits_cheatsheet/salesforce_app_limits_platform_soslsoql.htm

export type SoqlQueryLimits = {
  maxQueryLength: number
  maxWhereClauseLength: number
}
export const DefaultSoqlQueryLimits: SoqlQueryLimits = {
  maxQueryLength: 100000,
  maxWhereClauseLength: 2000,
}

// Fields and Values
export const CURRENCY_ISO_CODE = 'CurrencyIsoCode'
export const ACTIVE_VERSION_NUMBER = 'activeVersionNumber'
export const STATUS = 'status'
export const ACTIVE = 'Active'

// Metadata types
export const PATH_ASSISTANT_METADATA_TYPE = 'PathAssistant'
export const TOPICS_FOR_OBJECTS_METADATA_TYPE = 'TopicsForObjects'
export const PROFILE_METADATA_TYPE = 'Profile'
export const PERMISSION_SET_METADATA_TYPE = 'PermissionSet'
export const FIELD_PERMISSIONS = 'fieldPermissions'
export const WORKFLOW_METADATA_TYPE = 'Workflow'
export const ASSIGNMENT_RULES_METADATA_TYPE = 'AssignmentRules'
export const VALIDATION_RULES_METADATA_TYPE = 'ValidationRule'
export const BUSINESS_PROCESS_METADATA_TYPE = 'BusinessProcess'
export const RECORD_TYPE_METADATA_TYPE = 'RecordType'
export const LEAD_CONVERT_SETTINGS_METADATA_TYPE = 'LeadConvertSettings'
export const QUICK_ACTION_METADATA_TYPE = 'QuickAction'
export const CUSTOM_TAB_METADATA_TYPE = 'CustomTab'
export const DUPLICATE_RULE_METADATA_TYPE = 'DuplicateRule'
export const CUSTOM_OBJECT_TRANSLATION_METADATA_TYPE = 'CustomObjectTranslation'
export const SHARING_RULES_TYPE = 'SharingRules'
export const LAYOUT_TYPE_ID_METADATA_TYPE = 'Layout'
export const LAYOUT_ITEM_METADATA_TYPE = 'LayoutItem'
export const LIGHTNING_COMPONENT_BUNDLE_METADATA_TYPE =
  'LightningComponentBundle'
export const SUMMARY_LAYOUT_ITEM_METADATA_TYPE = 'SummaryLayoutItem'
export const WORKFLOW_ACTION_ALERT_METADATA_TYPE = 'WorkflowAlert'
export const WORKFLOW_ACTION_REFERENCE_METADATA_TYPE = 'WorkflowActionReference'
export const WORKFLOW_FIELD_UPDATE_METADATA_TYPE = 'WorkflowFieldUpdate'
export const WORKFLOW_FLOW_ACTION_METADATA_TYPE = 'WorkflowFlowAction'
export const WORKFLOW_KNOWLEDGE_PUBLISH_METADATA_TYPE =
  'WorkflowKnowledgePublish'
export const WORKFLOW_OUTBOUND_MESSAGE_METADATA_TYPE = 'WorkflowOutboundMessage'
export const WORKFLOW_RULE_METADATA_TYPE = 'WorkflowRule'
export const WORKFLOW_TASK_METADATA_TYPE = 'WorkflowTask'
export const WEBLINK_METADATA_TYPE = 'WebLink'
export const BUSINESS_HOURS_METADATA_TYPE = 'BusinessHoursSettings'
export const SETTINGS_METADATA_TYPE = 'Settings'
export const TERRITORY2_TYPE = 'Territory2'
export const TERRITORY2_MODEL_TYPE = 'Territory2Model'
export const TERRITORY2_RULE_TYPE = 'Territory2Rule'
export const LIGHTNING_PAGE_TYPE = 'LightningPage'
export const FLEXI_PAGE_TYPE = 'FlexiPage'
export const CUSTOM_LABEL_METADATA_TYPE = 'CustomLabel'
export const CUSTOM_LABELS_METADATA_TYPE = 'CustomLabels'
export const ROLE_METADATA_TYPE = 'Role'
export const GROUP_METADATA_TYPE = 'Group'
export const FLOW_METADATA_TYPE = 'Flow'
export const EMAIL_TEMPLATE_METADATA_TYPE = 'EmailTemplate'
export const CUSTOM_METADATA = 'CustomMetadata'
export const FLOW_DEFINITION_METADATA_TYPE = 'FlowDefinition'
export const INSTALLED_PACKAGE_METADATA = 'InstalledPackage'
export const ACCOUNT_SETTINGS_METADATA_TYPE = 'AccountSettings'
export const PERMISSION_SET_TYPE_ID_METADATA_TYPE = 'PermissionSet'
export const DATA_CATEGORY_GROUP_METADATA_TYPE = 'DataCategoryGroup'
export const CUSTOM_APPLICATION_METADATA_TYPE = 'CustomApplication'
export const APEX_CLASS_METADATA_TYPE = 'ApexClass'
export const APEX_PAGE_METADATA_TYPE = 'ApexPage'
<<<<<<< HEAD
export const GLOBAL_VALUE_SET_TRANSLATION_METADATA_TYPE = 'GlobalValueSetTranslation'
export const ASSIGNMENT_RULE_METADATA_TYPE = 'AssignmentRule'
export const AUTO_RESPONSE_RULES_METADATA_TYPE = 'AutoResponseRules'
export const AUTO_RESPONSE_RULE_METADATA_TYPE = 'AutoResponseRule'
export const SHARING_RULE_METADATA_TYPE = 'SharingRuleMetadataType'
export const ESCALATION_RULES_TYPE = 'EscalationRules'
export const ESCALATION_RULE_TYPE = 'EscalationRule'
=======
export const GLOBAL_VALUE_SET_TRANSLATION_METADATA_TYPE =
  'GlobalValueSetTranslation'
>>>>>>> d48cda1b

// Artificial Types
export const CURRENCY_CODE_TYPE_NAME = 'CurrencyIsoCodes'
export const CHANGED_AT_SINGLETON = 'ChangedAtSingleton'

export const ArtificialTypes = {
  [CHANGED_AT_SINGLETON]: new ObjectType({
    elemID: new ElemID(SALESFORCE, CHANGED_AT_SINGLETON),
    isSettings: true,
    annotations: {
      [CORE_ANNOTATIONS.HIDDEN]: true,
      [CORE_ANNOTATIONS.HIDDEN_VALUE]: true,
    },
  }),
} as const

// Standard Object Types
export const ORGANIZATION_SETTINGS = 'Organization'

// Retrieve constants
export const RETRIEVE_LOAD_OF_METADATA_ERROR_REGEX =
  /Load of metadata from db failed for metadata of type:(?<type>\w+) and file name:(?<instance>\w+).$/
export const RETRIEVE_SIZE_LIMIT_ERROR = 'LIMIT_EXCEEDED'

// According to Salesforce spec the keyPrefix length is 3
// If this changes in the future we need to change this and add further logic where it's used
export const KEY_PREFIX_LENGTH = 3

// Magics
export const DETECTS_PARENTS_INDICATOR = '##allMasterDetailFields##'
export const DATA_INSTANCES_CHANGED_AT_MAGIC = '__DataInstances__'

// CPQ CustomObjects
export const CPQ_NAMESPACE = 'SBQQ'
export const CPQ_PRODUCT_RULE = 'SBQQ__ProductRule__c'
export const CPQ_PRICE_RULE = 'SBQQ__PriceRule__c'
export const CPQ_PRICE_CONDITION = 'SBQQ__PriceCondition__c'
export const CPQ_LOOKUP_QUERY = 'SBQQ__LookupQuery__c'
export const CPQ_PRICE_ACTION = 'SBQQ__PriceAction__c'
export const CPQ_FIELD_METADATA = 'SBQQ__FieldMetadata__c'
export const CPQ_CUSTOM_SCRIPT = 'SBQQ__CustomScript__c'
export const CPQ_CONFIGURATION_ATTRIBUTE = 'SBQQ__ConfigurationAttribute__c'
export const CPQ_QUOTE = 'SBQQ__Quote__c'
export const CPQ_QUOTE_LINE_GROUP = 'SBQQ__QuoteLineGroup__c'
export const CPQ_QUOTE_LINE = 'SBQQ__QuoteLine__c'
export const CPQ_PRODUCT_OPTION = 'SBQQ__ProductOption__c'
export const CPQ_PRICE_SCHEDULE = 'SBQQ__PriceSchedule__c'
export const CPQ_DISCOUNT_SCHEDULE = 'SBQQ__DiscountSchedule__c'
export const CPQ_SUBSCRIPTION = 'SBQQ__Subscription__c'

// CPQ Fields
export const CPQ_LOOKUP_OBJECT_NAME = 'SBQQ__LookupObject__c'
export const CPQ_LOOKUP_PRODUCT_FIELD = 'SBQQ__LookupProductField__c'
export const CPQ_LOOKUP_MESSAGE_FIELD = 'SBQQ__LookupMessageField__c'
export const CPQ_LOOKUP_REQUIRED_FIELD = 'SBQQ__LookupRequiredField__c'
export const CPQ_LOOKUP_TYPE_FIELD = 'SBQQ__LookupTypeField__c'
export const CPQ_LOOKUP_FIELD = 'SBQQ__LookupField__c'
export const CPQ_RULE_LOOKUP_OBJECT_FIELD = 'SBQQ__RuleLookupObject__c'
export const CPQ_SOURCE_LOOKUP_FIELD = 'SBQQ__SourceLookupField__c'
export const CPQ_OBJECT_NAME = 'SBQQ__ObjectName__c'
export const CPQ_CONSUMPTION_RATE_FIELDS = 'SBQQ__ConsumptionRateFields__c'
export const CPQ_CONSUMPTION_SCHEDULE_FIELDS =
  'SBQQ__ConsumptionScheduleFields__c'
export const CPQ_GROUP_FIELDS = 'SBQQ__GroupFields__c'
export const CPQ_QUOTE_FIELDS = 'SBQQ__QuoteFields__c'
export const CPQ_QUOTE_LINE_FIELDS = 'SBQQ__QuoteLineFields__c'
export const CPQ_CODE_FIELD = 'SBQQ__Code__c'
export const CPQ_DEFAULT_OBJECT_FIELD = 'SBQQ__DefaultObject__c'
export const CPQ_TESTED_OBJECT = 'SBQQ__TestedObject__c'
export const CPQ_CONSTRAINT_FIELD = 'SBQQ__ConstraintField__c'
export const CPQ_ACCOUNT = 'SBQQ__Account__c'
export const CPQ_FILTER_SOURCE_FIELD = 'SBQQ__FilterSourceField__c'
export const CPQ_FILTER_SOURCE_OBJECT = 'SBQQ__FilterSourceObject__c'
export const CPQ_HIDDEN_SOURCE_FIELD = 'SBQQ__HiddenSourceField__c'
export const CPQ_HIDDEN_SOURCE_OBJECT = 'SBQQ__HiddenSourceObject__c'
export const CPQ_TARGET_FIELD = 'SBQQ__TargetField__c'
export const CPQ_TARGET_OBJECT = 'SBQQ__TargetObject__c'
export const CPQ_CONDITIONS_MET = 'SBQQ__ConditionsMet__c'
export const CPQ_PRICE_CONDITION_RULE_FIELD = 'SBQQ__Rule__c'

export const CPQ_QUOTE_NO_PRE = 'Quote__c'
export const CPQ_QUOTE_LINE_GROUP_NO_PRE = 'QuoteLineGroup__c'
export const CPQ_ACCOUNT_NO_PRE = 'Account__c'
export const DEFAULT_OBJECT_TO_API_MAPPING = {
  [CPQ_QUOTE_NO_PRE]: CPQ_QUOTE,
  [CPQ_QUOTE_LINE_GROUP_NO_PRE]: CPQ_QUOTE_LINE_GROUP,
} as Record<string, string>

export const CPQ_QUOTE_NAME = 'Quote'
export const CPQ_QUOTE_LINE_NAME = 'Quote Line'
export const CPQ_PRODUCT_OPTION_NAME = 'Product Option'
export const TEST_OBJECT_TO_API_MAPPING = {
  [CPQ_QUOTE_NAME]: CPQ_QUOTE,
  [CPQ_QUOTE_LINE_NAME]: CPQ_QUOTE_LINE,
  [CPQ_PRODUCT_OPTION_NAME]: CPQ_PRODUCT_OPTION,
} as Record<string, string>

export const SCHEDULE_CONTRAINT_FIELD_TO_API_MAPPING = {
  [CPQ_ACCOUNT_NO_PRE]: CPQ_ACCOUNT,
} as Record<string, string>

// sbaa
export const SBAA_NAMESPACE = 'sbaa'

// sbaa Objects
export const SBAA_APPROVAL_CONDITION = 'sbaa__ApprovalCondition__c'
export const SBAA_APPROVAL_RULE = 'sbaa__ApprovalRule__c'

// sbaa Fields
export const SBAA_CONDITIONS_MET = 'sbaa__ConditionsMet__c'

// Change Groups
export const groupIdForInstanceChangeGroup = (
  action: ActionName,
  typeName: string,
): string => {
  const toVerbalNoun = (actionName: ActionName): string => {
    switch (actionName) {
      case 'add':
        return 'addition'
      case 'modify':
        return 'modification'
      case 'remove':
        return 'removal'
      default:
        // should not happen
        return actionName
    }
  }
  return `${_.capitalize(toVerbalNoun(action))} of data instances of type '${typeName}'`
}
export const ADD_SBAA_CUSTOM_APPROVAL_RULE_AND_CONDITION_GROUP =
  groupIdForInstanceChangeGroup(
    'add',
    'Custom ApprovalRule and ApprovalCondition',
  )
export const ADD_CPQ_CUSTOM_PRICE_RULE_AND_CONDITION_GROUP =
  groupIdForInstanceChangeGroup('add', 'Custom PriceRule and PriceCondition')
export const METADATA_CHANGE_GROUP = 'Salesforce Metadata'

export const UNLIMITED_INSTANCES_VALUE = -1

// See: https://developer.salesforce.com/docs/atlas.en-us.api.meta/api/sforce_api_objects_custom_object__c.htm
export const SYSTEM_FIELDS = [
  'ConnectionReceivedId',
  'ConnectionSentId',
  'CreatedById',
  'CreatedDate',
  'Id',
  'IsDeleted',
  'LastActivityDate',
  'LastModifiedDate',
  'LastModifiedById',
  'LastReferencedDate',
  'LastViewedDate',
  'Name',
  'RecordTypeId',
  'SystemModstamp',
  OWNER_ID,
  'SetupOwnerId',
]

export const UNSUPPORTED_SYSTEM_FIELDS = [
  'LastReferencedDate',
  'LastViewedDate',
]

// Errors
export const SOCKET_TIMEOUT = 'ESOCKETTIMEDOUT'
export const INVALID_GRANT = 'invalid_grant'
export const ENOTFOUND = 'ENOTFOUND'
export const ERROR_HTTP_502 = 'ERROR_HTTP_502'

export const ERROR_PROPERTIES = {
  MESSAGE: 'message',
  STACKTRACE: 'stacktrace',
  NAME: 'name',
  HOSTNAME: 'hostname',
  CODE: 'code',
  ERROR_CODE: 'errorCode',
} as const

export type ErrorProperty = types.ValueOf<typeof ERROR_PROPERTIES>

// Salesforce Errors
export const SALESFORCE_ERROR_PREFIX = 'sf:'

export const SALESFORCE_ERRORS = {
  INVALID_CROSS_REFERENCE_KEY: `${SALESFORCE_ERROR_PREFIX}INVALID_CROSS_REFERENCE_KEY`,
  DUPLICATE_VALUE: `${SALESFORCE_ERROR_PREFIX}DUPLICATE_VALUE`,
  INVALID_ID_FIELD: `${SALESFORCE_ERROR_PREFIX}INVALID_ID_FIELD`,
  INVALID_FIELD: `${SALESFORCE_ERROR_PREFIX}INVALID_FIELD`,
  INVALID_TYPE: `${SALESFORCE_ERROR_PREFIX}INVALID_TYPE`,
  UNKNOWN_EXCEPTION: `${SALESFORCE_ERROR_PREFIX}UNKNOWN_EXCEPTION`,
  REQUEST_LIMIT_EXCEEDED: `${SALESFORCE_ERROR_PREFIX}REQUEST_LIMIT_EXCEEDED`,
  INVALID_QUERY_FILTER_OPERATOR: `${SALESFORCE_ERROR_PREFIX}INVALID_QUERY_FILTER_OPERATOR`,
} as const

export type SalesforceErrorName = types.ValueOf<typeof SALESFORCE_ERRORS>

export type SalesforceError = Error & {
  [ERROR_PROPERTIES.ERROR_CODE]: SalesforceErrorName
}

export const isSalesforceError = (error: Error): error is SalesforceError => {
  const errorCode = _.get(error, ERROR_PROPERTIES.ERROR_CODE)
  return (
    _.isString(errorCode) &&
    (Object.values(SALESFORCE_ERRORS) as ReadonlyArray<string>).includes(
      errorCode,
    )
  )
}

// Artifacts
export const SalesforceArtifacts = {
  DeployPackageXml: 'package.xml',
  PostDeployRetrieveZip: 'post-deploy-retrieve.zip',
} as const


// Since the adapter relies on lists in some scenarios (e.g. deletions in partial fetch)
// Elements that are not listed should be ignored from such flows.
export const NON_LISTED_ELEMENT_IDS = [
  // This RecordType is not presented when listing RecordTypes,
  // but returns as sub-instance of the CustomObject Idea.
  'salesforce.RecordType.instance.Idea_InternalIdeasIdeaRecordType',
]


export const TYPES_WITH_NESTED_INSTANCES = [
  CUSTOM_LABELS_METADATA_TYPE,
] as const

export const TYPES_WITH_NESTED_INSTANCES_PER_PARENT = [
  CUSTOM_OBJECT,
  ASSIGNMENT_RULES_METADATA_TYPE,
  AUTO_RESPONSE_RULES_METADATA_TYPE,
  SHARING_RULES_TYPE,
  ESCALATION_RULES_TYPE,
  WORKFLOW_METADATA_TYPE,
] as const<|MERGE_RESOLUTION|>--- conflicted
+++ resolved
@@ -411,18 +411,14 @@
 export const CUSTOM_APPLICATION_METADATA_TYPE = 'CustomApplication'
 export const APEX_CLASS_METADATA_TYPE = 'ApexClass'
 export const APEX_PAGE_METADATA_TYPE = 'ApexPage'
-<<<<<<< HEAD
-export const GLOBAL_VALUE_SET_TRANSLATION_METADATA_TYPE = 'GlobalValueSetTranslation'
+export const GLOBAL_VALUE_SET_TRANSLATION_METADATA_TYPE =
+  'GlobalValueSetTranslation'
 export const ASSIGNMENT_RULE_METADATA_TYPE = 'AssignmentRule'
 export const AUTO_RESPONSE_RULES_METADATA_TYPE = 'AutoResponseRules'
 export const AUTO_RESPONSE_RULE_METADATA_TYPE = 'AutoResponseRule'
 export const SHARING_RULE_METADATA_TYPE = 'SharingRuleMetadataType'
 export const ESCALATION_RULES_TYPE = 'EscalationRules'
 export const ESCALATION_RULE_TYPE = 'EscalationRule'
-=======
-export const GLOBAL_VALUE_SET_TRANSLATION_METADATA_TYPE =
-  'GlobalValueSetTranslation'
->>>>>>> d48cda1b
 
 // Artificial Types
 export const CURRENCY_CODE_TYPE_NAME = 'CurrencyIsoCodes'
@@ -643,7 +639,6 @@
   PostDeployRetrieveZip: 'post-deploy-retrieve.zip',
 } as const
 
-
 // Since the adapter relies on lists in some scenarios (e.g. deletions in partial fetch)
 // Elements that are not listed should be ignored from such flows.
 export const NON_LISTED_ELEMENT_IDS = [
@@ -651,7 +646,6 @@
   // but returns as sub-instance of the CustomObject Idea.
   'salesforce.RecordType.instance.Idea_InternalIdeasIdeaRecordType',
 ]
-
 
 export const TYPES_WITH_NESTED_INSTANCES = [
   CUSTOM_LABELS_METADATA_TYPE,
