--- conflicted
+++ resolved
@@ -693,14 +693,6 @@
   const [changesWithMissingFields, validChanges] = _.partition(changes, change => getMissingFields(change).length > 0)
   const missingFieldValuesWarnings: SaltoElementError[] = changesWithMissingFields
     .map(change => ({ change, missingFields: getMissingFields(change) }))
-<<<<<<< HEAD
-    .map(({ change, missingFields }) => ({
-      severity: 'Warning',
-      elemID: getChangeData(change).elemID,
-      message: `The values of the following fields were not deployed since they are not defined in the type: [${missingFields.join(', ')}]`,
-    }))
-  const withMissingFieldValuesErrors = (deployResult: SalesforceDataDeployResult): SalesforceDataDeployResult => {
-=======
     .map(({ change, missingFields }) => {
       const message = `The values of the following fields were not deployed since they are not defined in the type: [${missingFields.join(', ')}]`
       return {
@@ -710,8 +702,7 @@
         detailedMessage: message,
       }
     })
-  const withMissingFieldValuesErrors = (deployResult: DeployResult): DeployResult => {
->>>>>>> cca75417
+  const withMissingFieldValuesErrors = (deployResult: SalesforceDataDeployResult): SalesforceDataDeployResult => {
     const appliedChangesElemIds = new Set(
       deployResult.appliedChanges.map(change => getChangeData(change).elemID.getFullName()),
     )
@@ -806,15 +797,7 @@
   changeGroupId: string,
   client: SalesforceClient,
   dataManagement: DataManagement | undefined,
-<<<<<<< HEAD
 ): Promise<SalesforceDataDeployResult> => {
-  const createNonDeployableConditionChangeError = (change: Change): SaltoElementError => ({
-    message: `Cannot deploy ${conditionTypeName} instance ${getChangeData(change).elemID.getFullName()} since it depends on an ${ruleTypeName} instance that was not deployed successfully`,
-    severity: 'Error',
-    elemID: getChangeData(change).elemID,
-  })
-=======
-): Promise<DeployResult> => {
   const createNonDeployableConditionChangeError = (change: Change): SaltoElementError => {
     const message = `Cannot deploy ${conditionTypeName} instance ${getChangeData(change).elemID.getFullName()} since it depends on an ${ruleTypeName} instance that was not deployed successfully`
     return {
@@ -824,7 +807,6 @@
       elemID: getChangeData(change).elemID,
     }
   }
->>>>>>> cca75417
 
   const ruleChanges = changes.filter(isInstanceOfTypeChangeSync(ruleTypeName))
 
@@ -1034,11 +1016,16 @@
   })
   const conditionErrors = conditionChanges
     .filter(change => !appliedConditionChanges.includes(change))
-    .map<SaltoElementError>(change => ({
-      elemID: getChangeData(change).elemID,
-      message: 'Condition Instance was not removed due to error when attempting to remove its parent Rule Instance',
-      severity: 'Error',
-    }))
+    .map<SaltoElementError>(change => {
+      const message =
+        'Condition Instance was not removed due to error when attempting to remove its parent Rule Instance'
+      return {
+        elemID: getChangeData(change).elemID,
+        message,
+        detailedMessage: message,
+        severity: 'Error',
+      }
+    })
   return {
     appliedChanges: appliedRuleChanges.concat(appliedConditionChanges),
     errors: ruleErrors.concat(conditionErrors),
