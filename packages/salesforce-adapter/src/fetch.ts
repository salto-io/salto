/*
*                      Copyright 2023 Salto Labs Ltd.
*
* Licensed under the Apache License, Version 2.0 (the "License");
* you may not use this file except in compliance with
* the License.  You may obtain a copy of the License at
*
*     http://www.apache.org/licenses/LICENSE-2.0
*
* Unless required by applicable law or agreed to in writing, software
* distributed under the License is distributed on an "AS IS" BASIS,
* WITHOUT WARRANTIES OR CONDITIONS OF ANY KIND, either express or implied.
* See the License for the specific language governing permissions and
* limitations under the License.
*/
import _ from 'lodash'
import { safeJsonStringify } from '@salto-io/adapter-utils'
import { FileProperties, MetadataInfo, MetadataObject } from '@salto-io/jsforce-types'
import { InstanceElement, ObjectType, TypeElement } from '@salto-io/adapter-api'
import { collections, values as lowerDashValues } from '@salto-io/lowerdash'
import { logger } from '@salto-io/logging'
import {
  ConfigChangeSuggestion,
  FetchElements,
  FetchProfile,
  MAX_INSTANCES_PER_TYPE,
  MAX_ITEMS_IN_RETRIEVE_REQUEST,
  MetadataQuery, ShouldRetrieveFileFunc,
} from './types'
import {
  API_NAME_SEPARATOR,
  CUSTOM_OBJECT,
  DEFAULT_NAMESPACE,
  FOLDER_CONTENT_TYPE,
  INSTALLED_PACKAGE_METADATA,
  INTERNAL_ID_FIELD,
  LAYOUT_TYPE_ID_METADATA_TYPE,
  METADATA_CONTENT_FIELD,
  NAMESPACE_SEPARATOR,
  PROFILE_METADATA_TYPE,
  RETRIEVE_SIZE_LIMIT_ERROR,
  UNLIMITED_INSTANCES_VALUE,
} from './constants'
import SalesforceClient, { ErrorFilter } from './client/client'
import {
  createListMetadataObjectsConfigChange,
  createRetrieveConfigChange,
  createSkippedListConfigChange,
  createSkippedListConfigChangeFromError,
} from './config_change'
import {
  apiName,
  createInstanceElement,
  createMetadataTypeElements,
  getAuthorAnnotations,
  MetadataObjectType,
} from './transformers/transformer'
import { fromRetrieveResult, getManifestTypeName, toRetrieveRequest } from './transformers/xml_transformer'
import { listMetadataObjects } from './filters/utils'

const { isDefined } = lowerDashValues
const { makeArray } = collections.array
const { awu, keyByAsync } = collections.asynciterable
const log = logger(module)


export const fetchMetadataType = async (
  client: SalesforceClient,
  typeInfo: MetadataObject,
  knownTypes: Map<string, TypeElement>,
  baseTypeNames: Set<string>,
  childTypeNames: Set<string>,
): Promise<TypeElement[]> => {
  const typeDesc = await client.describeMetadataType(typeInfo.xmlName)
  const folderType = typeInfo.inFolder ? typeDesc.parentField?.foreignKeyDomain : undefined
  const mainTypes = await createMetadataTypeElements({
    name: typeInfo.xmlName,
    fields: typeDesc.valueTypeFields,
    knownTypes,
    baseTypeNames,
    childTypeNames,
    client,
    annotations: {
      hasMetaFile: typeInfo.metaFile ? true : undefined,
      folderType,
      suffix: typeInfo.suffix,
      dirName: typeInfo.directoryName,
    },
  })
  const folderTypes = folderType === undefined
    ? []
    : await createMetadataTypeElements({
      name: folderType,
      fields: (await client.describeMetadataType(folderType)).valueTypeFields,
      knownTypes,
      baseTypeNames,
      childTypeNames,
      client,
      annotations: {
        hasMetaFile: true,
        folderContentType: typeInfo.xmlName,
        dirName: typeInfo.directoryName,
      },
    })
  return [...mainTypes, ...folderTypes]
}

const withFullPath = (props: FileProperties, folderPathByName: Record<string, string>): FileProperties => {
  // the split is required since the fullName for a record within folder is FolderName/RecordName
  const folderName = props.fullName.split('/')[0]
  const fullPath = folderPathByName[folderName]
  return isDefined(fullPath)
    ? {
      ...props,
      fileName: props.fileName.replace(folderName, fullPath),
    }
    : props
}

const getNamespace = (obj: FileProperties): string => (
  obj.namespacePrefix === undefined || obj.namespacePrefix === '' ? DEFAULT_NAMESPACE : obj.namespacePrefix
)
export const notInSkipList = (metadataQuery: MetadataQuery, file: FileProperties, isFolderType: boolean): boolean => (
  metadataQuery.isInstanceMatch({
    namespace: getNamespace(file),
    metadataType: file.type,
    name: file.fullName,
    isFolderType,
    changedAt: file.lastModifiedDate,
  })
)

const listMetadataObjectsWithinFolders = async (
  client: SalesforceClient,
  metadataQuery: MetadataQuery,
  type: string,
  folderType: string,
  isUnhandledError?: ErrorFilter,
): Promise<FetchElements<FileProperties[]>> => {
  const folderPathByName = metadataQuery.getFolderPathsByName(folderType)
  const folders = await listMetadataObjects(client, folderType)
  const includedFolderElements = folders.elements
    .map(props => withFullPath(props, folderPathByName))
    .filter(props => notInSkipList(metadataQuery, props, true))
  const folderNames = Object.keys(folderPathByName)
    .concat(includedFolderElements.map(props => props.fullName))

  const { result, errors } = await client.listMetadataObjects(
    folderNames.map(folderName => ({ type, folder: folderName })),
    isUnhandledError,
  )
  const elements = result
    .map(props => withFullPath(props, folderPathByName))
    .concat(includedFolderElements)
  const configChanges = errors
    .map(e => e.input)
    .map(createListMetadataObjectsConfigChange)
    .concat(folders.configChanges)
  return { elements, configChanges }
}

const getFullName = (obj: FileProperties, addNamespacePrefixToFullName: boolean): string => {
  if (!obj.namespacePrefix) {
    return obj.fullName
  }

  const namePrefix = `${obj.namespacePrefix}${NAMESPACE_SEPARATOR}`

  if (obj.type === LAYOUT_TYPE_ID_METADATA_TYPE) {
  // Ensure layout name starts with the namespace prefix if there is one.
  // needed due to a SF quirk where sometimes layout metadata instances fullNames return as
  // <namespace>__<objectName>-<layoutName> where it should be
  // <namespace>__<objectName>-<namespace>__<layoutName>
    const [objectName, ...layoutName] = obj.fullName.split('-')
    if (layoutName.length !== 0 && !layoutName[0].startsWith(namePrefix)) {
      return `${objectName}-${namePrefix}${layoutName.join('-')}`
    }
    return obj.fullName
  }

  if (!addNamespacePrefixToFullName) {
    log.debug('obj.fullName %s is missing namespace %s. Not adding because addNamespacePrefixToFullName is false. FileProps: %o', obj.fullName, obj.namespacePrefix, obj)
    return obj.fullName
  }
  // Instances of type InstalledPackage fullNames should never include the namespace prefix
  if (obj.type === INSTALLED_PACKAGE_METADATA) {
    return obj.fullName
  }

  const fullNameParts = obj.fullName.split(API_NAME_SEPARATOR)
  const name = fullNameParts.slice(-1)[0]
  const parentNames = fullNameParts.slice(0, -1)

  if (name.startsWith(namePrefix)) {
    return obj.fullName
  }

  // In some cases, obj.fullName does not contain the namespace prefix even though
  // obj.namespacePrefix is defined. In these cases, we want to add the prefix manually
  return [...parentNames, `${namePrefix}${name}`].join(API_NAME_SEPARATOR)
}

const getPropsWithFullName = (
  obj: FileProperties,
  addNamespacePrefixToFullName: boolean,
  orgNamespace?: string
): FileProperties => {
  // Do not run getFullName logic if the namespace of the instance is the current org namespace.
  // If we couldn't determine the namespace of the org, we will run the logic for all the instances.
  const correctFullName = orgNamespace === undefined || obj.namespacePrefix !== orgNamespace
    ? getFullName(obj, addNamespacePrefixToFullName)
    : obj.fullName
  return {
    ...obj,
    fullName: correctFullName,
    fileName: obj.fileName.includes(correctFullName)
      ? obj.fileName
      : obj.fileName.replace(obj.fullName, correctFullName),
  }
}

const getInstanceFromMetadataInformation = (metadata: MetadataInfo,
  filePropertiesMap: Record<string, FileProperties>, metadataType: ObjectType): InstanceElement => {
  const newMetadata = filePropertiesMap[metadata.fullName]?.id !== undefined && filePropertiesMap[metadata.fullName]?.id !== ''
    ? { ...metadata, [INTERNAL_ID_FIELD]: filePropertiesMap[metadata.fullName]?.id } : metadata
  return createInstanceElement(newMetadata, metadataType,
    filePropertiesMap[newMetadata.fullName]?.namespacePrefix,
    getAuthorAnnotations(filePropertiesMap[newMetadata.fullName]))
}

export const fetchMetadataInstances = async ({
  client, metadataType, fileProps, metadataQuery,
  maxInstancesPerType = UNLIMITED_INSTANCES_VALUE,
  addNamespacePrefixToFullName = true,
}: {
  client: SalesforceClient
  fileProps: FileProperties[]
  metadataType: ObjectType
  metadataQuery: MetadataQuery
  maxInstancesPerType?: number
  addNamespacePrefixToFullName?: boolean
}): Promise<FetchElements<InstanceElement[]>> => {
  if (fileProps.length === 0) {
    return { elements: [], configChanges: [] }
  }

  const typeName = fileProps[0].type
  const instancesCount = fileProps.length
  // We exclude metadataTypes with too many instances to avoid unwanted big and slow requests
  // CustomObjects are checked in another flow
  if (typeName !== CUSTOM_OBJECT
      && maxInstancesPerType !== UNLIMITED_INSTANCES_VALUE
      && instancesCount > maxInstancesPerType) {
    const reason = `'${typeName}' has ${instancesCount} instances so it was skipped and would be excluded from future fetch operations, as ${MAX_INSTANCES_PER_TYPE} is set to ${maxInstancesPerType}.
      If you wish to fetch it anyway, remove it from your app configuration exclude block and increase maxInstancePerType to the desired value (${UNLIMITED_INSTANCES_VALUE} for unlimited).`
    const skippedListConfigChange = createSkippedListConfigChange({ type: typeName, reason })
    return {
      elements: [],
      configChanges: [skippedListConfigChange],
    }
  }

  const metadataTypeName = await apiName(metadataType)

  const filePropsToRead = fileProps
    .map(prop => ({
      ...prop,
      fullName: getFullName(prop, addNamespacePrefixToFullName),
    }))
    .filter(prop => metadataQuery.isInstanceMatch({
      namespace: getNamespace(prop),
      metadataType: metadataTypeName,
      name: prop.fullName,
      isFolderType: isDefined(metadataType.annotations[FOLDER_CONTENT_TYPE]),
      changedAt: prop.lastModifiedDate,
    }))

  // Avoid sending empty requests for types that had no instances that were changed from the previous fetch
  // This is a common case for fetchWithChangesDetection mode for types that had no changes on their instances
  if (filePropsToRead.length === 0) {
    return { elements: [], configChanges: [] }
  }

  const { result: metadataInfos, errors } = await client.readMetadata(
    metadataTypeName,
    filePropsToRead.map(({ fullName }) => fullName)
  )

  const fullNamesFromRead = new Set(metadataInfos.map(info => info?.fullName))
  const missingMetadata = filePropsToRead.filter(prop => !fullNamesFromRead.has(prop.fullName))
  if (missingMetadata.length > 0) {
    log.debug('Missing metadata with valid fileProps: %o', missingMetadata)
  }

  const filePropertiesMap = _.keyBy(filePropsToRead, 'fullName')
  const elements = metadataInfos
    .filter(m => !_.isEmpty(m))
    .filter(m => m.fullName !== undefined)
    .map(m => getInstanceFromMetadataInformation(m, filePropertiesMap, metadataType))
  return {
    elements,
    configChanges: makeArray(errors)
      .map(({ input, error }) => createSkippedListConfigChangeFromError({
        creatorInput: { metadataType: metadataTypeName, name: input },
        error,
      })),
  }
}

const getTypesWithContent = async (
  types: ReadonlyArray<ObjectType>
): Promise<Set<string>> => new Set(
  await awu(types)
    .filter(t => Object.keys(t.fields).includes(METADATA_CONTENT_FIELD))
    .map(t => apiName(t))
    .toArray()
)

const getTypesWithMetaFile = async (
  types: ReadonlyArray<MetadataObjectType>
): Promise<Set<string>> => new Set(
  await awu(types)
    .filter(t => t.annotations.hasMetaFile === true)
    .map(t => apiName(t))
    .toArray()
)

type RetrieveMetadataInstancesArgs = {
  client: SalesforceClient
  types: ReadonlyArray<MetadataObjectType>
  fetchProfile: FetchProfile
  shouldRetrieveFileFunc?: ShouldRetrieveFileFunc
}

export const retrieveMetadataInstances = async ({
  client,
  types,
  fetchProfile,
<<<<<<< HEAD
  typesToSkip,
  shouldRetrieveFileFunc,
=======
>>>>>>> fa9373ec
}: RetrieveMetadataInstancesArgs): Promise<FetchElements<InstanceElement[]>> => {
  const shouldRetrieveFile: ShouldRetrieveFileFunc = shouldRetrieveFileFunc
    ?? (props => notInSkipList(metadataQuery, props, false))
  const configChanges: ConfigChangeSuggestion[] = []
  const {
    metadataQuery,
    typesToSkip,
    maxItemsInRetrieveRequest,
  } = fetchProfile

  const listFilesOfType = async (type: MetadataObjectType): Promise<FileProperties[]> => {
    const typeName = await apiName(type)
    const { folderType } = type.annotations
    const { elements: res, configChanges: listObjectsConfigChanges } = isDefined(folderType)
      ? await listMetadataObjectsWithinFolders(client, metadataQuery, typeName, folderType)
      : await listMetadataObjects(client, typeName)
    configChanges.push(...listObjectsConfigChanges)
    return _(res)
      .uniqBy(file => file.fullName)
      .map(file => getPropsWithFullName(file, fetchProfile.addNamespacePrefixToFullName, client.orgNamespace))
      .value()
  }

  const typesByName = await keyByAsync(types, t => apiName(t))
  const typesWithMetaFile = await getTypesWithMetaFile(types)
  const typesWithContent = await getTypesWithContent(types)

  const mergeProfileInstances = (instances: ReadonlyArray<InstanceElement>): InstanceElement => {
    const result = instances[0].clone()
    result.value = _.merge({}, ...instances.map(instance => instance.value))
    return result
  }

  const retrieveInstances = async (
    fileProps: ReadonlyArray<FileProperties>,
    filePropsToSendWithEveryChunk: ReadonlyArray<FileProperties> = [],
  ): Promise<InstanceElement[]> => {
    const allFileProps = fileProps.concat(filePropsToSendWithEveryChunk)
    // Salesforce quirk - folder instances are listed under their content's type in the manifest
    const filesToRetrieve = allFileProps.map(inst => (
      { ...inst, type: getManifestTypeName(typesByName[inst.type]) }
    ))
    const typesToRetrieve = [...new Set(filesToRetrieve.map(prop => prop.type))].join(',')
    log.debug('retrieving types %s', typesToRetrieve)
    const request = toRetrieveRequest(filesToRetrieve)
    const result = await client.retrieve(request)

    log.debug(
      'retrieve result for types %s: %o',
      typesToRetrieve, _.omit(result, ['zipFile', 'fileProperties']),
    )

    if (result.errorStatusCode === RETRIEVE_SIZE_LIMIT_ERROR) {
      if (fileProps.length <= 1) {
        if (filePropsToSendWithEveryChunk.length > 0) {
          log.warn('retrieve request for %s failed with %d elements that can`t be removed from the request', typesToRetrieve, filePropsToSendWithEveryChunk.length)
          throw new Error('Retrieve size limit exceeded')
        }

        configChanges.push(...fileProps.map(fileProp =>
          createSkippedListConfigChange({ type: fileProp.type, instance: fileProp.fullName })))
        log.warn(`retrieve request for ${typesToRetrieve} failed: ${result.errorStatusCode} ${result.errorMessage}, adding to skip list`)
        return []
      }

      const chunkSize = Math.ceil(fileProps.length / 2)
      log.debug('reducing retrieve item count %d -> %d', fileProps.length, chunkSize)
      configChanges.push({ type: MAX_ITEMS_IN_RETRIEVE_REQUEST, value: chunkSize })
      return (
        await Promise.all(
          _.chunk(fileProps, chunkSize - filePropsToSendWithEveryChunk.length)
            .map(chunk => retrieveInstances(chunk, filePropsToSendWithEveryChunk))
        )
      )
        .flat()
    }

    configChanges.push(...createRetrieveConfigChange(result))
    // if we get an error then result.zipFile will be a single 'nil' XML element, which will be parsed as an object by
    // our XML->json parser. Since we only deal with RETRIEVE_SIZE_LIMIT_ERROR above, here is where we handle all other
    // errors.
    if (!_.isString(result.zipFile)) {
      log.warn(
        'retrieve request for types %s failed, zipFile is %o, Result is %o',
        typesToRetrieve, result.zipFile, result,
      )
      throw new Error(`Retrieve request for ${typesToRetrieve} failed. messages: ${makeArray(safeJsonStringify(result.messages)).concat(result.errorMessage ?? [])}`)
    }

    const allValues = await fromRetrieveResult(
      result,
      allFileProps,
      typesWithMetaFile,
      typesWithContent,
      fetchProfile.isFeatureEnabled('fixRetrieveFilePaths')
    )
    return allValues.map(({ file, values }) => (
      createInstanceElement(values, typesByName[file.type], file.namespacePrefix,
        getAuthorAnnotations(file))
    ))
  }

  const retrieveProfilesWithContextTypes = async (
    profileFileProps: ReadonlyArray<FileProperties>,
    contextFileProps: ReadonlyArray<FileProperties>,
  ): Promise<Array<InstanceElement>> => {
    const allInstances = await Promise.all(
      _.chunk(contextFileProps, maxItemsInRetrieveRequest - profileFileProps.length)
        .filter(filesChunk => filesChunk.length > 0)
        .map(filesChunk => retrieveInstances(filesChunk, profileFileProps)),
    )

    const [partialProfileInstances, contextInstances] = _(allInstances)
      .flatten()
      .partition(instance => instance.elemID.typeName === PROFILE_METADATA_TYPE)
      .value()

    const profileInstances = _(partialProfileInstances)
      .filter(instance => instance.elemID.typeName === PROFILE_METADATA_TYPE)
      .groupBy(instance => instance.value.fullName)
      .mapValues(mergeProfileInstances)
      .value()

    return contextInstances.concat(Object.values(profileInstances))
  }

  const filesToRetrieve = _.flatten(await Promise.all(
    types
      // We get folders as part of getting the records inside them
      .filter(type => type.annotations.folderContentType === undefined)
      .map(listFilesOfType)
  )).filter(shouldRetrieveFile)

  const [profileFiles, nonProfileFiles] = _.partition(filesToRetrieve, file => file.type === PROFILE_METADATA_TYPE)
  // Avoid sending empty requests for types that had no instances that were changed from the previous fetch
  // This is a common case for fetchWithChangesDetection mode for types that had no changes on their instances
  if (nonProfileFiles.length === 0) {
    log.debug('No files to retrieve, skipping')
    return { elements: [], configChanges }
  }

  log.info('going to retrieve %d files', filesToRetrieve.length)


  const instances = await retrieveProfilesWithContextTypes(profileFiles, nonProfileFiles)

  return {
    elements: instances.filter(instance => !typesToSkip.has(instance.elemID.typeName)),
    configChanges,
  }
}<|MERGE_RESOLUTION|>--- conflicted
+++ resolved
@@ -336,20 +336,16 @@
   client,
   types,
   fetchProfile,
-<<<<<<< HEAD
-  typesToSkip,
   shouldRetrieveFileFunc,
-=======
->>>>>>> fa9373ec
 }: RetrieveMetadataInstancesArgs): Promise<FetchElements<InstanceElement[]>> => {
-  const shouldRetrieveFile: ShouldRetrieveFileFunc = shouldRetrieveFileFunc
-    ?? (props => notInSkipList(metadataQuery, props, false))
   const configChanges: ConfigChangeSuggestion[] = []
   const {
     metadataQuery,
     typesToSkip,
     maxItemsInRetrieveRequest,
   } = fetchProfile
+  const shouldRetrieveFile: ShouldRetrieveFileFunc = shouldRetrieveFileFunc
+    ?? (props => notInSkipList(metadataQuery, props, false))
 
   const listFilesOfType = async (type: MetadataObjectType): Promise<FileProperties[]> => {
     const typeName = await apiName(type)
