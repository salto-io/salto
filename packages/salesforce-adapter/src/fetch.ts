/*
 *                      Copyright 2024 Salto Labs Ltd.
 *
 * Licensed under the Apache License, Version 2.0 (the "License");
 * you may not use this file except in compliance with
 * the License.  You may obtain a copy of the License at
 *
 *     http://www.apache.org/licenses/LICENSE-2.0
 *
 * Unless required by applicable law or agreed to in writing, software
 * distributed under the License is distributed on an "AS IS" BASIS,
 * WITHOUT WARRANTIES OR CONDITIONS OF ANY KIND, either express or implied.
 * See the License for the specific language governing permissions and
 * limitations under the License.
 */
import _ from 'lodash'
import { safeJsonStringify } from '@salto-io/adapter-utils'
import {
  FileProperties,
  MetadataInfo,
  MetadataObject,
} from '@salto-io/jsforce-types'
import { InstanceElement, ObjectType, TypeElement } from '@salto-io/adapter-api'
import { collections, values as lowerDashValues } from '@salto-io/lowerdash'
import { logger } from '@salto-io/logging'
import {
  ConfigChangeSuggestion,
  FetchElements,
  FetchProfile,
  MAX_INSTANCES_PER_TYPE,
  MAX_ITEMS_IN_RETRIEVE_REQUEST,
  MetadataQuery,
} from './types'
import {
  CUSTOM_OBJECT,
  DEFAULT_NAMESPACE,
  FOLDER_CONTENT_TYPE,
  INTERNAL_ID_FIELD,
  METADATA_CONTENT_FIELD,
  PROFILE_METADATA_TYPE,
  RETRIEVE_SIZE_LIMIT_ERROR,
  UNLIMITED_INSTANCES_VALUE,
} from './constants'
import SalesforceClient, { ErrorFilter } from './client/client'
import {
  createListMetadataObjectsConfigChange,
  createRetrieveConfigChange,
  createSkippedListConfigChange,
  createSkippedListConfigChangeFromError,
} from './config_change'
import {
  apiName,
  createInstanceElement,
  createMetadataTypeElements,
  getAuthorAnnotations,
  MetadataObjectType,
} from './transformers/transformer'
import {
  fromRetrieveResult,
  getManifestTypeName,
  toRetrieveRequest,
} from './transformers/xml_transformer'
import {
  getFullName,
  isInstanceOfTypeSync,
  listMetadataObjects,
} from './filters/utils'
import { buildFilePropsMetadataQuery } from './fetch_profile/metadata_query'

const { isDefined } = lowerDashValues
const { makeArray } = collections.array
const { awu, keyByAsync } = collections.asynciterable
const log = logger(module)

export const fetchMetadataType = async (
  client: SalesforceClient,
  typeInfo: MetadataObject,
  knownTypes: Map<string, TypeElement>,
  baseTypeNames: Set<string>,
  childTypeNames: Set<string>,
): Promise<TypeElement[]> => {
  const typeDesc = await client.describeMetadataType(typeInfo.xmlName)
  const folderType = typeInfo.inFolder
    ? typeDesc.parentField?.foreignKeyDomain
    : undefined
  const mainTypes = await createMetadataTypeElements({
    name: typeInfo.xmlName,
    fields: typeDesc.valueTypeFields,
    knownTypes,
    baseTypeNames,
    childTypeNames,
    client,
    annotations: {
      hasMetaFile: typeInfo.metaFile ? true : undefined,
      folderType,
      suffix: typeInfo.suffix,
      dirName: typeInfo.directoryName,
    },
  })
  const folderTypes =
    folderType === undefined
      ? []
      : await createMetadataTypeElements({
          name: folderType,
          fields: (await client.describeMetadataType(folderType))
            .valueTypeFields,
          knownTypes,
          baseTypeNames,
          childTypeNames,
          client,
          annotations: {
            hasMetaFile: true,
            folderContentType: typeInfo.xmlName,
            dirName: typeInfo.directoryName,
          },
        })
  return [...mainTypes, ...folderTypes]
}

const withFullPath = (
  props: FileProperties,
  folderPathByName: Record<string, string>,
): FileProperties => {
  // the split is required since the fullName for a record within folder is FolderName/RecordName
  const folderName = props.fullName.split('/')[0]
  const fullPath = folderPathByName[folderName]
  return isDefined(fullPath)
    ? {
        ...props,
        fileName: props.fileName.replace(folderName, fullPath),
      }
    : props
}

const getNamespace = (obj: FileProperties): string =>
  obj.namespacePrefix === undefined || obj.namespacePrefix === ''
    ? DEFAULT_NAMESPACE
    : obj.namespacePrefix
export const notInSkipList = (
  metadataQuery: MetadataQuery,
  file: FileProperties,
  isFolderType: boolean,
): boolean =>
  isFolderType
    ? // We should always list folders, even if they were not modified.
      metadataQuery.isInstanceIncluded({
        namespace: getNamespace(file),
        metadataType: file.type,
        name: file.fullName,
        isFolderType,
        changedAt: file.lastModifiedDate,
      })
    : metadataQuery.isInstanceMatch({
        namespace: getNamespace(file),
        metadataType: file.type,
        name: file.fullName,
        isFolderType,
        changedAt: file.lastModifiedDate,
      })

const listMetadataObjectsWithinFolders = async (
  client: SalesforceClient,
  metadataQuery: MetadataQuery,
  type: string,
  folderType: string,
  isUnhandledError?: ErrorFilter,
): Promise<FetchElements<FileProperties[]>> => {
  const folderPathByName = metadataQuery.getFolderPathsByName(folderType)
  const folders = await listMetadataObjects(client, folderType)
  const includedFolderElements = folders.elements
    .map((props) => withFullPath(props, folderPathByName))
    .filter((props) => notInSkipList(metadataQuery, props, true))
  const folderNames = Object.keys(folderPathByName).concat(
    includedFolderElements.map((props) => props.fullName),
  )

  const { result, errors } = await client.listMetadataObjects(
    folderNames.map((folderName) => ({ type, folder: folderName })),
    isUnhandledError,
  )
  const elements = result
    .map((props) => withFullPath(props, folderPathByName))
    .concat(includedFolderElements)
  const configChanges = errors
    .map((e) => e.input)
    .map(createListMetadataObjectsConfigChange)
    .concat(folders.configChanges)
  return { elements, configChanges }
}

const getPropsWithFullName = (
  obj: FileProperties,
  addNamespacePrefixToFullName: boolean,
  orgNamespace?: string,
): FileProperties => {
  // Do not run getFullName logic if the namespace of the instance is the current org namespace.
  // If we couldn't determine the namespace of the org, we will run the logic for all the instances.
  const correctFullName =
    orgNamespace === undefined || obj.namespacePrefix !== orgNamespace
      ? getFullName(obj, addNamespacePrefixToFullName)
      : obj.fullName
  return {
    ...obj,
    fullName: correctFullName,
    fileName: obj.fileName.includes(correctFullName)
      ? obj.fileName
      : obj.fileName.replace(obj.fullName, correctFullName),
  }
}

const getInstanceFromMetadataInformation = (
  metadata: MetadataInfo,
  filePropertiesMap: Record<string, FileProperties>,
  metadataType: ObjectType,
): InstanceElement => {
  const newMetadata =
    filePropertiesMap[metadata.fullName]?.id !== undefined &&
    filePropertiesMap[metadata.fullName]?.id !== ''
      ? {
          ...metadata,
          [INTERNAL_ID_FIELD]: filePropertiesMap[metadata.fullName]?.id,
        }
      : metadata
  return createInstanceElement(
    newMetadata,
    metadataType,
    filePropertiesMap[newMetadata.fullName]?.namespacePrefix,
    getAuthorAnnotations(filePropertiesMap[newMetadata.fullName]),
  )
}

export const fetchMetadataInstances = async ({
  client,
  metadataType,
  fileProps,
  metadataQuery,
  maxInstancesPerType = UNLIMITED_INSTANCES_VALUE,
  addNamespacePrefixToFullName = true,
}: {
  client: SalesforceClient
  fileProps: FileProperties[]
  metadataType: ObjectType
  metadataQuery: MetadataQuery
  maxInstancesPerType?: number
  addNamespacePrefixToFullName?: boolean
}): Promise<FetchElements<InstanceElement[]>> => {
  if (fileProps.length === 0) {
    return { elements: [], configChanges: [] }
  }

  const typeName = fileProps[0].type
  const instancesCount = fileProps.length
  // We exclude metadataTypes with too many instances to avoid unwanted big and slow requests
  // CustomObjects are checked in another flow
  if (
    typeName !== CUSTOM_OBJECT &&
    maxInstancesPerType !== UNLIMITED_INSTANCES_VALUE &&
    instancesCount > maxInstancesPerType
  ) {
    const reason = `'${typeName}' has ${instancesCount} instances so it was skipped and would be excluded from future fetch operations, as ${MAX_INSTANCES_PER_TYPE} is set to ${maxInstancesPerType}.
      If you wish to fetch it anyway, remove it from your app configuration exclude block and increase maxInstancePerType to the desired value (${UNLIMITED_INSTANCES_VALUE} for unlimited).`
    const skippedListConfigChange = createSkippedListConfigChange({
      type: typeName,
      reason,
    })
    return {
      elements: [],
      configChanges: [skippedListConfigChange],
    }
  }

  const metadataTypeName = await apiName(metadataType)

  const filePropsToRead = fileProps
    .map((prop) => ({
      ...prop,
      fullName: getFullName(prop, addNamespacePrefixToFullName),
    }))
    .filter((prop) =>
      metadataQuery.isInstanceMatch({
        namespace: getNamespace(prop),
        metadataType: metadataTypeName,
        name: prop.fullName,
        isFolderType: isDefined(metadataType.annotations[FOLDER_CONTENT_TYPE]),
        changedAt: prop.lastModifiedDate,
      }),
    )

  // Avoid sending empty requests for types that had no instances that were changed from the previous fetch
  // This is a common case for fetchWithChangesDetection mode for types that had no changes on their instances
  if (filePropsToRead.length === 0) {
    return { elements: [], configChanges: [] }
  }

  const { result: metadataInfos, errors } = await client.readMetadata(
    metadataTypeName,
    filePropsToRead.map(({ fullName }) => fullName),
  )

  const fullNamesFromRead = new Set(metadataInfos.map((info) => info?.fullName))
  const missingMetadata = filePropsToRead.filter(
    (prop) => !fullNamesFromRead.has(prop.fullName),
  )
  if (missingMetadata.length > 0) {
    log.debug('Missing metadata with valid fileProps: %o', missingMetadata)
  }

  const filePropertiesMap = _.keyBy(filePropsToRead, 'fullName')
  const elements = metadataInfos
    .filter((m) => !_.isEmpty(m))
    .filter((m) => m.fullName !== undefined)
    .map((m) =>
      getInstanceFromMetadataInformation(m, filePropertiesMap, metadataType),
    )
  return {
    elements,
    configChanges: makeArray(errors).map(({ input, error }) =>
      createSkippedListConfigChangeFromError({
        creatorInput: { metadataType: metadataTypeName, name: input },
        error,
      }),
    ),
  }
}

const getTypesWithContent = async (
  types: ReadonlyArray<ObjectType>,
): Promise<Set<string>> =>
  new Set(
    await awu(types)
      .filter((t) => Object.keys(t.fields).includes(METADATA_CONTENT_FIELD))
      .map((t) => apiName(t))
      .toArray(),
  )

const getTypesWithMetaFile = async (
  types: ReadonlyArray<MetadataObjectType>,
): Promise<Set<string>> =>
  new Set(
    await awu(types)
      .filter((t) => t.annotations.hasMetaFile === true)
      .map((t) => apiName(t))
      .toArray(),
  )

type RetrieveMetadataInstancesArgs = {
  client: SalesforceClient
  types: ReadonlyArray<MetadataObjectType>
  fetchProfile: FetchProfile
  // Some types are retrieved via filters and should not be fetched in the normal fetch flow. However, we need these
  // types as context for profiles - when fetching profiles using retrieve we only get information about the types that
  // are included in the same retrieve request as the profile. Thus typesToSkip - a list of types that will be retrieved
  // along with the profiles, but discarded.
  typesToSkip?: ReadonlySet<string>
  getFilesToRetrieveFunc?: (allProps: FileProperties[]) => FileProperties[]
}

export const retrieveMetadataInstances = async ({
  client,
  types,
  fetchProfile,
  typesToSkip = new Set(),
  getFilesToRetrieveFunc,
}: RetrieveMetadataInstancesArgs): Promise<
  FetchElements<InstanceElement[]>
> => {
  const configChanges: ConfigChangeSuggestion[] = []
  const { metadataQuery, maxItemsInRetrieveRequest } = fetchProfile
  const getFilesToRetrieve =
    getFilesToRetrieveFunc ??
    ((allProps) =>
      allProps.filter((props) => notInSkipList(metadataQuery, props, false)))

  const listFilesOfType = async (
    type: MetadataObjectType,
  ): Promise<FileProperties[]> => {
    const typeName = await apiName(type)
    const { folderType } = type.annotations
    const { elements: res, configChanges: listObjectsConfigChanges } =
      isDefined(folderType)
        ? await listMetadataObjectsWithinFolders(
            client,
            metadataQuery,
            typeName,
            folderType,
          )
        : await listMetadataObjects(client, typeName)
    configChanges.push(...listObjectsConfigChanges)
    return _(res)
      .uniqBy((file) => file.fullName)
      .map((file) =>
        getPropsWithFullName(
          file,
          fetchProfile.addNamespacePrefixToFullName,
          client.orgNamespace,
        ),
      )
      .value()
  }

  const typesByName = await keyByAsync(types, (t) => apiName(t))
  const typesWithMetaFile = await getTypesWithMetaFile(types)
  const typesWithContent = await getTypesWithContent(types)

  const mergeProfileInstances = (
    instances: ReadonlyArray<InstanceElement>,
  ): InstanceElement => {
    const result = instances[0].clone()
    result.value = _.merge({}, ...instances.map((instance) => instance.value))
    return result
  }

  const retrieveInstances = async (
    fileProps: ReadonlyArray<FileProperties>,
    filePropsToSendWithEveryChunk: ReadonlyArray<FileProperties> = [],
  ): Promise<InstanceElement[]> => {
    const allFileProps = fileProps.concat(filePropsToSendWithEveryChunk)
    // Salesforce quirk - folder instances are listed under their content's type in the manifest
    const filesToRetrieve = allFileProps.map((inst) => ({
      ...inst,
      type: getManifestTypeName(typesByName[inst.type]),
    }))
    const typesToRetrieve = [
      ...new Set(filesToRetrieve.map((prop) => prop.type)),
    ].join(',')
    log.debug('retrieving types %s', typesToRetrieve)
    const request = toRetrieveRequest(filesToRetrieve)
    const result = await client.retrieve(request)

    log.debug(
      'retrieve result for types %s: %o',
      typesToRetrieve,
      _.omit(result, ['zipFile', 'fileProperties']),
    )

    if (result.errorStatusCode === RETRIEVE_SIZE_LIMIT_ERROR) {
      if (fileProps.length <= 1) {
        if (filePropsToSendWithEveryChunk.length > 0) {
          log.warn(
            'retrieve request for %s failed with %d elements that can`t be removed from the request',
            typesToRetrieve,
            filePropsToSendWithEveryChunk.length,
          )
          throw new Error('Retrieve size limit exceeded')
        }

        configChanges.push(
          ...fileProps.map((fileProp) =>
            createSkippedListConfigChange({
              type: fileProp.type,
              instance: fileProp.fullName,
            }),
          ),
        )
        log.warn(
          `retrieve request for ${typesToRetrieve} failed: ${result.errorStatusCode} ${result.errorMessage}, adding to skip list`,
        )
        return []
      }

      const chunkSize = Math.ceil(fileProps.length / 2)
      log.debug(
        'reducing retrieve item count %d -> %d',
        fileProps.length,
        chunkSize,
      )
      configChanges.push({
        type: MAX_ITEMS_IN_RETRIEVE_REQUEST,
        value: chunkSize,
      })
      return (
        await Promise.all(
          _.chunk(
            fileProps,
            chunkSize - filePropsToSendWithEveryChunk.length,
          ).map((chunk) =>
            retrieveInstances(chunk, filePropsToSendWithEveryChunk),
          ),
        )
      ).flat()
    }

    configChanges.push(...createRetrieveConfigChange(result))
    // if we get an error then result.zipFile will be a single 'nil' XML element, which will be parsed as an object by
    // our XML->json parser. Since we only deal with RETRIEVE_SIZE_LIMIT_ERROR above, here is where we handle all other
    // errors.
    if (!_.isString(result.zipFile)) {
      log.warn(
        'retrieve request for types %s failed, zipFile is %o, Result is %o',
        typesToRetrieve,
        result.zipFile,
        result,
      )
      throw new Error(
        `Retrieve request for ${typesToRetrieve} failed. messages: ${makeArray(safeJsonStringify(result.messages)).concat(result.errorMessage ?? [])}`,
      )
    }

    const allValues = await fromRetrieveResult(
      result,
      allFileProps,
      typesWithMetaFile,
      typesWithContent,
      fetchProfile.isFeatureEnabled('fixRetrieveFilePaths'),
    )
    return allValues.map(({ file, values }) =>
      createInstanceElement(
        values,
        typesByName[file.type],
        file.namespacePrefix,
        getAuthorAnnotations(file),
      ),
    )
  }

  const retrieveProfilesWithContextTypes = async (
    profileFileProps: ReadonlyArray<FileProperties>,
    contextFileProps: ReadonlyArray<FileProperties>,
  ): Promise<Array<InstanceElement>> => {
    const allInstances = await Promise.all(
      _.chunk(
        contextFileProps,
        maxItemsInRetrieveRequest - profileFileProps.length,
      )
        .filter((filesChunk) => filesChunk.length > 0)
        .map((filesChunk) => retrieveInstances(filesChunk, profileFileProps)),
    )

    const [partialProfileInstances, contextInstances] = _(allInstances)
      .flatten()
      .partition(
        (instance) => instance.elemID.typeName === PROFILE_METADATA_TYPE,
      )
      .value()

    const profileInstances = _(partialProfileInstances)
      .filter((instance) => instance.elemID.typeName === PROFILE_METADATA_TYPE)
      .groupBy((instance) => instance.value.fullName)
      .mapValues(mergeProfileInstances)
      .value()

    return contextInstances.concat(Object.values(profileInstances))
  }

  const allProps = _.flatten(
    await Promise.all(
      types
        // We get folders as part of getting the records inside them
        .filter((type) => type.annotations.folderContentType === undefined)
        .map(listFilesOfType),
    ),
  )
  const filesToRetrieve = getFilesToRetrieve(allProps)
<<<<<<< HEAD
  const [profileFiles, nonProfileFiles] = _.partition(filesToRetrieve, file => file.type === PROFILE_METADATA_TYPE)
=======

  const [profileFiles, nonProfileFiles] = _.partition(
    filesToRetrieve,
    (file) => file.type === PROFILE_METADATA_TYPE,
  )
>>>>>>> d48cda1b
  // Avoid sending empty requests for types that had no instances that were changed from the previous fetch
  // This is a common case for fetchWithChangesDetection mode for types that had no changes on their instances
  if (nonProfileFiles.length === 0) {
    log.debug('No files to retrieve, skipping')
    return { elements: [], configChanges }
  }

  log.info('going to retrieve %d files', filesToRetrieve.length)

  const instances = await retrieveProfilesWithContextTypes(
    profileFiles,
    nonProfileFiles,
  )

  return {
    elements: instances.filter(
      (instance) => !typesToSkip.has(instance.elemID.typeName),
    ),
    configChanges,
  }
}

type Partitions = {
  profileProps: FileProperties[]
  nonProfileProps: FileProperties[]
}

export const retrieveMetadataInstanceForFetchWithChangesDetection: typeof retrieveMetadataInstances =
  async (params) => {
    const metadataQuery = buildFilePropsMetadataQuery(
      params.fetchProfile.metadataQuery,
    )
    const getPartitions = (allProps: FileProperties[]): Partitions => {
      const [profileProps, nonProfileProps] = _.partition(
        allProps.filter(metadataQuery.isInstanceIncluded),
        (file) => file.type === PROFILE_METADATA_TYPE,
      )
      return { profileProps, nonProfileProps }
    }

<<<<<<< HEAD
  const retrievePartialProfileInstances = retrieveMetadataInstances({
    ...params,
    getFilesToRetrieveFunc: allProps => {
      const { profileProps, nonProfileProps } = getPartitions(allProps)
      const modifiedNonProfileProps = nonProfileProps.filter(props => metadataQuery.isInstanceMatch(props))
      if (modifiedNonProfileProps.length === 0) {
        log.debug('No profile related props were changed')
        return []
      }
      const nonModifiedProfilesProps = profileProps.filter(props => !metadataQuery.isInstanceMatch(props))
      return nonModifiedProfilesProps.concat(modifiedNonProfileProps)
    },
  })
=======
    const retrievePartialProfileInstances = retrieveMetadataInstances({
      ...params,
      getFilesToRetrieveFunc: (allProps) => {
        const { profileProps, nonProfileProps } = getPartitions(allProps)
        const modifiedNonProfileProps = nonProfileProps.filter((props) =>
          metadataQuery.isInstanceMatch(props),
        )
        if (modifiedNonProfileProps.length === 0) {
          log.debug('No profile related props were changed')
          return []
        }
        const nonModifiedProfilesProps = profileProps.filter(
          (props) => !metadataQuery.isInstanceMatch(props),
        )
        return nonModifiedProfilesProps.concat(modifiedNonProfileProps)
      },
    })
>>>>>>> d48cda1b

    const retrieveChangedProfileInstances = retrieveMetadataInstances({
      ...params,
      getFilesToRetrieveFunc: (allProps) => {
        const { profileProps, nonProfileProps } = getPartitions(allProps)
        const modifiedProfilesProps = profileProps.filter((props) =>
          metadataQuery.isInstanceMatch(props),
        )
        if (modifiedProfilesProps.length === 0) {
          log.debug('No profiles were changed')
          return []
        }
        return modifiedProfilesProps.concat(nonProfileProps)
      },
    }).then((result) => ({
      ...result,
      // We only want to handle Profile instances
      elements: result.elements.filter(
        isInstanceOfTypeSync(PROFILE_METADATA_TYPE),
      ),
    }))
    const result = await Promise.all([
      retrievePartialProfileInstances,
      retrieveChangedProfileInstances,
    ])
    return {
      elements: result.flatMap((r) => r.elements),
      configChanges: result.flatMap((r) => r.configChanges),
    }
  }<|MERGE_RESOLUTION|>--- conflicted
+++ resolved
@@ -141,22 +141,13 @@
   file: FileProperties,
   isFolderType: boolean,
 ): boolean =>
-  isFolderType
-    ? // We should always list folders, even if they were not modified.
-      metadataQuery.isInstanceIncluded({
-        namespace: getNamespace(file),
-        metadataType: file.type,
-        name: file.fullName,
-        isFolderType,
-        changedAt: file.lastModifiedDate,
-      })
-    : metadataQuery.isInstanceMatch({
-        namespace: getNamespace(file),
-        metadataType: file.type,
-        name: file.fullName,
-        isFolderType,
-        changedAt: file.lastModifiedDate,
-      })
+  metadataQuery.isInstanceMatch({
+    namespace: getNamespace(file),
+    metadataType: file.type,
+    name: file.fullName,
+    isFolderType,
+    changedAt: file.lastModifiedDate,
+  })
 
 const listMetadataObjectsWithinFolders = async (
   client: SalesforceClient,
@@ -551,15 +542,10 @@
     ),
   )
   const filesToRetrieve = getFilesToRetrieve(allProps)
-<<<<<<< HEAD
-  const [profileFiles, nonProfileFiles] = _.partition(filesToRetrieve, file => file.type === PROFILE_METADATA_TYPE)
-=======
-
   const [profileFiles, nonProfileFiles] = _.partition(
     filesToRetrieve,
     (file) => file.type === PROFILE_METADATA_TYPE,
   )
->>>>>>> d48cda1b
   // Avoid sending empty requests for types that had no instances that were changed from the previous fetch
   // This is a common case for fetchWithChangesDetection mode for types that had no changes on their instances
   if (nonProfileFiles.length === 0) {
@@ -600,21 +586,6 @@
       return { profileProps, nonProfileProps }
     }
 
-<<<<<<< HEAD
-  const retrievePartialProfileInstances = retrieveMetadataInstances({
-    ...params,
-    getFilesToRetrieveFunc: allProps => {
-      const { profileProps, nonProfileProps } = getPartitions(allProps)
-      const modifiedNonProfileProps = nonProfileProps.filter(props => metadataQuery.isInstanceMatch(props))
-      if (modifiedNonProfileProps.length === 0) {
-        log.debug('No profile related props were changed')
-        return []
-      }
-      const nonModifiedProfilesProps = profileProps.filter(props => !metadataQuery.isInstanceMatch(props))
-      return nonModifiedProfilesProps.concat(modifiedNonProfileProps)
-    },
-  })
-=======
     const retrievePartialProfileInstances = retrieveMetadataInstances({
       ...params,
       getFilesToRetrieveFunc: (allProps) => {
@@ -632,7 +603,6 @@
         return nonModifiedProfilesProps.concat(modifiedNonProfileProps)
       },
     })
->>>>>>> d48cda1b
 
     const retrieveChangedProfileInstances = retrieveMetadataInstances({
       ...params,
