--- conflicted
+++ resolved
@@ -329,26 +329,20 @@
   client: SalesforceClient
   types: ReadonlyArray<MetadataObjectType>
   fetchProfile: FetchProfile
-<<<<<<< HEAD
-  shouldRetrieveFileFunc?: ShouldRetrieveFileFunc
-=======
   // Some types are retrieved via filters and should not be fetched in the normal fetch flow. However, we need these
   // types as context for profiles - when fetching profiles using retrieve we only get information about the types that
   // are included in the same retrieve request as the profile. Thus typesToSkip - a list of types that will be retrieved
   // along with the profiles, but discarded.
   typesToSkip?: ReadonlySet<string>
->>>>>>> c1a0b2e2
+  shouldRetrieveFileFunc?: ShouldRetrieveFileFunc
 }
 
 export const retrieveMetadataInstances = async ({
   client,
   types,
   fetchProfile,
-<<<<<<< HEAD
+  typesToSkip = new Set(),
   shouldRetrieveFileFunc,
-=======
-  typesToSkip = new Set(),
->>>>>>> c1a0b2e2
 }: RetrieveMetadataInstancesArgs): Promise<FetchElements<InstanceElement[]>> => {
   const configChanges: ConfigChangeSuggestion[] = []
   const {
