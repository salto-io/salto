--- conflicted
+++ resolved
@@ -44,12 +44,9 @@
   sharingRulesMaps: false,
   excludeNonRetrievedProfilesRelatedInstances: true,
   waveMetadataSupport: false,
-<<<<<<< HEAD
+  indexedEmailTemplateAttachments: false,
   skipParsingXmlNumbers: false,
   logDiffsFromParsingXmlNumbers: true,
-=======
-  indexedEmailTemplateAttachments: false,
->>>>>>> 3ee33dfd
 }
 
 type BuildFetchProfileParams = {
