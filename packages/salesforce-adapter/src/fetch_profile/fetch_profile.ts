--- conflicted
+++ resolved
@@ -47,11 +47,8 @@
   skipParsingXmlNumbers: false,
   logDiffsFromParsingXmlNumbers: true,
   performSideEffectDeletes: false,
-<<<<<<< HEAD
+  extendTriggersMetadata: false,
   picklistsAsMaps: false,
-=======
-  extendTriggersMetadata: false,
->>>>>>> 2cc9efda
 }
 
 type BuildFetchProfileParams = {
