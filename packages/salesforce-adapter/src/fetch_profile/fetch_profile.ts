/*
 * Copyright 2024 Salto Labs Ltd.
 * Licensed under the Salto Terms of Use (the "License");
 * You may not use this file except in compliance with the License.  You may obtain a copy of the License at https://www.salto.io/terms-of-use
 *
 * CERTAIN THIRD PARTY SOFTWARE MAY BE CONTAINED IN PORTIONS OF THE SOFTWARE. See NOTICE FILE AT https://github.com/salto-io/salto/blob/main/NOTICES
 */
import _ from 'lodash'
import {
  DATA_CONFIGURATION,
  FetchProfile,
  FetchParameters,
  METADATA_CONFIG,
  OptionalFeatures,
  MetadataQuery,
  CustomReferencesSettings,
} from '../types'
import { buildDataManagement, validateDataManagementConfig } from './data_management'
import { buildMetadataQuery, validateMetadataParams } from './metadata_query'
import { DEFAULT_MAX_INSTANCES_PER_TYPE, DEFAULT_MAX_ITEMS_IN_RETRIEVE_REQUEST } from '../constants'
import { mergeWithDefaultImportantValues } from './important_values'
import { customReferencesConfiguration } from '../custom_references/handlers'

type OptionalFeaturesDefaultValues = {
  [FeatureName in keyof OptionalFeatures]?: boolean
}

const optionalFeaturesDefaultValues: OptionalFeaturesDefaultValues = {
  fetchProfilesUsingReadApi: false,
  generateRefsInProfiles: false,
  skipAliases: false,
  toolingDepsOfCurrentNamespace: false,
  extraDependenciesV2: true,
  extendedCustomFieldInformation: false,
  importantValues: true,
  hideTypesFolder: true,
  omitStandardFieldsNonDeployableValues: true,
  latestSupportedApiVersion: false,
  metaTypes: false,
  cpqRulesAndConditionsRefs: true,
  flowCoordinates: false,
  improvedDataBrokenReferences: false,
  taskAndEventCustomFields: false,
  sharingRulesMaps: false,
  excludeNonRetrievedProfilesRelatedInstances: true,
<<<<<<< HEAD
  useXmlParserV2: false,
  logXmlParserV2Diff: true,
=======
  waveMetadataSupport: false,
>>>>>>> 3d0a454f
}

type BuildFetchProfileParams = {
  fetchParams: FetchParameters
  customReferencesSettings?: CustomReferencesSettings
  metadataQuery?: MetadataQuery
  maxItemsInRetrieveRequest?: number
}

export const buildFetchProfile = ({
  fetchParams,
  customReferencesSettings,
  metadataQuery = buildMetadataQuery({ fetchParams }),
  maxItemsInRetrieveRequest = DEFAULT_MAX_ITEMS_IN_RETRIEVE_REQUEST,
}: BuildFetchProfileParams): FetchProfile => {
  const {
    data,
    fetchAllCustomSettings,
    optionalFeatures,
    maxInstancesPerType,
    preferActiveFlowVersions,
    addNamespacePrefixToFullName,
    warningSettings,
    additionalImportantValues,
  } = fetchParams
  const enabledCustomReferencesHandlers = customReferencesConfiguration(customReferencesSettings)
  return {
    dataManagement: data && buildDataManagement(data),
    isFeatureEnabled: name => optionalFeatures?.[name] ?? optionalFeaturesDefaultValues[name] ?? true,
    isCustomReferencesHandlerEnabled: name => enabledCustomReferencesHandlers[name] ?? false,
    shouldFetchAllCustomSettings: () => fetchAllCustomSettings ?? true,
    maxInstancesPerType: maxInstancesPerType ?? DEFAULT_MAX_INSTANCES_PER_TYPE,
    preferActiveFlowVersions: preferActiveFlowVersions ?? false,
    addNamespacePrefixToFullName: addNamespacePrefixToFullName ?? true,
    isWarningEnabled: name => warningSettings?.[name] ?? true,
    metadataQuery,
    maxItemsInRetrieveRequest,
    importantValues: mergeWithDefaultImportantValues(additionalImportantValues),
  }
}

export const validateFetchParameters = (params: Partial<FetchParameters>, fieldPath: string[]): void => {
  validateMetadataParams(params.metadata ?? {}, [...fieldPath, METADATA_CONFIG])

  if (params.data !== undefined) {
    validateDataManagementConfig(params.data, [...fieldPath, DATA_CONFIGURATION])
  }
  if (params.additionalImportantValues !== undefined) {
    const duplicateDefs = _(params.additionalImportantValues)
      .groupBy(def => def.value)
      .filter((defs, _value) => defs.length > 1)
      .keys()
      .value()
    if (duplicateDefs.length > 0) {
      throw new Error(`Duplicate definitions for additionalImportantValues: [${duplicateDefs.join(', ')}]`)
    }
  }
}<|MERGE_RESOLUTION|>--- conflicted
+++ resolved
@@ -43,12 +43,9 @@
   taskAndEventCustomFields: false,
   sharingRulesMaps: false,
   excludeNonRetrievedProfilesRelatedInstances: true,
-<<<<<<< HEAD
+  waveMetadataSupport: false,
   useXmlParserV2: false,
   logXmlParserV2Diff: true,
-=======
-  waveMetadataSupport: false,
->>>>>>> 3d0a454f
 }
 
 type BuildFetchProfileParams = {
