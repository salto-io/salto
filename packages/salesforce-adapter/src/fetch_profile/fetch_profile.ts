/*
 * Copyright 2024 Salto Labs Ltd.
 * Licensed under the Salto Terms of Use (the "License");
 * You may not use this file except in compliance with the License.  You may obtain a copy of the License at https://www.salto.io/terms-of-use
 *
 * CERTAIN THIRD PARTY SOFTWARE MAY BE CONTAINED IN PORTIONS OF THE SOFTWARE. See NOTICE FILE AT https://github.com/salto-io/salto/blob/main/NOTICES
 */
import _ from 'lodash'
import {
  DATA_CONFIGURATION,
  FetchProfile,
  FetchParameters,
  METADATA_CONFIG,
  OptionalFeatures,
  MetadataQuery,
  CustomReferencesSettings,
} from '../types'
import { buildDataManagement, validateDataManagementConfig } from './data_management'
import { buildMetadataQuery, validateMetadataParams } from './metadata_query'
import { DEFAULT_MAX_INSTANCES_PER_TYPE, DEFAULT_MAX_ITEMS_IN_RETRIEVE_REQUEST } from '../constants'
import { mergeWithDefaultImportantValues } from './important_values'
import { customReferencesConfiguration } from '../custom_references/handlers'

type OptionalFeaturesDefaultValues = {
  [FeatureName in keyof OptionalFeatures]?: boolean
}

const PREFER_ACTIVE_FLOW_VERSIONS_DEFAULT = false

const optionalFeaturesDefaultValues: OptionalFeaturesDefaultValues = {
  fetchProfilesUsingReadApi: false,
  generateRefsInProfiles: false,
  skipAliases: false,
  toolingDepsOfCurrentNamespace: false,
  extraDependenciesV2: true,
  extendedCustomFieldInformation: false,
  importantValues: true,
  hideTypesFolder: true,
  omitStandardFieldsNonDeployableValues: true,
  metaTypes: false,
  cpqRulesAndConditionsRefs: true,
  flowCoordinates: false,
  improvedDataBrokenReferences: false,
  taskAndEventCustomFields: false,
  sharingRulesMaps: false,
  excludeNonRetrievedProfilesRelatedInstances: true,
  waveMetadataSupport: false,
  indexedEmailTemplateAttachments: false,
  skipParsingXmlNumbers: false,
  logDiffsFromParsingXmlNumbers: true,
  performSideEffectDeletes: false,
  extendTriggersMetadata: false,
<<<<<<< HEAD
  storeProfilesAndPermissionSetsBrokenPaths: true,
=======
  removeReferenceFromFilterItemToRecordType: false,
>>>>>>> 8272a029
}

type BuildFetchProfileParams = {
  fetchParams: FetchParameters
  customReferencesSettings?: CustomReferencesSettings
  metadataQuery?: MetadataQuery
  maxItemsInRetrieveRequest?: number
}

export const buildFetchProfile = ({
  fetchParams,
  customReferencesSettings,
  metadataQuery = buildMetadataQuery({ fetchParams }),
  maxItemsInRetrieveRequest = DEFAULT_MAX_ITEMS_IN_RETRIEVE_REQUEST,
}: BuildFetchProfileParams): FetchProfile => {
  const {
    data,
    fetchAllCustomSettings,
    optionalFeatures,
    maxInstancesPerType,
    preferActiveFlowVersions,
    addNamespacePrefixToFullName,
    warningSettings,
    limits,
    additionalImportantValues,
  } = fetchParams
  const enabledCustomReferencesHandlers = customReferencesConfiguration(customReferencesSettings)
  return {
    dataManagement: data && buildDataManagement(data),
    isFeatureEnabled: name => optionalFeatures?.[name] ?? optionalFeaturesDefaultValues[name] ?? true,
    isCustomReferencesHandlerEnabled: name => enabledCustomReferencesHandlers[name] ?? false,
    shouldFetchAllCustomSettings: () => fetchAllCustomSettings ?? true,
    maxInstancesPerType: maxInstancesPerType ?? DEFAULT_MAX_INSTANCES_PER_TYPE,
    preferActiveFlowVersions: preferActiveFlowVersions ?? PREFER_ACTIVE_FLOW_VERSIONS_DEFAULT,
    addNamespacePrefixToFullName: addNamespacePrefixToFullName ?? true,
    isWarningEnabled: name => warningSettings?.[name] ?? true,
    metadataQuery,
    maxItemsInRetrieveRequest,
    importantValues: mergeWithDefaultImportantValues(additionalImportantValues),
    limits,
  }
}

export const validateFetchParameters = (params: Partial<FetchParameters>, fieldPath: string[]): void => {
  validateMetadataParams(params.metadata ?? {}, [...fieldPath, METADATA_CONFIG])

  if (params.data !== undefined) {
    validateDataManagementConfig(params.data, [...fieldPath, DATA_CONFIGURATION])
  }
  if (params.additionalImportantValues !== undefined) {
    const duplicateDefs = _(params.additionalImportantValues)
      .groupBy(def => def.value)
      .filter((defs, _value) => defs.length > 1)
      .keys()
      .value()
    if (duplicateDefs.length > 0) {
      throw new Error(`Duplicate definitions for additionalImportantValues: [${duplicateDefs.join(', ')}]`)
    }
  }
}<|MERGE_RESOLUTION|>--- conflicted
+++ resolved
@@ -50,11 +50,8 @@
   logDiffsFromParsingXmlNumbers: true,
   performSideEffectDeletes: false,
   extendTriggersMetadata: false,
-<<<<<<< HEAD
+  removeReferenceFromFilterItemToRecordType: false,
   storeProfilesAndPermissionSetsBrokenPaths: true,
-=======
-  removeReferenceFromFilterItemToRecordType: false,
->>>>>>> 8272a029
 }
 
 type BuildFetchProfileParams = {
