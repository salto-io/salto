/*
 * Copyright 2024 Salto Labs Ltd.
 * Licensed under the Salto Terms of Use (the "License");
 * You may not use this file except in compliance with the License.  You may obtain a copy of the License at https://www.salto.io/terms-of-use
 *
 * CERTAIN THIRD PARTY SOFTWARE MAY BE CONTAINED IN PORTIONS OF THE SOFTWARE. See NOTICE FILE AT https://github.com/salto-io/salto/blob/main/NOTICES
 */
import _ from 'lodash'
import {
  DATA_CONFIGURATION,
  FetchProfile,
  FetchParameters,
  METADATA_CONFIG,
  OptionalFeatures,
  MetadataQuery,
  CustomReferencesSettings,
} from '../types'
import { buildDataManagement, validateDataManagementConfig } from './data_management'
import { buildMetadataQuery, validateMetadataParams } from './metadata_query'
import { DEFAULT_MAX_INSTANCES_PER_TYPE, DEFAULT_MAX_ITEMS_IN_RETRIEVE_REQUEST } from '../constants'
import { mergeWithDefaultImportantValues } from './important_values'
import { customReferencesConfiguration } from '../custom_references/handlers'

type OptionalFeaturesDefaultValues = {
  [FeatureName in keyof OptionalFeatures]?: boolean
}

const optionalFeaturesDefaultValues: OptionalFeaturesDefaultValues = {
  fetchProfilesUsingReadApi: false,
  generateRefsInProfiles: false,
  skipAliases: false,
  toolingDepsOfCurrentNamespace: false,
  fixRetrieveFilePaths: true,
  extraDependenciesV2: true,
  extendedCustomFieldInformation: false,
  importantValues: true,
  hideTypesFolder: true,
  omitStandardFieldsNonDeployableValues: true,
  latestSupportedApiVersion: false,
  metaTypes: false,
  cpqRulesAndConditionsRefs: true,
  flowCoordinates: false,
<<<<<<< HEAD
  taskAndEventCustomFields: false,
=======
  improvedDataBrokenReferences: false,
  sharingRulesMaps: false,
>>>>>>> b987c686
}

type BuildFetchProfileParams = {
  fetchParams: FetchParameters
  customReferencesSettings?: CustomReferencesSettings
  metadataQuery?: MetadataQuery
  maxItemsInRetrieveRequest?: number
}

export const buildFetchProfile = ({
  fetchParams,
  customReferencesSettings,
  metadataQuery = buildMetadataQuery({ fetchParams }),
  maxItemsInRetrieveRequest = DEFAULT_MAX_ITEMS_IN_RETRIEVE_REQUEST,
}: BuildFetchProfileParams): FetchProfile => {
  const {
    data,
    fetchAllCustomSettings,
    optionalFeatures,
    maxInstancesPerType,
    preferActiveFlowVersions,
    addNamespacePrefixToFullName,
    warningSettings,
    additionalImportantValues,
  } = fetchParams
  const enabledCustomReferencesHandlers = customReferencesConfiguration(customReferencesSettings)
  return {
    dataManagement: data && buildDataManagement(data),
    isFeatureEnabled: name => optionalFeatures?.[name] ?? optionalFeaturesDefaultValues[name] ?? true,
    isCustomReferencesHandlerEnabled: name => enabledCustomReferencesHandlers[name] ?? false,
    shouldFetchAllCustomSettings: () => fetchAllCustomSettings ?? true,
    maxInstancesPerType: maxInstancesPerType ?? DEFAULT_MAX_INSTANCES_PER_TYPE,
    preferActiveFlowVersions: preferActiveFlowVersions ?? false,
    addNamespacePrefixToFullName: addNamespacePrefixToFullName ?? true,
    isWarningEnabled: name => warningSettings?.[name] ?? true,
    metadataQuery,
    maxItemsInRetrieveRequest,
    importantValues: mergeWithDefaultImportantValues(additionalImportantValues),
  }
}

export const validateFetchParameters = (params: Partial<FetchParameters>, fieldPath: string[]): void => {
  validateMetadataParams(params.metadata ?? {}, [...fieldPath, METADATA_CONFIG])

  if (params.data !== undefined) {
    validateDataManagementConfig(params.data, [...fieldPath, DATA_CONFIGURATION])
  }
  if (params.additionalImportantValues !== undefined) {
    const duplicateDefs = _(params.additionalImportantValues)
      .groupBy(def => def.value)
      .filter((defs, _value) => defs.length > 1)
      .keys()
      .value()
    if (duplicateDefs.length > 0) {
      throw new Error(`Duplicate definitions for additionalImportantValues: [${duplicateDefs.join(', ')}]`)
    }
  }
}<|MERGE_RESOLUTION|>--- conflicted
+++ resolved
@@ -40,12 +40,9 @@
   metaTypes: false,
   cpqRulesAndConditionsRefs: true,
   flowCoordinates: false,
-<<<<<<< HEAD
+  improvedDataBrokenReferences: false,
   taskAndEventCustomFields: false,
-=======
-  improvedDataBrokenReferences: false,
   sharingRulesMaps: false,
->>>>>>> b987c686
 }
 
 type BuildFetchProfileParams = {
