--- conflicted
+++ resolved
@@ -42,15 +42,10 @@
   target,
   maxInstancesPerType,
   preferActiveFlowVersions,
-<<<<<<< HEAD
-}: FetchParameters,
-changedAtSingleton?: InstanceElement): FetchProfile => ({
-  metadataQuery: buildMetadataQuery(metadata, changedAtSingleton, isDefined(target)
-=======
   addNamespacePrefixToFullName,
+  changedAtSingleton?: InstanceElement,
 }: FetchParameters): FetchProfile => ({
   metadataQuery: buildMetadataQuery(metadata, isDefined(target)
->>>>>>> 1a5cd5e5
     ? getFetchTargets(target as SupportedMetadataType[])
     : undefined),
   dataManagement: data && buildDataManagement(data),
