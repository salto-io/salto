/*
 *                      Copyright 2024 Salto Labs Ltd.
 *
 * Licensed under the Apache License, Version 2.0 (the "License");
 * you may not use this file except in compliance with
 * the License.  You may obtain a copy of the License at
 *
 *     http://www.apache.org/licenses/LICENSE-2.0
 *
 * Unless required by applicable law or agreed to in writing, software
 * distributed under the License is distributed on an "AS IS" BASIS,
 * WITHOUT WARRANTIES OR CONDITIONS OF ANY KIND, either express or implied.
 * See the License for the specific language governing permissions and
 * limitations under the License.
 */
import _ from 'lodash'
import {
  DATA_CONFIGURATION,
  FetchProfile,
  FetchParameters,
  METADATA_CONFIG,
  OptionalFeatures,
  MetadataQuery,
  CustomReferencesSettings,
} from '../types'
import { buildDataManagement, validateDataManagementConfig } from './data_management'
import { buildMetadataQuery, validateMetadataParams } from './metadata_query'
import { DEFAULT_MAX_INSTANCES_PER_TYPE, DEFAULT_MAX_ITEMS_IN_RETRIEVE_REQUEST } from '../constants'
import { mergeWithDefaultImportantValues } from './important_values'
import { customReferencesConfiguration } from '../custom_references/handlers'

type OptionalFeaturesDefaultValues = {
  [FeatureName in keyof OptionalFeatures]?: boolean
}

const optionalFeaturesDefaultValues: OptionalFeaturesDefaultValues = {
  fetchProfilesUsingReadApi: false,
  generateRefsInProfiles: false,
  skipAliases: false,
  toolingDepsOfCurrentNamespace: false,
  fixRetrieveFilePaths: true,
  extraDependenciesV2: true,
  extendedCustomFieldInformation: false,
  importantValues: true,
  hideTypesFolder: false,
  omitStandardFieldsNonDeployableValues: true,
  latestSupportedApiVersion: false,
<<<<<<< HEAD
  cpqRulesAndConditionsRefs: false,
=======
  metaTypes: false,
>>>>>>> 92074712
}

type BuildFetchProfileParams = {
  fetchParams: FetchParameters
  customReferencesSettings?: CustomReferencesSettings
  metadataQuery?: MetadataQuery
  maxItemsInRetrieveRequest?: number
}

export const buildFetchProfile = ({
  fetchParams,
  customReferencesSettings,
  metadataQuery = buildMetadataQuery({ fetchParams }),
  maxItemsInRetrieveRequest = DEFAULT_MAX_ITEMS_IN_RETRIEVE_REQUEST,
}: BuildFetchProfileParams): FetchProfile => {
  const {
    data,
    fetchAllCustomSettings,
    optionalFeatures,
    maxInstancesPerType,
    preferActiveFlowVersions,
    addNamespacePrefixToFullName,
    warningSettings,
    additionalImportantValues,
  } = fetchParams
  const enabledCustomReferencesHandlers = customReferencesConfiguration(customReferencesSettings)
  return {
    dataManagement: data && buildDataManagement(data),
    isFeatureEnabled: name => optionalFeatures?.[name] ?? optionalFeaturesDefaultValues[name] ?? true,
    isCustomReferencesHandlerEnabled: name => enabledCustomReferencesHandlers[name] ?? false,
    shouldFetchAllCustomSettings: () => fetchAllCustomSettings ?? true,
    maxInstancesPerType: maxInstancesPerType ?? DEFAULT_MAX_INSTANCES_PER_TYPE,
    preferActiveFlowVersions: preferActiveFlowVersions ?? false,
    addNamespacePrefixToFullName: addNamespacePrefixToFullName ?? true,
    isWarningEnabled: name => warningSettings?.[name] ?? true,
    metadataQuery,
    maxItemsInRetrieveRequest,
    importantValues: mergeWithDefaultImportantValues(additionalImportantValues),
  }
}

export const validateFetchParameters = (params: Partial<FetchParameters>, fieldPath: string[]): void => {
  validateMetadataParams(params.metadata ?? {}, [...fieldPath, METADATA_CONFIG])

  if (params.data !== undefined) {
    validateDataManagementConfig(params.data, [...fieldPath, DATA_CONFIGURATION])
  }
  if (params.additionalImportantValues !== undefined) {
    const duplicateDefs = _(params.additionalImportantValues)
      .groupBy(def => def.value)
      .filter((defs, _value) => defs.length > 1)
      .keys()
      .value()
    if (duplicateDefs.length > 0) {
      throw new Error(`Duplicate definitions for additionalImportantValues: [${duplicateDefs.join(', ')}]`)
    }
  }
}<|MERGE_RESOLUTION|>--- conflicted
+++ resolved
@@ -45,11 +45,8 @@
   hideTypesFolder: false,
   omitStandardFieldsNonDeployableValues: true,
   latestSupportedApiVersion: false,
-<<<<<<< HEAD
+  metaTypes: false,
   cpqRulesAndConditionsRefs: false,
-=======
-  metaTypes: false,
->>>>>>> 92074712
 }
 
 type BuildFetchProfileParams = {
