--- conflicted
+++ resolved
@@ -15,15 +15,10 @@
 */
 import {
   DATA_CONFIGURATION,
+  FetchProfile,
   FetchParameters,
-  FetchProfile,
   METADATA_CONFIG,
-<<<<<<< HEAD
-  OptionalFeatures,
-  LastChangeDateOfTypesWithNestedInstances,
-=======
   OptionalFeatures, MetadataQuery,
->>>>>>> 79b64c70
 } from '../types'
 import { buildDataManagement, validateDataManagementConfig } from './data_management'
 import { buildMetadataQuery, validateMetadataParams } from './metadata_query'
@@ -69,50 +64,7 @@
     isWarningEnabled: name => (
       warningSettings?.[name] ?? true
     ),
-<<<<<<< HEAD
-  }
-}
-
-export const buildFetchProfile = (params: BuildFetchProfileParams): FetchProfile => {
-  const {
-    metadata = {},
-    target,
-  } = params.fetchParams
-  return {
-    ...buildBaseFetchProfile(params),
-    metadataQuery: buildMetadataQuery({
-      metadataParams: metadata,
-      isFetchWithChangesDetection: false,
-      target: isDefined(target)
-        ? getFetchTargets(target as SupportedMetadataType[])
-        : undefined,
-    }),
-  }
-}
-
-export const buildFetchProfileForFetchWithChangesDetection = async (
-  params: BuildFetchProfileParams & {
-    lastChangeDateOfTypesWithNestedInstances: LastChangeDateOfTypesWithNestedInstances
-  }
-): Promise<FetchProfile> => {
-  const {
-    metadata = {},
-    target,
-  } = params.fetchParams
-  return {
-    ...buildBaseFetchProfile(params),
-    metadataQuery: buildMetadataQuery({
-      metadataParams: metadata,
-      isFetchWithChangesDetection: true,
-      target: isDefined(target)
-        ? getFetchTargets(target as SupportedMetadataType[])
-        : undefined,
-      changedAtSingleton: await getChangedAtSingleton(params.elementsSource),
-      lastChangeDateOfTypesWithNestedInstances: params.lastChangeDateOfTypesWithNestedInstances,
-    }),
-=======
     metadataQuery,
->>>>>>> 79b64c70
   }
 }
 
