--- conflicted
+++ resolved
@@ -21,11 +21,7 @@
 import { buildMetadataQuery, validateMetadataParams } from './metadata_query'
 import { DEFAULT_MAX_INSTANCES_PER_TYPE } from '../constants'
 import { getFetchTargets, SupportedMetadataType } from './metadata_types'
-<<<<<<< HEAD
-import SalesforceClient from '../client/client'
-=======
 import { getChangedAtSingleton } from '../filters/utils'
->>>>>>> 1332ff88
 
 const { isDefined } = values
 
@@ -44,21 +40,13 @@
 type BuildFetchProfileParams = {
   fetchParams: FetchParameters
   elementsSource: ReadOnlyElementsSource
-  client?: SalesforceClient
 }
 
 type BaseFetchProfile = Omit<FetchProfile, 'metadataQuery'>
 
 const buildBaseFetchProfile = ({
   fetchParams,
-<<<<<<< HEAD
-  isFetchWithChangesDetection,
-  elementsSource,
-  client,
-}: BuildFetchProfileParams): FetchProfile => {
-=======
 }: BuildFetchProfileParams): BaseFetchProfile => {
->>>>>>> 1332ff88
   const {
     data,
     fetchAllCustomSettings,
@@ -68,18 +56,6 @@
     addNamespacePrefixToFullName,
   } = fetchParams
   return {
-<<<<<<< HEAD
-    metadataQuery: buildMetadataQuery({
-      metadataParams: metadata,
-      elementsSource,
-      isFetchWithChangesDetection,
-      target: isDefined(target)
-        ? getFetchTargets(target as SupportedMetadataType[])
-        : undefined,
-      client,
-    }),
-=======
->>>>>>> 1332ff88
     dataManagement: data && buildDataManagement(data),
     isFeatureEnabled: name => optionalFeatures?.[name] ?? optionalFeaturesDefaultValues[name] ?? true,
     shouldFetchAllCustomSettings: () => fetchAllCustomSettings ?? true,
