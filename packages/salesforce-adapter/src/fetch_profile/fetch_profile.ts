--- conflicted
+++ resolved
@@ -40,11 +40,8 @@
 const optionalFeaturesDefaultValues: OptionalFeaturesDefaultValues = {
   fetchProfilesUsingReadApi: false,
   generateRefsInProfiles: false,
-<<<<<<< HEAD
   skipAliases: false,
-=======
   toolingDepsOfCurrentNamespace: false,
->>>>>>> ebefa628
 }
 
 export const buildFetchProfile = ({
