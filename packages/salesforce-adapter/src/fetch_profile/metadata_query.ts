/*
 * Copyright 2024 Salto Labs Ltd.
 * Licensed under the Salto Terms of Use (the "License");
 * You may not use this file except in compliance with the License.  You may obtain a copy of the License at https://www.salto.io/terms-of-use
 *
 * CERTAIN THIRD PARTY SOFTWARE MAY BE CONTAINED IN PORTIONS OF THE SOFTWARE. See NOTICE FILE AT https://github.com/salto-io/salto/blob/main/NOTICES
 */
import { collections, regex, values } from '@salto-io/lowerdash'
import _ from 'lodash'
import { ReadOnlyElementsSource } from '@salto-io/adapter-api'
import { FileProperties } from '@salto-io/jsforce'
import { logger } from '@salto-io/logging'
import { inspectValue, safeJsonStringify } from '@salto-io/adapter-utils'
import {
  CUSTOM_OBJECT,
  DEFAULT_NAMESPACE,
  MAX_TYPES_TO_SEPARATE_TO_FILE_PER_FIELD,
  SETTINGS_METADATA_TYPE,
} from '../constants'
import { ConfigValidationError, validateRegularExpressions } from '../config_validation'
import {
  FetchParameters,
  LastChangeDateOfTypesWithNestedInstances,
  METADATA_EXCLUDE_LIST,
  METADATA_INCLUDE_LIST,
  METADATA_SEPARATE_FIELD_LIST,
  MetadataInstance,
  MetadataParams,
  MetadataQuery,
  MetadataQueryParams,
  TypeWithNestedInstances,
  TypeWithNestedInstancesPerParent,
} from '../types'
import { getChangedAtSingletonInstance } from '../filters/utils'
import {
  isTypeWithNestedInstances,
  isTypeWithNestedInstancesPerParent,
  NESTED_TYPE_TO_PARENT_TYPE,
} from '../last_change_date_of_types_with_nested_instances'
<<<<<<< HEAD
=======
import { getFetchTargetsWithDependencies, includesSettingsTypes } from './metadata_types'
import { isFeatureEnabled } from './optional_features'
>>>>>>> 988fed7e

const { makeArray } = collections.array
const { isDefined } = values
const log = logger(module)

// According to Salesforce Metadata API docs, folder names can only contain alphanumeric characters and underscores.
const VALID_FOLDER_PATH_RE = /^[a-zA-Z\d_/]+$/

const PERMANENT_SKIP_LIST: MetadataQueryParams[] = [
  // We have special treatment for this type
  { metadataType: 'CustomField' },
  // readMetadata and retrieve fail on this type when fetching by name
  { metadataType: 'CustomIndex' },
  // readMetadata fails on those and pass on the parents
  // (AssignmentRules and EscalationRules)
  { metadataType: 'AssignmentRule' },
  { metadataType: 'EscalationRule' },
  // May conflict with the MetadataType ForecastingCategoryMapping
  { metadataType: 'CustomObject', name: 'ForecastingCategoryMapping' },
]

// Instances of these types will match all namespaces
// and not just standard if '' (aka default) is provided in the namespace filter
const DEFAULT_NAMESPACE_MATCH_ALL_TYPE_LIST = ['InstalledPackage']

const getDefaultNamespace = (metadataType: string): string =>
  DEFAULT_NAMESPACE_MATCH_ALL_TYPE_LIST.includes(metadataType) ? '.*' : DEFAULT_NAMESPACE

const getPaths = (regexString: string): string[] =>
  regexString
    .replace(/[()^$]/g, '')
    .split('|')
    .filter(path => VALID_FOLDER_PATH_RE.test(path))

// Since fullPaths are provided for nested Folder names, a special handling is required
const isFolderMetadataTypeNameMatch = ({ name: instanceName }: MetadataInstance, name: string): boolean =>
  getPaths(name).some(path => path.endsWith(instanceName)) || regex.isFullRegexMatch(instanceName, name)

type BuildMetadataQueryParams = {
  fetchParams: FetchParameters
  targetedFetchInclude?: MetadataQueryParams[]
}

type BuildFetchWithChangesDetectionMetadataQueryParams = BuildMetadataQueryParams & {
  elementsSource: ReadOnlyElementsSource
  lastChangeDateOfTypesWithNestedInstances: LastChangeDateOfTypesWithNestedInstances
  customObjectsWithDeletedFields: Set<string>
}

export const buildMetadataQuery = ({ fetchParams, targetedFetchInclude }: BuildMetadataQueryParams): MetadataQuery => {
  const metadata = fetchParams.metadata ?? {}
  if (targetedFetchInclude !== undefined) {
    log.debug('targeted fetch include is: %s', inspectValue(targetedFetchInclude))
  }
  const fullExcludeList: MetadataQueryParams[] = [
    ...(metadata.exclude ?? []),
    ...PERMANENT_SKIP_LIST,
    ...makeArray(
      isFeatureEnabled('retrieveSettings', fetchParams.optionalFeatures)
        ? undefined
        : { metadataType: SETTINGS_METADATA_TYPE },
    ),
  ]

  const isTypeIncludedInTargetedFetch = (type: string): boolean => {
    if (targetedFetchInclude === undefined) {
      return true
    }
    return targetedFetchInclude.some(({ metadataType = '.*' }) => new RegExp(`^${metadataType}$`).test(type))
  }

  const include = metadata.include
    ? metadata.include.concat(
        isFeatureEnabled('retrieveSettings', fetchParams.optionalFeatures) &&
          includesSettingsTypes(metadata.include.map(({ metadataType }) => metadataType).filter(isDefined) ?? [])
          ? [{ metadataType: SETTINGS_METADATA_TYPE }]
          : [],
      )
    : [{}]
  const isTypeIncluded = (type: string): boolean =>
    include.some(({ metadataType = '.*' }) =>
<<<<<<< HEAD
      new RegExp(`^${metadataType}$`).test(nestedTypeToParentType[type] ?? type),
    ) && isTypeIncludedInTargetedFetch(type)
=======
      new RegExp(`^${metadataType}$`).test(NESTED_TYPE_TO_PARENT_TYPE[type] ?? type),
    ) && isIncludedInTargetedFetch(type)

>>>>>>> 988fed7e
  const isTypeExcluded = (type: string): boolean =>
    fullExcludeList.some(
      ({ metadataType = '.*', namespace = '.*', name = '.*' }) =>
        namespace === '.*' &&
        name === '.*' &&
        new RegExp(`^${metadataType}$`).test(NESTED_TYPE_TO_PARENT_TYPE[type] ?? type),
    )

  const fixSettingsType = (metadataType: string, name: string): string =>
    isFeatureEnabled('retrieveSettings', fetchParams.optionalFeatures) && metadataType === SETTINGS_METADATA_TYPE
      ? name.concat(SETTINGS_METADATA_TYPE)
      : metadataType

  const isInstanceMatchQueryParams = (
    instance: MetadataInstance,
    { metadataType = '.*', namespace = '.*', name = '.*' }: MetadataQueryParams,
  ): boolean => {
    const instanceMetadataType = fixSettingsType(
      NESTED_TYPE_TO_PARENT_TYPE[instance.metadataType] ?? instance.metadataType,
      instance.name,
    )
    const realNamespace = namespace === '' ? getDefaultNamespace(instanceMetadataType) : namespace
    if (
      !regex.isFullRegexMatch(instanceMetadataType, metadataType) ||
      !regex.isFullRegexMatch(instance.namespace, realNamespace)
    ) {
      return false
    }
    return instance.isFolderType
      ? isFolderMetadataTypeNameMatch(instance, name)
      : regex.isFullRegexMatch(instance.name, name)
  }

  const isInstanceIncludedInTargetedFetch = (instance: MetadataInstance): boolean => {
    if (targetedFetchInclude === undefined) {
      return true
    }
    return targetedFetchInclude.some(params => isInstanceMatchQueryParams(instance, params))
  }
  const isInstanceIncluded = (instance: MetadataInstance): boolean =>
    include.some(params => isInstanceMatchQueryParams(instance, params)) &&
    isInstanceIncludedInTargetedFetch(instance) &&
    !fullExcludeList.some(params => isInstanceMatchQueryParams(instance, params))
<<<<<<< HEAD
  const isTargetedFetch = (): boolean => fetchParams.target !== undefined
=======

  const isTargetedFetch = (): boolean => target !== undefined
>>>>>>> 988fed7e
  return {
    isTypeMatch: type => isTypeIncluded(type) && !isTypeExcluded(type),
    isTargetedFetch,
    isInstanceIncluded,
    isInstanceMatch: isInstanceIncluded,
    isFetchWithChangesDetection: () => false,
    isPartialFetch: isTargetedFetch,
    getFolderPathsByName: (folderType: string) => {
      const folderPaths = include
        .filter(params => params.metadataType === folderType)
        .flatMap(params => {
          const { name: nameRegex } = params
          return isDefined(nameRegex) ? getPaths(nameRegex) : []
        })
      return _.keyBy(folderPaths, path => _.last(path.split('/')) ?? path)
    },
    logData: () => ({}),
  }
}

const isValidDateString = (dateString: string | undefined): dateString is string =>
  dateString !== undefined && dateString !== ''

export const buildMetadataQueryForFetchWithChangesDetection = async (
  params: BuildFetchWithChangesDetectionMetadataQueryParams,
): Promise<MetadataQuery> => {
  const { elementsSource, lastChangeDateOfTypesWithNestedInstances } = params
  const changedAtSingleton = await getChangedAtSingletonInstance(elementsSource)
  if (changedAtSingleton === undefined) {
    throw new Error('First fetch does not support changes detection')
  }
  const { value: singletonValues } = changedAtSingleton
  const lastChangeDateOfTypesWithNestedInstancesFromSingleton: LastChangeDateOfTypesWithNestedInstances = {
    AssignmentRules: singletonValues.AssignmentRules ?? {},
    AutoResponseRules: singletonValues.AutoResponseRules ?? {},
    CustomObject: singletonValues.CustomObject ?? {},
    EscalationRules: singletonValues.EscalationRules ?? {},
    SharingRules: singletonValues.SharingRules ?? {},
    Workflow: singletonValues.Workflow ?? {},
    CustomLabels: singletonValues.CustomLabels,
  }
  const metadataQuery = buildMetadataQuery(params)
  const isInstanceWithNestedInstancesIncluded = (type: TypeWithNestedInstances): boolean => {
    const dateFromSingleton = lastChangeDateOfTypesWithNestedInstancesFromSingleton[type]
    const lastChangeDate = lastChangeDateOfTypesWithNestedInstances[type]
    return isValidDateString(dateFromSingleton) && isValidDateString(lastChangeDate)
      ? new Date(dateFromSingleton).getTime() < new Date(lastChangeDate).getTime()
      : true
  }

  const isInstanceWithNestedInstancesPerParentIncluded = (
    type: TypeWithNestedInstancesPerParent,
    instanceName: string,
  ): boolean => {
    const parentName = instanceName.split('.')[0]
    const dateFromSingleton = lastChangeDateOfTypesWithNestedInstancesFromSingleton[type][parentName]
    const lastChangeDate = lastChangeDateOfTypesWithNestedInstances[type][parentName]
    if (parentName === 'Parent') {
      log.debug('lastChangeDate of Parent: %s', lastChangeDate)
    }
    // Standard Objects with no CustomFields and sub instances will have no lastChangeDate
    if (lastChangeDate === undefined) {
      return false
    }
    return isValidDateString(dateFromSingleton) && isValidDateString(lastChangeDate)
      ? new Date(dateFromSingleton).getTime() < new Date(lastChangeDate).getTime()
      : true
  }

  const missingOrInvalidChangedAtInstances: MetadataInstance[] = []
  const updatedInstances: (MetadataInstance & {
    changedAtFromSingleton: string | undefined
  })[] = []

  const isIncludedInFetchWithChangesDetection = (instance: MetadataInstance): boolean => {
    const dateFromSingleton = _.get(singletonValues, [instance.metadataType, instance.name])
    if (!(isValidDateString(dateFromSingleton) && isValidDateString(instance.changedAt))) {
      missingOrInvalidChangedAtInstances.push(instance)
      return true
    }
    if (new Date(dateFromSingleton).getTime() < new Date(instance.changedAt).getTime()) {
      log.trace('The instance %s of type %s will be fetched since it was updated', instance.name, instance.metadataType)
      updatedInstances.push({
        ...instance,
        changedAtFromSingleton: dateFromSingleton,
      })
      return true
    }
    return false
  }
  return {
    ...metadataQuery,
    isPartialFetch: () => true,
    isFetchWithChangesDetection: () => true,
    isInstanceMatch: instance => {
      if (!metadataQuery.isInstanceIncluded(instance)) {
        return false
      }
      const { metadataType, name } = instance
      if (metadataType === CUSTOM_OBJECT && params.customObjectsWithDeletedFields.has(name)) {
        return true
      }
      if (isTypeWithNestedInstances(metadataType)) {
        return isInstanceWithNestedInstancesIncluded(metadataType)
      }
      if (isTypeWithNestedInstancesPerParent(metadataType)) {
        return isInstanceWithNestedInstancesPerParentIncluded(metadataType, name)
      }
      return isIncludedInFetchWithChangesDetection(instance)
    },
    logData: () => {
      ;(updatedInstances.length > 100 ? log.trace : log.debug)(
        'The following instances were fetched in fetch with changes detection since they were updated: %s',
        safeJsonStringify(updatedInstances),
      )
      ;(missingOrInvalidChangedAtInstances.length > 100 ? log.trace : log.debug)(
        'The following instances were fetched in fetch with changes detection due to invalid or missing changedAt: %s',
        safeJsonStringify(missingOrInvalidChangedAtInstances),
      )
      if (params.customObjectsWithDeletedFields.size > 0) {
        log.debug(
          'The following custom objects have deleted fields and were fetched in fetch with changes detection: %s',
          Array.from(params.customObjectsWithDeletedFields),
        )
      }
    },
  }
}

const validateMetadataQueryParams = (params: MetadataQueryParams[], fieldPath: string[]): void => {
  params.forEach(queryParams =>
    Object.entries(queryParams).forEach(([queryField, pattern]) => {
      if (pattern === undefined) {
        return
      }
      validateRegularExpressions([pattern], [...fieldPath, queryField])
    }),
  )
}

export const validateMetadataParams = (params: Partial<MetadataParams>, fieldPath: string[]): void => {
  validateMetadataQueryParams(params.include ?? [], [...fieldPath, METADATA_INCLUDE_LIST])
  validateMetadataQueryParams(params.exclude ?? [], [...fieldPath, METADATA_EXCLUDE_LIST])

  if (
    params.objectsToSeperateFieldsToFiles !== undefined &&
    params.objectsToSeperateFieldsToFiles.length > MAX_TYPES_TO_SEPARATE_TO_FILE_PER_FIELD
  ) {
    throw new ConfigValidationError(
      [...fieldPath, METADATA_SEPARATE_FIELD_LIST],
      `${METADATA_SEPARATE_FIELD_LIST} should not be larger than ${MAX_TYPES_TO_SEPARATE_TO_FILE_PER_FIELD}. current length is ${params.objectsToSeperateFieldsToFiles.length}`,
    )
  }
}

export const buildFilePropsMetadataQuery = (metadataQuery: MetadataQuery): MetadataQuery<FileProperties> => {
  const filePropsToMetadataInstance = ({
    namespacePrefix,
    type: metadataType,
    fullName: name,
    lastModifiedDate: changedAt,
  }: FileProperties): MetadataInstance => ({
    namespace: namespacePrefix === undefined || namespacePrefix === '' ? DEFAULT_NAMESPACE : namespacePrefix,
    metadataType,
    name,
    changedAt,
    isFolderType: false,
  })
  return {
    ...metadataQuery,
    isInstanceIncluded: instance => metadataQuery.isInstanceIncluded(filePropsToMetadataInstance(instance)),
    isInstanceMatch: instance => metadataQuery.isInstanceMatch(filePropsToMetadataInstance(instance)),
  }
}<|MERGE_RESOLUTION|>--- conflicted
+++ resolved
@@ -37,11 +37,8 @@
   isTypeWithNestedInstancesPerParent,
   NESTED_TYPE_TO_PARENT_TYPE,
 } from '../last_change_date_of_types_with_nested_instances'
-<<<<<<< HEAD
-=======
-import { getFetchTargetsWithDependencies, includesSettingsTypes } from './metadata_types'
+import { includesSettingsTypes } from './metadata_types'
 import { isFeatureEnabled } from './optional_features'
->>>>>>> 988fed7e
 
 const { makeArray } = collections.array
 const { isDefined } = values
@@ -123,14 +120,9 @@
     : [{}]
   const isTypeIncluded = (type: string): boolean =>
     include.some(({ metadataType = '.*' }) =>
-<<<<<<< HEAD
-      new RegExp(`^${metadataType}$`).test(nestedTypeToParentType[type] ?? type),
+      new RegExp(`^${metadataType}$`).test(NESTED_TYPE_TO_PARENT_TYPE[type] ?? type),
     ) && isTypeIncludedInTargetedFetch(type)
-=======
-      new RegExp(`^${metadataType}$`).test(NESTED_TYPE_TO_PARENT_TYPE[type] ?? type),
-    ) && isIncludedInTargetedFetch(type)
-
->>>>>>> 988fed7e
+
   const isTypeExcluded = (type: string): boolean =>
     fullExcludeList.some(
       ({ metadataType = '.*', namespace = '.*', name = '.*' }) =>
@@ -174,12 +166,7 @@
     include.some(params => isInstanceMatchQueryParams(instance, params)) &&
     isInstanceIncludedInTargetedFetch(instance) &&
     !fullExcludeList.some(params => isInstanceMatchQueryParams(instance, params))
-<<<<<<< HEAD
   const isTargetedFetch = (): boolean => fetchParams.target !== undefined
-=======
-
-  const isTargetedFetch = (): boolean => target !== undefined
->>>>>>> 988fed7e
   return {
     isTypeMatch: type => isTypeIncluded(type) && !isTypeExcluded(type),
     isTargetedFetch,
