/*
 * Copyright 2024 Salto Labs Ltd.
 * Licensed under the Salto Terms of Use (the "License");
 * You may not use this file except in compliance with the License.  You may obtain a copy of the License at https://www.salto.io/terms-of-use
 *
 * CERTAIN THIRD PARTY SOFTWARE MAY BE CONTAINED IN PORTIONS OF THE SOFTWARE. See NOTICE FILE AT https://github.com/salto-io/salto/blob/main/NOTICES
 */
import { regex, values } from '@salto-io/lowerdash'
import _ from 'lodash'
import { ReadOnlyElementsSource } from '@salto-io/adapter-api'
import { FileProperties } from '@salto-io/jsforce'
import { logger } from '@salto-io/logging'
import { inspectValue, safeJsonStringify } from '@salto-io/adapter-utils'
import {
  CUSTOM_OBJECT,
  DEFAULT_NAMESPACE,
  MAX_TYPES_TO_SEPARATE_TO_FILE_PER_FIELD,
  SETTINGS_METADATA_TYPE,
} from '../constants'
import { ConfigValidationError, validateRegularExpressions } from '../config_validation'
import {
  FetchParameters,
  LastChangeDateOfTypesWithNestedInstances,
  METADATA_EXCLUDE_LIST,
  METADATA_INCLUDE_LIST,
  METADATA_SEPARATE_FIELD_LIST,
  MetadataInstance,
  MetadataParams,
  MetadataQuery,
  MetadataQueryParams,
  TypeWithNestedInstances,
  TypeWithNestedInstancesPerParent,
} from '../types'
import { getChangedAtSingletonInstance } from '../filters/utils'
import {
  isTypeWithNestedInstances,
  isTypeWithNestedInstancesPerParent,
  TYPE_TO_NESTED_TYPES,
} from '../last_change_date_of_types_with_nested_instances'

const { isDefined } = values
const log = logger(module)

// According to Salesforce Metadata API docs, folder names can only contain alphanumeric characters and underscores.
const VALID_FOLDER_PATH_RE = /^[a-zA-Z\d_/]+$/

const PERMANENT_SKIP_LIST: MetadataQueryParams[] = [
  // We have special treatment for this type
  { metadataType: 'CustomField' },
  { metadataType: SETTINGS_METADATA_TYPE },
  // readMetadata and retrieve fail on this type when fetching by name
  { metadataType: 'CustomIndex' },
  // readMetadata fails on those and pass on the parents
  // (AssignmentRules and EscalationRules)
  { metadataType: 'AssignmentRule' },
  { metadataType: 'EscalationRule' },
  // May conflict with the MetadataType ForecastingCategoryMapping
  { metadataType: 'CustomObject', name: 'ForecastingCategoryMapping' },
]

// Instances of these types will match all namespaces
// and not just standard if '' (aka default) is provided in the namespace filter
const DEFAULT_NAMESPACE_MATCH_ALL_TYPE_LIST = ['InstalledPackage']

const getDefaultNamespace = (metadataType: string): string =>
  DEFAULT_NAMESPACE_MATCH_ALL_TYPE_LIST.includes(metadataType) ? '.*' : DEFAULT_NAMESPACE

const getPaths = (regexString: string): string[] =>
  regexString
    .replace(/[()^$]/g, '')
    .split('|')
    .filter(path => VALID_FOLDER_PATH_RE.test(path))

// Since fullPaths are provided for nested Folder names, a special handling is required
const isFolderMetadataTypeNameMatch = ({ name: instanceName }: MetadataInstance, name: string): boolean =>
  getPaths(name).some(path => path.endsWith(instanceName)) || regex.isFullRegexMatch(instanceName, name)

type BuildMetadataQueryParams = {
  fetchParams: FetchParameters
  targetedFetchInclude?: MetadataQueryParams[]
}

type BuildFetchWithChangesDetectionMetadataQueryParams = BuildMetadataQueryParams & {
  elementsSource: ReadOnlyElementsSource
  lastChangeDateOfTypesWithNestedInstances: LastChangeDateOfTypesWithNestedInstances
  customObjectsWithDeletedFields: Set<string>
}

export const buildMetadataQuery = ({ fetchParams, targetedFetchInclude }: BuildMetadataQueryParams): MetadataQuery => {
  const metadata = fetchParams.metadata ?? {}
  if (targetedFetchInclude !== undefined) {
    log.debug('targeted fetch include is: %s', inspectValue(targetedFetchInclude))
  }
  const { include = [{}], exclude = [] } = metadata
  const fullExcludeList = [...exclude, ...PERMANENT_SKIP_LIST]
  const nestedTypeToParentType = Object.entries(TYPE_TO_NESTED_TYPES).reduce<Record<string, string>>(
    (acc, [parentType, nestedTypes]) => {
      nestedTypes
        .filter(nestedType => nestedType !== parentType)
        .forEach(nestedType => {
          acc[nestedType] = parentType
        })
      return acc
    },
    {},
  )

<<<<<<< HEAD
  const isTypeIncludedInTargetedFetch = (type: string): boolean => {
    if (targetedFetchInclude === undefined) {
      return true
    }
    return targetedFetchInclude.some(({ metadataType = '.*' }) => new RegExp(`^${metadataType}$`).test(type))
=======
  const isIncludedInTargetedFetch = (type: string): boolean => {
    if (target === undefined) {
      return true
    }
    return target.includes(type)
>>>>>>> 671b5d3b
  }
  const isTypeIncluded = (type: string): boolean =>
<<<<<<< HEAD
    include.some(({ metadataType = '.*' }) => new RegExp(`^${metadataType}$`).test(type)) &&
    isTypeIncludedInTargetedFetch(type)
=======
    include.some(({ metadataType = '.*' }) =>
      new RegExp(`^${metadataType}$`).test(nestedTypeToParentType[type] ?? type),
    ) && isIncludedInTargetedFetch(type)
>>>>>>> 671b5d3b
  const isTypeExcluded = (type: string): boolean =>
    fullExcludeList.some(
      ({ metadataType = '.*', namespace = '.*', name = '.*' }) =>
        namespace === '.*' &&
        name === '.*' &&
        new RegExp(`^${metadataType}$`).test(nestedTypeToParentType[type] ?? type),
    )
  const isInstanceMatchQueryParams = (
    instance: MetadataInstance,
    { metadataType = '.*', namespace = '.*', name = '.*' }: MetadataQueryParams,
  ): boolean => {
    const realNamespace = namespace === '' ? getDefaultNamespace(instance.metadataType) : namespace
    if (
      !regex.isFullRegexMatch(instance.metadataType, metadataType) ||
      !regex.isFullRegexMatch(instance.namespace, realNamespace)
    ) {
      return false
    }
    return instance.isFolderType
      ? isFolderMetadataTypeNameMatch(instance, name)
      : regex.isFullRegexMatch(instance.name, name)
  }

  const isInstanceIncludedInTargetedFetch = (instance: MetadataInstance): boolean => {
    if (targetedFetchInclude === undefined) {
      return true
    }
    return targetedFetchInclude.some(params => isInstanceMatchQueryParams(instance, params))
  }
  const isInstanceIncluded = (instance: MetadataInstance): boolean =>
    include.some(params => isInstanceMatchQueryParams(instance, params)) &&
    isInstanceIncludedInTargetedFetch(instance) &&
    !fullExcludeList.some(params => isInstanceMatchQueryParams(instance, params))
  const isTargetedFetch = (): boolean => fetchParams.target !== undefined
  return {
    isTypeMatch: type => isTypeIncluded(type) && !isTypeExcluded(type),
    isTargetedFetch,
    isInstanceIncluded,
    isInstanceMatch: isInstanceIncluded,
    isFetchWithChangesDetection: () => false,
    isPartialFetch: isTargetedFetch,
    getFolderPathsByName: (folderType: string) => {
      const folderPaths = include
        .filter(params => params.metadataType === folderType)
        .flatMap(params => {
          const { name: nameRegex } = params
          return isDefined(nameRegex) ? getPaths(nameRegex) : []
        })
      return _.keyBy(folderPaths, path => _.last(path.split('/')) ?? path)
    },
    logData: () => ({}),
  }
}

const isValidDateString = (dateString: string | undefined): dateString is string =>
  dateString !== undefined && dateString !== ''

export const buildMetadataQueryForFetchWithChangesDetection = async (
  params: BuildFetchWithChangesDetectionMetadataQueryParams,
): Promise<MetadataQuery> => {
  const { elementsSource, lastChangeDateOfTypesWithNestedInstances } = params
  const changedAtSingleton = await getChangedAtSingletonInstance(elementsSource)
  if (changedAtSingleton === undefined) {
    throw new Error('First fetch does not support changes detection')
  }
  const { value: singletonValues } = changedAtSingleton
  const lastChangeDateOfTypesWithNestedInstancesFromSingleton: LastChangeDateOfTypesWithNestedInstances = {
    AssignmentRules: singletonValues.AssignmentRules ?? {},
    AutoResponseRules: singletonValues.AutoResponseRules ?? {},
    CustomObject: singletonValues.CustomObject ?? {},
    EscalationRules: singletonValues.EscalationRules ?? {},
    SharingRules: singletonValues.SharingRules ?? {},
    Workflow: singletonValues.Workflow ?? {},
    CustomLabels: singletonValues.CustomLabels,
  }
  const metadataQuery = buildMetadataQuery(params)
  const isInstanceWithNestedInstancesIncluded = (type: TypeWithNestedInstances): boolean => {
    const dateFromSingleton = lastChangeDateOfTypesWithNestedInstancesFromSingleton[type]
    const lastChangeDate = lastChangeDateOfTypesWithNestedInstances[type]
    return isValidDateString(dateFromSingleton) && isValidDateString(lastChangeDate)
      ? new Date(dateFromSingleton).getTime() < new Date(lastChangeDate).getTime()
      : true
  }

  const isInstanceWithNestedInstancesPerParentIncluded = (
    type: TypeWithNestedInstancesPerParent,
    instanceName: string,
  ): boolean => {
    const parentName = instanceName.split('.')[0]
    const dateFromSingleton = lastChangeDateOfTypesWithNestedInstancesFromSingleton[type][parentName]
    const lastChangeDate = lastChangeDateOfTypesWithNestedInstances[type][parentName]
    if (parentName === 'Parent') {
      log.debug('lastChangeDate of Parent: %s', lastChangeDate)
    }
    // Standard Objects with no CustomFields and sub instances will have no lastChangeDate
    if (lastChangeDate === undefined) {
      return false
    }
    return isValidDateString(dateFromSingleton) && isValidDateString(lastChangeDate)
      ? new Date(dateFromSingleton).getTime() < new Date(lastChangeDate).getTime()
      : true
  }

  const missingOrInvalidChangedAtInstances: MetadataInstance[] = []
  const updatedInstances: (MetadataInstance & {
    changedAtFromSingleton: string | undefined
  })[] = []

  const isIncludedInFetchWithChangesDetection = (instance: MetadataInstance): boolean => {
    const dateFromSingleton = _.get(singletonValues, [instance.metadataType, instance.name])
    if (!(isValidDateString(dateFromSingleton) && isValidDateString(instance.changedAt))) {
      missingOrInvalidChangedAtInstances.push(instance)
      return true
    }
    if (new Date(dateFromSingleton).getTime() < new Date(instance.changedAt).getTime()) {
      log.trace('The instance %s of type %s will be fetched since it was updated', instance.name, instance.metadataType)
      updatedInstances.push({
        ...instance,
        changedAtFromSingleton: dateFromSingleton,
      })
      return true
    }
    return false
  }
  return {
    ...metadataQuery,
    isPartialFetch: () => true,
    isFetchWithChangesDetection: () => true,
    isInstanceMatch: instance => {
      if (!metadataQuery.isInstanceIncluded(instance)) {
        return false
      }
      const { metadataType, name } = instance
      if (metadataType === CUSTOM_OBJECT && params.customObjectsWithDeletedFields.has(name)) {
        return true
      }
      if (isTypeWithNestedInstances(metadataType)) {
        return isInstanceWithNestedInstancesIncluded(metadataType)
      }
      if (isTypeWithNestedInstancesPerParent(metadataType)) {
        return isInstanceWithNestedInstancesPerParentIncluded(metadataType, name)
      }
      return isIncludedInFetchWithChangesDetection(instance)
    },
    logData: () => {
      ;(updatedInstances.length > 100 ? log.trace : log.debug)(
        'The following instances were fetched in fetch with changes detection since they were updated: %s',
        safeJsonStringify(updatedInstances),
      )
      ;(missingOrInvalidChangedAtInstances.length > 100 ? log.trace : log.debug)(
        'The following instances were fetched in fetch with changes detection due to invalid or missing changedAt: %s',
        safeJsonStringify(missingOrInvalidChangedAtInstances),
      )
      if (params.customObjectsWithDeletedFields.size > 0) {
        log.debug(
          'The following custom objects have deleted fields and were fetched in fetch with changes detection: %s',
          Array.from(params.customObjectsWithDeletedFields),
        )
      }
    },
  }
}

const validateMetadataQueryParams = (params: MetadataQueryParams[], fieldPath: string[]): void => {
  params.forEach(queryParams =>
    Object.entries(queryParams).forEach(([queryField, pattern]) => {
      if (pattern === undefined) {
        return
      }
      validateRegularExpressions([pattern], [...fieldPath, queryField])
    }),
  )
}

export const validateMetadataParams = (params: Partial<MetadataParams>, fieldPath: string[]): void => {
  validateMetadataQueryParams(params.include ?? [], [...fieldPath, METADATA_INCLUDE_LIST])
  validateMetadataQueryParams(params.exclude ?? [], [...fieldPath, METADATA_EXCLUDE_LIST])

  if (
    params.objectsToSeperateFieldsToFiles !== undefined &&
    params.objectsToSeperateFieldsToFiles.length > MAX_TYPES_TO_SEPARATE_TO_FILE_PER_FIELD
  ) {
    throw new ConfigValidationError(
      [...fieldPath, METADATA_SEPARATE_FIELD_LIST],
      `${METADATA_SEPARATE_FIELD_LIST} should not be larger than ${MAX_TYPES_TO_SEPARATE_TO_FILE_PER_FIELD}. current length is ${params.objectsToSeperateFieldsToFiles.length}`,
    )
  }
}

export const buildFilePropsMetadataQuery = (metadataQuery: MetadataQuery): MetadataQuery<FileProperties> => {
  const filePropsToMetadataInstance = ({
    namespacePrefix,
    type: metadataType,
    fullName: name,
    lastModifiedDate: changedAt,
  }: FileProperties): MetadataInstance => ({
    namespace: namespacePrefix === undefined || namespacePrefix === '' ? DEFAULT_NAMESPACE : namespacePrefix,
    metadataType,
    name,
    changedAt,
    isFolderType: false,
  })
  return {
    ...metadataQuery,
    isInstanceIncluded: instance => metadataQuery.isInstanceIncluded(filePropsToMetadataInstance(instance)),
    isInstanceMatch: instance => metadataQuery.isInstanceMatch(filePropsToMetadataInstance(instance)),
  }
}<|MERGE_RESOLUTION|>--- conflicted
+++ resolved
@@ -105,29 +105,15 @@
     {},
   )
 
-<<<<<<< HEAD
   const isTypeIncludedInTargetedFetch = (type: string): boolean => {
     if (targetedFetchInclude === undefined) {
       return true
     }
     return targetedFetchInclude.some(({ metadataType = '.*' }) => new RegExp(`^${metadataType}$`).test(type))
-=======
-  const isIncludedInTargetedFetch = (type: string): boolean => {
-    if (target === undefined) {
-      return true
-    }
-    return target.includes(type)
->>>>>>> 671b5d3b
   }
   const isTypeIncluded = (type: string): boolean =>
-<<<<<<< HEAD
     include.some(({ metadataType = '.*' }) => new RegExp(`^${metadataType}$`).test(type)) &&
     isTypeIncludedInTargetedFetch(type)
-=======
-    include.some(({ metadataType = '.*' }) =>
-      new RegExp(`^${metadataType}$`).test(nestedTypeToParentType[type] ?? type),
-    ) && isIncludedInTargetedFetch(type)
->>>>>>> 671b5d3b
   const isTypeExcluded = (type: string): boolean =>
     fullExcludeList.some(
       ({ metadataType = '.*', namespace = '.*', name = '.*' }) =>
