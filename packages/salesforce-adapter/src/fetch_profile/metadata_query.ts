--- conflicted
+++ resolved
@@ -16,10 +16,7 @@
 import { regex, values } from '@salto-io/lowerdash'
 import _ from 'lodash'
 import { ReadOnlyElementsSource } from '@salto-io/adapter-api'
-<<<<<<< HEAD
 import { FileProperties } from 'jsforce'
-=======
->>>>>>> 53f68485
 import {
   CUSTOM_METADATA,
   CUSTOM_OBJECT,
@@ -43,10 +40,7 @@
   MetadataQueryParams,
 } from '../types'
 import { getChangedAtSingleton } from '../filters/utils'
-<<<<<<< HEAD
 import { LastChangeDateOfTypesWithNestedInstances } from '../last_change_date_of_types_with_nested_instances'
-=======
->>>>>>> 53f68485
 
 const { isDefined } = values
 
@@ -107,10 +101,7 @@
 
 type BuildFetchWithChangesDetectionMetadataQueryParams = BuildMetadataQueryParams & {
   elementsSource: ReadOnlyElementsSource
-<<<<<<< HEAD
   lastChangeDateOfTypesWithNestedInstances: LastChangeDateOfTypesWithNestedInstances
-=======
->>>>>>> 53f68485
 }
 
 export const buildMetadataQuery = ({ fetchParams }: BuildMetadataQueryParams): MetadataQuery => {
@@ -194,7 +185,6 @@
   }
 }
 
-<<<<<<< HEAD
 const isValidDateString = (dateString: string | undefined): dateString is string => (
   dateString !== undefined && dateString !== ''
 )
@@ -204,6 +194,9 @@
 ): Promise<MetadataQuery> => {
   const { elementsSource, lastChangeDateOfTypesWithNestedInstances } = params
   const changedAtSingleton = await getChangedAtSingleton(elementsSource)
+  if (changedAtSingleton === undefined) {
+    throw new Error('First fetch does not support changes detection')
+  }
   const metadataQuery = buildMetadataQuery(params)
   const getInstanceChangedAt = ({ metadataType, name, changedAt }: MetadataInstance): string | undefined => {
     if (metadataType === CUSTOM_OBJECT) {
@@ -219,23 +212,6 @@
     const instanceChangedAt = getInstanceChangedAt(instance)
     return isValidDateString(changedAtFromSingleton) && isValidDateString(instanceChangedAt)
       ? new Date(changedAtFromSingleton).getTime() < new Date(instanceChangedAt).getTime()
-=======
-export const buildMetadataQueryForFetchWithChangesDetection = async (
-  params: BuildFetchWithChangesDetectionMetadataQueryParams
-): Promise<MetadataQuery> => {
-  const changedAtSingleton = await getChangedAtSingleton(params.elementsSource)
-  if (changedAtSingleton === undefined) {
-    throw new Error('First fetch does not support changes detection')
-  }
-  const metadataQuery = buildMetadataQuery(params)
-  const isIncludedInFetchWithChangesDetection = (instance: MetadataInstance): boolean => {
-    if (instance.changedAt === undefined) {
-      return true
-    }
-    const lastChangedAt = _.get(changedAtSingleton.value, [instance.metadataType, instance.name])
-    return _.isString(lastChangedAt)
-      ? new Date(lastChangedAt).getTime() < new Date(instance.changedAt).getTime()
->>>>>>> 53f68485
       : true
   }
   return {
