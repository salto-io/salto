/*
 * Copyright 2025 Salto Labs Ltd.
 * Licensed under the Salto Terms of Use (the "License");
 * You may not use this file except in compliance with the License.  You may obtain a copy of the License at https://www.salto.io/terms-of-use
 *
 * CERTAIN THIRD PARTY SOFTWARE MAY BE CONTAINED IN PORTIONS OF THE SOFTWARE. See NOTICE FILE AT https://github.com/salto-io/salto/blob/main/NOTICES
 */
import { OptionalFeatures } from '../types'

type OptionalFeaturesDefaultValues = {
  [FeatureName in keyof OptionalFeatures]?: boolean
}

const optionalFeaturesDefaultValues: OptionalFeaturesDefaultValues = {
  extendedCustomFieldInformation: false,
  hideTypesFolder: true,
  metaTypes: false,
  picklistsAsMaps: false,
  retrieveSettings: false,
  genAiReferences: true,
  networkReferences: false,
  extendFetchTargets: false,
  shouldPopulateInternalIdAfterDeploy: true,
  addParentToInstancesWithinFolder: false,
  packageVersionReference: false,
  omitTotalTrustedRequestsUsageField: false,
<<<<<<< HEAD
  supportProfileTabVisibilities: false,
=======
  disablePermissionsOmissions: false,
>>>>>>> 0a5453f1
}

export const isFeatureEnabled = (name: keyof OptionalFeatures, optionalFeatures?: OptionalFeatures): boolean =>
  optionalFeatures?.[name] ?? optionalFeaturesDefaultValues[name] ?? true<|MERGE_RESOLUTION|>--- conflicted
+++ resolved
@@ -24,11 +24,8 @@
   addParentToInstancesWithinFolder: false,
   packageVersionReference: false,
   omitTotalTrustedRequestsUsageField: false,
-<<<<<<< HEAD
   supportProfileTabVisibilities: false,
-=======
   disablePermissionsOmissions: false,
->>>>>>> 0a5453f1
 }
 
 export const isFeatureEnabled = (name: keyof OptionalFeatures, optionalFeatures?: OptionalFeatures): boolean =>
