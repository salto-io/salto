--- conflicted
+++ resolved
@@ -20,10 +20,8 @@
   genAiReferences: true,
   networkReferences: false,
   extendFetchTargets: false,
-<<<<<<< HEAD
+  shouldPopulateInternalIdAfterDeploy: true,
   addParentToInstancesWithinFolder: false,
-=======
->>>>>>> 1aa9e2ab
   shouldPopulateInternalIdAfterDeploy: true,
 }
 
