--- conflicted
+++ resolved
@@ -15,16 +15,10 @@
   extendedCustomFieldInformation: false,
   hideTypesFolder: true,
   metaTypes: false,
-<<<<<<< HEAD
   picklistsAsMaps: true,
   retrieveSettings: true,
   genAiReferences: true,
-=======
-  picklistsAsMaps: false,
-  retrieveSettings: false,
-  genAiReferences: false,
   networkReferences: false,
->>>>>>> 63d95c6a
 }
 
 export const isFeatureEnabled = (name: keyof OptionalFeatures, optionalFeatures?: OptionalFeatures): boolean =>
