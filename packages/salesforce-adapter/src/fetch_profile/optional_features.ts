/*
 * Copyright 2024 Salto Labs Ltd.
 * Licensed under the Salto Terms of Use (the "License");
 * You may not use this file except in compliance with the License.  You may obtain a copy of the License at https://www.salto.io/terms-of-use
 *
 * CERTAIN THIRD PARTY SOFTWARE MAY BE CONTAINED IN PORTIONS OF THE SOFTWARE. See NOTICE FILE AT https://github.com/salto-io/salto/blob/main/NOTICES
 */
import { OptionalFeatures } from '../types'

type OptionalFeaturesDefaultValues = {
  [FeatureName in keyof OptionalFeatures]?: boolean
}

const optionalFeaturesDefaultValues: OptionalFeaturesDefaultValues = {
  extendedCustomFieldInformation: false,
  hideTypesFolder: true,
  metaTypes: false,
  picklistsAsMaps: false,
  retrieveSettings: false,
  genAiReferences: true,
  networkReferences: false,
  extendFetchTargets: false,
  shouldPopulateInternalIdAfterDeploy: true,
  addParentToInstancesWithinFolder: false,
<<<<<<< HEAD
  addParentToRecordTriggeredFlows: false,
  packageVersionReference: false,
=======
  packageVersionReference: false,
  omitTotalTrustedRequestsUsageField: false,
>>>>>>> ea956c5c
}

export const isFeatureEnabled = (name: keyof OptionalFeatures, optionalFeatures?: OptionalFeatures): boolean =>
  optionalFeatures?.[name] ?? optionalFeaturesDefaultValues[name] ?? true<|MERGE_RESOLUTION|>--- conflicted
+++ resolved
@@ -22,13 +22,9 @@
   extendFetchTargets: false,
   shouldPopulateInternalIdAfterDeploy: true,
   addParentToInstancesWithinFolder: false,
-<<<<<<< HEAD
-  addParentToRecordTriggeredFlows: false,
-  packageVersionReference: false,
-=======
   packageVersionReference: false,
   omitTotalTrustedRequestsUsageField: false,
->>>>>>> ea956c5c
+  packageVersionReference: false,
 }
 
 export const isFeatureEnabled = (name: keyof OptionalFeatures, optionalFeatures?: OptionalFeatures): boolean =>
