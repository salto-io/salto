/*
 *                      Copyright 2024 Salto Labs Ltd.
 *
 * Licensed under the Apache License, Version 2.0 (the "License");
 * you may not use this file except in compliance with
 * the License.  You may obtain a copy of the License at
 *
 *     http://www.apache.org/licenses/LICENSE-2.0
 *
 * Unless required by applicable law or agreed to in writing, software
 * distributed under the License is distributed on an "AS IS" BASIS,
 * WITHOUT WARRANTIES OR CONDITIONS OF ANY KIND, either express or implied.
 * See the License for the specific language governing permissions and
 * limitations under the License.
 */
import { ReadOnlyElementsSource } from '@salto-io/adapter-api'
import { filterUtils } from '@salto-io/adapter-components'
import { filter } from '@salto-io/adapter-utils'
import SalesforceClient from './client/client'
import {
  ConfigChangeSuggestion,
  FetchProfile,
  LastChangeDateOfTypesWithNestedInstances,
} from './types'

export type FilterContext = {
  unsupportedSystemFields?: string[]
  systemFields?: string[]
  enumFieldPermissions?: boolean
  fetchProfile: FetchProfile
  elementsSource: ReadOnlyElementsSource
  separateFieldToFiles?: string[]
<<<<<<< HEAD
  lastChangeDateOfTypesWithNestedInstances?: LastChangeDateOfTypesWithNestedInstances
=======
  flsProfiles: string[]
>>>>>>> 5524f9f7
}

type FilterFilesContext = {
  baseDirName: string
  sourceFileNames: string[]
  staticFileNames: string[]
}

export type FilterOpts = {
  client: SalesforceClient
  config: FilterContext
  files: FilterFilesContext
}

export type FilterResult = filterUtils.FilterResult & {
  configSuggestions?: ConfigChangeSuggestion[]
}

export type Filter = filter.Filter<FilterResult>

// Local filters only use information in existing elements
// They can change the format of elements, but cannot use external sources of information
type LocalFilterOpts = Pick<FilterOpts, 'config'>
export type LocalFilterCreator = filter.FilterCreator<
  FilterResult,
  LocalFilterOpts
>

// Remote filters can add more information to existing elements
// They should not change the format of existing elements, they should focus only on adding
// the new information
type RemoteFilterOpts = Pick<FilterOpts, 'config' | 'client'>
export type RemoteFilterCreator = filter.RemoteFilterCreator<
  FilterResult,
  RemoteFilterOpts
>

// Files filters can run on folders and get additional context from the list of available files
type FilesFilterOpts = Pick<FilterOpts, 'config' | 'files'>
export type FilesFilterCreator = filter.FilterCreator<
  FilterResult,
  FilesFilterOpts
>

export type LocalFilterCreatorDefinition = filter.LocalFilterCreatorDefinition<
  FilterResult,
  LocalFilterOpts
>
export type RemoteFilterCreatorDefinition =
  filter.RemoteFilterCreatorDefinition<FilterResult, RemoteFilterOpts><|MERGE_RESOLUTION|>--- conflicted
+++ resolved
@@ -30,11 +30,8 @@
   fetchProfile: FetchProfile
   elementsSource: ReadOnlyElementsSource
   separateFieldToFiles?: string[]
-<<<<<<< HEAD
+  flsProfiles: string[]
   lastChangeDateOfTypesWithNestedInstances?: LastChangeDateOfTypesWithNestedInstances
-=======
-  flsProfiles: string[]
->>>>>>> 5524f9f7
 }
 
 type FilterFilesContext = {
