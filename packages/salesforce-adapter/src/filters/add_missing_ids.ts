/*
 *                      Copyright 2024 Salto Labs Ltd.
 *
 * Licensed under the Apache License, Version 2.0 (the "License");
 * you may not use this file except in compliance with
 * the License.  You may obtain a copy of the License at
 *
 *     http://www.apache.org/licenses/LICENSE-2.0
 *
 * Unless required by applicable law or agreed to in writing, software
 * distributed under the License is distributed on an "AS IS" BASIS,
 * WITHOUT WARRANTIES OR CONDITIONS OF ANY KIND, either express or implied.
 * See the License for the specific language governing permissions and
 * limitations under the License.
 */
import {
  Element,
  isObjectType,
  isField,
  isInstanceElement,
} from '@salto-io/adapter-api'
import { logger } from '@salto-io/logging'
import { collections } from '@salto-io/lowerdash'
import { safeJsonStringify } from '@salto-io/adapter-utils'
import { RemoteFilterCreator } from '../filter'
import { apiName, metadataType } from '../transformers/transformer'
import SalesforceClient from '../client/client'
import {
  getInternalId,
  setInternalId,
  ensureSafeFilterFetch,
  isMetadataInstanceElementSync,
  isStandardField,
  isInstanceOfTypeSync,
  getFullName,
} from './utils'
<<<<<<< HEAD
import { GLOBAL_VALUE_SET_TRANSLATION_METADATA_TYPE, NON_LISTED_ELEMENT_IDS, TOPICS_FOR_OBJECTS_METADATA_TYPE } from '../constants'

const log = logger(module)
const { awu, groupByAsync } = collections.asynciterable
=======
import {
  GLOBAL_VALUE_SET_TRANSLATION_METADATA_TYPE,
  TOPICS_FOR_OBJECTS_METADATA_TYPE,
} from '../constants'

const log = logger(module)
const { awu, groupByAsync } = collections.asynciterable

const ELEMENTS_WITH_NO_INTERNAL_IDS = new Set([
  'salesforce.RecordType.instance.Idea_InternalIdeasIdeaRecordType',
])

>>>>>>> d48cda1b
const TYPES_WITH_NO_INTERNAL_IDS = [
  TOPICS_FOR_OBJECTS_METADATA_TYPE,
  GLOBAL_VALUE_SET_TRANSLATION_METADATA_TYPE,
]

// Used for logging
const shouldHaveInternalId = (element: Element): boolean => {
  if (NON_LISTED_ELEMENT_IDS.includes(element.elemID.getFullName())) {
    return false
  }
  if (isInstanceElement(element)) {
    return (
      isMetadataInstanceElementSync(element) &&
      !isInstanceOfTypeSync(...TYPES_WITH_NO_INTERNAL_IDS)(element)
    )
  }
  if (isField(element)) {
    return !isStandardField(element)
  }
  return false
}

export const getIdsForType = async (
  client: SalesforceClient,
  type: string,
): Promise<Record<string, string>> => {
  const { result, errors } = await client.listMetadataObjects({ type })
  if (errors && errors.length > 0) {
    log.debug(`Encountered errors while listing ${type}: ${errors}`)
  }
  return Object.fromEntries(result.map((info) => [getFullName(info), info.id]))
}

/**
 * Try to add internal ids for the remaining types using listMetadataObjects.
 *
 * @param client          The salesforce client to use for the query
 * @param elementsByType  Elements missing internal ids, grouped by type
 */
const addMissingIds = async (
  client: SalesforceClient,
  typeName: string,
  elements: Element[],
): Promise<Element[]> => {
  const errorElements: Element[] = []
  const allIds = await getIdsForType(client, typeName)
  await awu(elements).forEach(async (element) => {
    const id = allIds[await apiName(element)]
    if (id === undefined) {
      errorElements.push(element)
    } else if (id !== '') {
      setInternalId(element, id)
    }
  })
  return errorElements
}

const elementsWithMissingIds = async (
  elements: Element[],
): Promise<Element[]> =>
  awu(elements)
    .flatMap((e) => (isObjectType(e) ? Object.values(e.fields) : [e]))
    .filter(
      async (e) =>
        (isInstanceElement(e) && !(await e.getType()).isSettings) || isField(e),
    )
    .filter(
      async (e) =>
        (await apiName(e)) !== undefined && getInternalId(e) === undefined,
    )
    .toArray()

export const WARNING_MESSAGE =
  'Encountered an error while trying populate internal IDs for some of your salesforce configuration elements. This might result in some missing configuration dependencies in your workspace and/or affect the availability of the ‘go to service’ functionality.'

/**
 * Add missing env-specific ids using listMetadataObjects.
 */
const filter: RemoteFilterCreator = ({ client, config }) => ({
  name: 'addMissingIdsFilter',
  remote: true,
  onFetch: ensureSafeFilterFetch({
    warningMessage: WARNING_MESSAGE,
    config,
    filterName: 'addMissingIds',
    fetchFilterFunc: async (elements: Element[]) => {
      const groupedElements = await groupByAsync(
        await elementsWithMissingIds(elements),
        metadataType,
      )
      log.debug(
        `Getting missing ids for the following types: ${Object.keys(groupedElements)}`,
      )
      const errorElements = (
        await Promise.all(
          Object.entries(groupedElements).map(([typeName, typeElements]) =>
            addMissingIds(client, typeName, typeElements),
          ),
        )
      )
        .flat()
        .filter(shouldHaveInternalId)
      if (errorElements.length > 0) {
        /**
         * If this warning shows up, please investigate the issue. Update the implementation
         * of shouldHaveInternalId if the element should not have an internal id.
         */
        log.warn(
          'Could not add internalIds on the following elements (first 100): %s',
          safeJsonStringify(
            errorElements.slice(0, 100).map((e) => e.elemID.getFullName()),
          ),
        )
      }
    },
  }),
})

export default filter<|MERGE_RESOLUTION|>--- conflicted
+++ resolved
@@ -34,25 +34,14 @@
   isInstanceOfTypeSync,
   getFullName,
 } from './utils'
-<<<<<<< HEAD
-import { GLOBAL_VALUE_SET_TRANSLATION_METADATA_TYPE, NON_LISTED_ELEMENT_IDS, TOPICS_FOR_OBJECTS_METADATA_TYPE } from '../constants'
-
-const log = logger(module)
-const { awu, groupByAsync } = collections.asynciterable
-=======
 import {
   GLOBAL_VALUE_SET_TRANSLATION_METADATA_TYPE,
+  NON_LISTED_ELEMENT_IDS,
   TOPICS_FOR_OBJECTS_METADATA_TYPE,
 } from '../constants'
 
 const log = logger(module)
 const { awu, groupByAsync } = collections.asynciterable
-
-const ELEMENTS_WITH_NO_INTERNAL_IDS = new Set([
-  'salesforce.RecordType.instance.Idea_InternalIdeasIdeaRecordType',
-])
-
->>>>>>> d48cda1b
 const TYPES_WITH_NO_INTERNAL_IDS = [
   TOPICS_FOR_OBJECTS_METADATA_TYPE,
   GLOBAL_VALUE_SET_TRANSLATION_METADATA_TYPE,
