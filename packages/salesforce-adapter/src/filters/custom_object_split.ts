--- conflicted
+++ resolved
@@ -22,8 +22,6 @@
 import { API_NAME } from '../constants'
 import { getNamespace, getNamespaceFromString } from './utils'
 import { getObjectDirectoryPath } from './custom_objects'
-
-const { awu } = collections.asynciterable
 
 const { awu } = collections.asynciterable
 
@@ -80,10 +78,6 @@
 }
 
 const customObjectToSplittedElements = async (customObject: ObjectType): Promise<ObjectType[]> => {
-<<<<<<< HEAD
-  const namespace = await getNamespace(customObject)
-=======
->>>>>>> 285e447b
   const annotationsObject = new ObjectType({
     elemID: customObject.elemID,
     annotationRefsOrTypes: customObject.annotationRefTypes,
