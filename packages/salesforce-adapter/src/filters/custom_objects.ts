--- conflicted
+++ resolved
@@ -416,14 +416,7 @@
   addApiName(object, name)
   addMetadataType(object)
   addLabel(object, label)
-<<<<<<< HEAD
-  object.path = [
-    ...getObjectDirectoryPath(object, await getNamespace(object)),
-    pathNaclCase(object.elemID.name),
-  ]
-=======
   object.path = [...await getObjectDirectoryPath(object), pathNaclCase(object.elemID.name)]
->>>>>>> 285e447b
   if (!_.isUndefined(fields)) {
     const getCompoundTypeName = (nestedFields: SObjField[], compoundName: string): string => {
       if (compoundName === COMPOUND_FIELD_TYPE_NAMES.FIELD_NAME) {
@@ -548,25 +541,6 @@
   dependentMetadataTypes.has(await metadataType(instance))
 
 const fixDependentInstancesPathAndSetParent = async (elements: Element[]): Promise<void> => {
-<<<<<<< HEAD
-  const setDependingInstancePath = async (instance: InstanceElement, customObject: ObjectType):
-    Promise<void> => {
-    if (customObject.path) {
-      instance.path = [
-        ...customObject.path.slice(0, -1),
-        ...(workflowDependentMetadataTypes.has(instance.elemID.typeName)
-          ? [WORKFLOW_DIR_NAME,
-            pathNaclCase(
-              strings.capitalizeFirstLetter(
-                WORKFLOW_TYPE_TO_FIELD[instance.elemID.typeName] ?? instance.elemID.typeName
-              )
-            )]
-          : [pathNaclCase(instance.elemID.typeName)]),
-        ...((await apiNameParts(instance)).length > 1
-          ? [pathNaclCase(instance.elemID.name)] : []),
-      ]
-    }
-=======
   const setDependingInstancePath = async (
     instance: InstanceElement,
     customObject: ObjectType,
@@ -584,7 +558,6 @@
       ...((await apiNameParts(instance)).length > 1
         ? [pathNaclCase(instance.elemID.name)] : []),
     ]
->>>>>>> 285e447b
   }
 
   const apiNameToCustomObject = await generateApiNameToCustomObject(elements)
