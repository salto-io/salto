--- conflicted
+++ resolved
@@ -56,12 +56,7 @@
   isInstanceOfType,
   isMasterDetailField,
   buildElementsSourceForFetch,
-<<<<<<< HEAD
-  addKeyPrefix, addPluralLabel, getInstanceAlias,
-  apiNameSync, toListType,
-=======
   addKeyPrefix, addPluralLabel, getInstanceAlias, toListType, isInstanceOfTypeSync,
->>>>>>> 5a4577d0
 } from './utils'
 import { convertList } from './convert_lists'
 import { DEPLOY_WRAPPER_INSTANCE_MARKER } from '../metadata_deploy'
@@ -852,15 +847,6 @@
         .filter(elem => !existingElementIDs.has(elem.elemID.getFullName()))
         .forEach(newElem => elements.push(newElem))
 
-<<<<<<< HEAD
-      // Remove instances and set MetadataType as hidden
-      await removeAsync(elements, isInstanceOfType(CUSTOM_OBJECT))
-      const customObjectMetadataType = elements
-        .filter(isObjectType)
-        .find(objectType => apiNameSync(objectType) === CUSTOM_OBJECT)
-      if (customObjectMetadataType !== undefined) {
-        customObjectMetadataType.annotations[CORE_ANNOTATIONS.HIDDEN] = true
-=======
       // Remove CustomObject instances & hide the CustomObject metadata type
       _.remove(elements, isInstanceOfTypeSync(CUSTOM_OBJECT))
       const customObjectType = elements
@@ -868,7 +854,6 @@
         .find(type => type.elemID.name === CUSTOM_OBJECT)
       if (customObjectType !== undefined) {
         customObjectType.annotations[CORE_ANNOTATIONS.HIDDEN] = true
->>>>>>> 5a4577d0
       }
       log.debug('Changing paths for instances that are nested under custom objects')
       await fixDependentInstancesPathAndSetParent(
