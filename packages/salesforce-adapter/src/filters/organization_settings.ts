--- conflicted
+++ resolved
@@ -20,8 +20,7 @@
 } from '@salto-io/adapter-api'
 import { collections } from '@salto-io/lowerdash'
 import { logger } from '@salto-io/logging'
-<<<<<<< HEAD
-import { RemoteFilterCreator } from '../filter'
+import { FilterCreator } from '../filter'
 import {
   apiNameSync,
   buildElementsSourceForFetch,
@@ -31,14 +30,8 @@
   referenceFieldTargetTypes,
   safeApiName,
 } from './utils'
-import { getSObjectFieldElement, getTypePath } from '../transformers/transformer'
-import { API_NAME, ORGANIZATION_SETTINGS, RECORDS_PATH, SALESFORCE, SETTINGS_PATH } from '../constants'
-=======
-import { FilterCreator } from '../filter'
-import { ensureSafeFilterFetch, queryClient, safeApiName } from './utils'
 import { getSObjectFieldElement } from '../transformers/transformer'
 import { API_NAME, getTypePath, ORGANIZATION_SETTINGS, RECORDS_PATH, SALESFORCE, SETTINGS_PATH } from '../constants'
->>>>>>> ff086b98
 import SalesforceClient from '../client/client'
 import { FetchProfile } from '../types'
 
