--- conflicted
+++ resolved
@@ -11,7 +11,6 @@
   BuiltinTypes,
   CORE_ANNOTATIONS,
   ElemID,
-  FieldDefinition,
   InstanceElement,
   ListType,
   ObjectType,
@@ -21,8 +20,7 @@
 } from '@salto-io/adapter-api'
 import { collections } from '@salto-io/lowerdash'
 import { logger } from '@salto-io/logging'
-<<<<<<< HEAD
-import { FilterContext, RemoteFilterCreator } from '../filter'
+import { RemoteFilterCreator } from '../filter'
 import {
   apiNameSync,
   buildElementsSourceForFetch,
@@ -32,10 +30,6 @@
   referenceFieldTargetTypes,
   safeApiName,
 } from './utils'
-=======
-import { RemoteFilterCreator } from '../filter'
-import { ensureSafeFilterFetch, queryClient, safeApiName } from './utils'
->>>>>>> ebc983f6
 import { getSObjectFieldElement, getTypePath } from '../transformers/transformer'
 import { API_NAME, ORGANIZATION_SETTINGS, RECORDS_PATH, SALESFORCE, SETTINGS_PATH } from '../constants'
 import SalesforceClient from '../client/client'
@@ -120,34 +114,6 @@
   }
 }
 
-<<<<<<< HEAD
-const createOrganizationType = (config: FilterContext): ObjectType => {
-  const fieldDefinitions: Record<string, FieldDefinition> = {
-    [CUSTOM_OBJECTS_FIELD]: {
-      refType: new ListType(BuiltinTypes.STRING),
-      annotations: {
-        [CORE_ANNOTATIONS.HIDDEN_VALUE]: true,
-      },
-    },
-    [CUSTOM_OBJECTS_LOOKUPS_FIELD]: {
-      refType: new MapType(new ListType(BuiltinTypes.STRING)),
-      annotations: {
-        [CORE_ANNOTATIONS.HIDDEN_VALUE]: true,
-      },
-    },
-  }
-  if (config.fetchProfile.isFeatureEnabled('latestSupportedApiVersion')) {
-    fieldDefinitions[LATEST_SUPPORTED_API_VERSION_FIELD] = {
-      refType: BuiltinTypes.NUMBER,
-      annotations: {
-        [CORE_ANNOTATIONS.HIDDEN_VALUE]: true,
-      },
-    }
-  }
-  return new ObjectType({
-    elemID: new ElemID(SALESFORCE, ORGANIZATION_SETTINGS),
-    fields: fieldDefinitions,
-=======
 const createOrganizationType = (): ObjectType =>
   new ObjectType({
     elemID: new ElemID(SALESFORCE, ORGANIZATION_SETTINGS),
@@ -158,8 +124,19 @@
           [CORE_ANNOTATIONS.HIDDEN_VALUE]: true,
         },
       },
+      [CUSTOM_OBJECTS_FIELD]: {
+        refType: new ListType(BuiltinTypes.STRING),
+        annotations: {
+          [CORE_ANNOTATIONS.HIDDEN_VALUE]: true,
+        },
+      },
+      [CUSTOM_OBJECTS_LOOKUPS_FIELD]: {
+        refType: new MapType(new ListType(BuiltinTypes.STRING)),
+        annotations: {
+          [CORE_ANNOTATIONS.HIDDEN_VALUE]: true,
+        },
+      },
     },
->>>>>>> ebc983f6
     annotations: {
       [CORE_ANNOTATIONS.UPDATABLE]: false,
       [CORE_ANNOTATIONS.CREATABLE]: false,
@@ -169,7 +146,6 @@
     isSettings: true,
     path: getTypePath(ORGANIZATION_SETTINGS),
   })
-}
 
 const createOrganizationInstance = (objectType: ObjectType, fieldValues: Values): InstanceElement =>
   new InstanceElement(ElemID.CONFIG_NAME, objectType, _.pick(fieldValues, Object.keys(objectType.fields)), [
@@ -257,17 +233,10 @@
       const organizationInstance = createOrganizationInstance(objectType, queryResult[0])
       await addLatestSupportedAPIVersion({
         client,
-<<<<<<< HEAD
-        apiVersionInstance,
-      }
-      if (config.fetchProfile.isFeatureEnabled('latestSupportedApiVersion')) {
-        addLatestSupportedAPIVersionParams.organizationInstance = organizationInstance
-      }
-      await addLatestSupportedAPIVersion(addLatestSupportedAPIVersionParams)
+        organizationInstance,
+      })
       populateCustomObjects({
         elements: await toArrayAsync(await buildElementsSourceForFetch(elements, config).getAll()),
-=======
->>>>>>> ebc983f6
         organizationInstance,
       })
 
