import {
  ObjectType, Element, Field, isObjectType, InstanceElement, isField, Change,
  getChangeElement, getAnnotationValue, ElemID, Values, findElement,
  ReferenceExpression, CORE_ANNOTATIONS, isExpression,
} from 'adapter-api'
import _ from 'lodash'
import { SaveResult } from 'jsforce'
import wu from 'wu'
import { collections } from '@salto/lowerdash'
import { logger } from '@salto/logging'
import {
  FIELD_PERMISSIONS, FIELD_LEVEL_SECURITY_ANNOTATION,
  PROFILE_METADATA_TYPE, ADMIN_PROFILE,
  OBJECT_LEVEL_SECURITY_ANNOTATION, OBJECT_PERMISSIONS, SALESFORCE,
} from '../constants'
import {
  isCustomObject, Types, apiName, bpCase,
} from '../transformers/transformer'
import { FilterCreator } from '../filter'
import { ProfileInfo, FieldPermissions, FieldPermissionsOptions, ObjectPermissionsOptions,
  ObjectPermissions, OBJECT_PERMISSIONS_OPTIONS, FIELD_PERMISSIONS_OPTIONS,
  PermissionsTypes, PermissionsOptionsFieldsTypes } from '../client/types'
import { getCustomObjects, id, boolValue,
  getInstancesOfMetadataType, removeFieldsFromInstanceAndType } from './utils'

const log = logger(module)

const { makeArray } = collections.array

type ProfileToFieldPermissions = Record<string, FieldPermissions>
type ProfileToObjectPermissions = Record<string, ObjectPermissions>

export const ADMIN_ELEM_ID = new ElemID(
  SALESFORCE, PROFILE_METADATA_TYPE, 'instance', ADMIN_PROFILE,
)

const getFieldPermissions = (field: Field): Values =>
  (getAnnotationValue(field, FIELD_LEVEL_SECURITY_ANNOTATION))

const getObjectPermissions = (object: ObjectType): Values =>
  (getAnnotationValue(object, OBJECT_LEVEL_SECURITY_ANNOTATION))

const setProfilePermissions = <T = PermissionsTypes>
  (element: ObjectType | Field, profile: ElemID,
    annotationName: string, permissions: T): void => {
  const isElementName = (name: string): boolean => !['object', 'field'].includes(name)

  if (_.isEmpty(getAnnotationValue(element, annotationName))) {
    element.annotations[annotationName] = _.merge(
      {}, ...Object.keys(permissions).filter(isElementName)
        .map(f => ({ [bpCase(f)]: [] as string[] }))
    )
  }

  Object.entries(permissions).filter(p => isElementName(p[0])).forEach(permissionOption => {
    if (boolValue(permissionOption[1])) {
      getAnnotationValue(element, annotationName)[bpCase(permissionOption[0])].push(
<<<<<<< HEAD
        createReferences ? new ReferenceExpression(profile) : profileName
=======
        new ReferenceExpression(profile.createNestedID(INSTANCE_FULL_NAME_FIELD))
>>>>>>> 5663609f
      )
    }
  })
}

export const getProfileInstances = (elements: Element[]): InstanceElement[] =>
  getInstancesOfMetadataType(elements, PROFILE_METADATA_TYPE)

const findProfile = (profiles: ProfileInfo[], profile: string):
     ProfileInfo | undefined =>
  profiles.find(p => p.fullName === profile)

const setPermissions = <T = PermissionsTypes>(
  element: ObjectType | Field, permissionAnnotationName: string, fullName: string,
  permissions: Record<string, Record<string, T>>, profileInstances: InstanceElement[]): void => {
  const elementPermissions = permissions[fullName]
  if (elementPermissions) {
    Object.entries(elementPermissions).sort().forEach(p2f => {
      const profile = findElement(profileInstances, ElemID.fromFullName(p2f[0]))
      if (profile) {
        setProfilePermissions(element, profile.elemID, permissionAnnotationName, p2f[1])
      }
    })
  }
}

const findPermissions = <T = PermissionsTypes>(
  permissions: T[], value: string): T | undefined =>
    permissions.find(op => (_.get(op, 'object')
      ? _.get(op, 'object') === value : _.get(op, 'field') === value))

const getElementName = <T = PermissionsTypes>(element: T): string =>
  (_.get(element, 'field') ? _.get(element, 'field') : _.get(element, 'object'))

const filterPermissions = <T = PermissionsTypes>(
  permissions: T[], beforeProfilePermissions: T[], afterProfilePermissions: T[],
  emptyPermissions: (permissions: T) => T, notRemovedField?: (element: T) => boolean): T[] =>
    permissions
      // Filter out permissions that were already updated
      .filter(f => !_.isEqual(findPermissions(beforeProfilePermissions, getElementName(f)), f))
      // Add missing permissions with =false for all the permissions options
      .concat(beforeProfilePermissions
        .filter(_.isUndefined(notRemovedField) ? (() => true) : notRemovedField)
        .filter(f => _.isUndefined(findPermissions(afterProfilePermissions, getElementName(f))))
        .map(emptyPermissions))

const getPermissionsValues = (element: Element,
  permissionFields: readonly PermissionsOptionsFieldsTypes[],
  annotationName: string): Record<string, string[]> =>
  Object.values(permissionFields)
    .sort().reduce((permission, field) => {
      const values = getAnnotationValue(element, annotationName)[field] || []
      permission[field] = values.map((val: string | ReferenceExpression) => (
        // We can get an expression here iff we just set the default permissions
        // in which case we rely on the fact that we know the actual api name of the profile
        isExpression(val) ? ADMIN_PROFILE : val
      ))
      return permission
    }, {} as Record<string, string[]>)

const profile2Permissions = <T = PermissionsTypes>(
  profile: string, elementPermissions: T[]): Record<string, Record<string, T>> =>
    _.merge({}, ...makeArray(elementPermissions)
      .map(element => ({ [getElementName(element)]: { [profile]: element } })))


const setProfileFieldPermissions = (field: Field, profile: ElemID,
  permissions: FieldPermissionsOptions):
   void => setProfilePermissions(field, profile, FIELD_LEVEL_SECURITY_ANNOTATION, permissions)

const setProfileObjectPermissions = (object: ObjectType, profile: ElemID,
  permissions: ObjectPermissionsOptions): void => setProfilePermissions(
  object, profile, OBJECT_LEVEL_SECURITY_ANNOTATION, permissions
)

const setDefaultFieldPermissions = (field: Field): void => {
  // We can't set permissions for master detail or required fields
  if (field.type.elemID.isEqual(Types.primitiveDataTypes.MasterDetail.elemID)
    || field.annotations[CORE_ANNOTATIONS.REQUIRED]) {
    return
  }
  if (_.isEmpty(getFieldPermissions(field))) {
    setProfileFieldPermissions(field, ADMIN_ELEM_ID,
      { readable: true, editable: true })
    log.debug('set %s field permissions for %s.%s', ADMIN_PROFILE, field.parentID.name, field.name)
  }
}

const setDefaultObjectPermissions = (object: ObjectType): void => {
  if (_.isEmpty(getObjectPermissions(object))) {
    setProfileObjectPermissions(object, ADMIN_ELEM_ID,
      Object.assign({}, ...OBJECT_PERMISSIONS_OPTIONS.map(option => ({ [option]: true }))))
    log.debug('set %s object permissions for %s', ADMIN_PROFILE, apiName(object))
  }
}

const profile2FieldPermissions = (profileInstance: InstanceElement):
  Record<string, ProfileToFieldPermissions> =>
  profile2Permissions(id(profileInstance), profileInstance.value[FIELD_PERMISSIONS])

const profile2ObjectPermissions = (profileInstance: InstanceElement):
  Record<string, ProfileToObjectPermissions> =>
  profile2Permissions(id(profileInstance), profileInstance.value[OBJECT_PERMISSIONS])

const toProfilePermissions = <T = PermissionsTypes>(element: Element, annotationName: string,
  permissionsOptionsFields: readonly PermissionsOptionsFieldsTypes[],
  fullNameObject: Record<string, string>, permissions: Record<string, T[]> = {}):
   Record<string, T[]> => {
  if (!getAnnotationValue(element, annotationName)) {
    return {}
  }

  const elementPermissions = getPermissionsValues(element, permissionsOptionsFields, annotationName)
  _.union(...Object.values(elementPermissions)).forEach(profileOrReference => {
    // todo remove that one After rebasing on top of Roi's reference fix !!!
    const profile = (profileOrReference as unknown) instanceof ReferenceExpression
      ? (profileOrReference as unknown as ReferenceExpression).traversalParts.slice(-2)[0]
      : profileOrReference
    if (_.isUndefined(permissions[profile])) {
      permissions[profile] = [] as T[]
    }
    permissions[profile].push(Object.assign({}, fullNameObject,
      ...permissionsOptionsFields.map(option =>
        ({ [option]: elementPermissions[option].includes(profile) }))))
  })
  return permissions
}

const toProfilesObjectPermissions = (object: ObjectType): Record<string, ObjectPermissions[]> =>
  toProfilePermissions(object, OBJECT_LEVEL_SECURITY_ANNOTATION,
    OBJECT_PERMISSIONS_OPTIONS, { object: apiName(object) })

const toProfilesFieldPermissions = (object: ObjectType): Record<string, FieldPermissions[]> =>
  Object.values(object.fields).reduce((permissions, field) =>
    (toProfilePermissions(field, FIELD_LEVEL_SECURITY_ANNOTATION,
      FIELD_PERMISSIONS_OPTIONS, { field: apiName(field) },
      permissions)), {} as Record<string, FieldPermissions[]>)

const toProfiles = (object: ObjectType): ProfileInfo[] => {
  const profileToObjectPermissions = toProfilesObjectPermissions(object)
  const profileToFieldPermissions = toProfilesFieldPermissions(object)
  const profiles = Object.keys(profileToObjectPermissions)
    .concat(Object.keys(profileToFieldPermissions))
  return profiles.map(profile => new ProfileInfo(profile,
    profileToFieldPermissions[profile] || [], profileToObjectPermissions[profile] || []))
}

// ---

/**
 * Profile permissions filter. Handle the mapping from sobject fields
 *  FIELD_LEVEL_SECURITY_ANNOTATION and OBJECT_LEVEL_SECURITY_ANNOTATION
 * annotation and remove Profile.fieldsPermissions and Profile.objectsPermissions.
 */
const filterCreator: FilterCreator = ({ client }) => ({
  onFetch: async (elements: Element[]): Promise<void> => {
    const customObjectTypes = getCustomObjects(elements)
    if (_.isEmpty(customObjectTypes)) {
      return
    }
    const profileInstances = getProfileInstances(elements)
    if (_.isEmpty(profileInstances)) {
      return
    }

    const fieldPermissionsPerProfile = profileInstances.map(profile2FieldPermissions)
    const fieldPermissions: Record<string, ProfileToFieldPermissions> = _.merge({},
      ...fieldPermissionsPerProfile)

    const objectPermissionsPerProfile = profileInstances.map(profile2ObjectPermissions)
    const objectPermissions: Record<string, ProfileToObjectPermissions> = _.merge({},
      ...objectPermissionsPerProfile)

    // Add field permissions to all fetched elements
    customObjectTypes.forEach(obj => {
      const objectName = apiName(obj)
      Object.values(obj.fields).forEach(field => {
        const fullName = apiName(field)
        if (fullName) {
          setPermissions(field, FIELD_LEVEL_SECURITY_ANNOTATION, fullName,
            fieldPermissions, profileInstances)
        }
      })
      if (objectName) {
        setPermissions(obj, OBJECT_LEVEL_SECURITY_ANNOTATION, objectName,
          objectPermissions, profileInstances)
      }
    })

    // Remove field permissions from Profile Instances & Type to avoid information duplication
    removeFieldsFromInstanceAndType(elements, [FIELD_PERMISSIONS, OBJECT_PERMISSIONS],
      PROFILE_METADATA_TYPE)
  },

  onAdd: async (after: Element): Promise<SaveResult[]> => {
    if (isObjectType(after) && isCustomObject(after)) {
      // Set default permissions for all fields of new object
      setDefaultObjectPermissions(after)
      Object.values(after.fields).forEach(field => {
        setDefaultFieldPermissions(field)
      })

      const profiles = toProfiles(after)
      return client.update(PROFILE_METADATA_TYPE, profiles)
    }
    return []
  },

  onUpdate: async (before: Element, after: Element, changes: ReadonlyArray<Change>):
    Promise<SaveResult[]> => {
    if (!(isObjectType(before) && isObjectType(after) && isCustomObject(before))) {
      return []
    }

    const removedElements: string[] = []
    wu(changes)
      .forEach(c => {
        const changeElement = getChangeElement(c)
        if (isField(changeElement)) {
          switch (c.action) {
            case 'add':
              setDefaultFieldPermissions(after.fields[changeElement.name])
              break
            case 'remove':
              removedElements.push(apiName(changeElement))
              break
            default:
              break
          }
        }
      })

    const emptyFieldPermissions = (permissions: FieldPermissions): FieldPermissions =>
      ({ field: permissions.field, readable: false, editable: false })

    const emptyObjectPermissions = (permissions: ObjectPermissions): ObjectPermissions =>
      Object.assign({ object: permissions.object },
        ...OBJECT_PERMISSIONS_OPTIONS.map(option => ({ [option]: false })))

    const notRemovedField = (permission: FieldPermissions): boolean =>
      !removedElements.includes(getElementName(permission))

    const beforeProfiles = toProfiles(before)
    const afterProfiles = toProfiles(after)
    const profiles = afterProfiles
      .map(afterProfile => {
        let { fieldPermissions, objectPermissions } = afterProfile
        const beforeProfile = findProfile(beforeProfiles, afterProfile.fullName)
        if (beforeProfile) {
          fieldPermissions = filterPermissions(fieldPermissions, beforeProfile.fieldPermissions,
            afterProfile.fieldPermissions, emptyFieldPermissions, notRemovedField)
          objectPermissions = filterPermissions(objectPermissions, beforeProfile.objectPermissions,
            afterProfile.objectPermissions, emptyObjectPermissions)
        }
        return { fullName: afterProfile.fullName, fieldPermissions, objectPermissions }
      })
      // Add missing permissions for profiles that dosen't exists in after
      //   with =false values for all the permissions options
      .concat(beforeProfiles
        .filter(p => _.isUndefined(findProfile(afterProfiles, p.fullName)))
        .map(p => ({ fullName: p.fullName,
          fieldPermissions: p.fieldPermissions.filter(notRemovedField)
            .map(emptyFieldPermissions),
          objectPermissions: p.objectPermissions.map(emptyObjectPermissions) })))
      // Filter out empty permissions
      .filter(p => (p.fieldPermissions.length > 0) || (p.objectPermissions.length > 0))

    if (_.isEmpty(profiles)) {
      return []
    }

    return client.update(PROFILE_METADATA_TYPE, profiles)
  },
})

export default filterCreator<|MERGE_RESOLUTION|>--- conflicted
+++ resolved
@@ -55,11 +55,7 @@
   Object.entries(permissions).filter(p => isElementName(p[0])).forEach(permissionOption => {
     if (boolValue(permissionOption[1])) {
       getAnnotationValue(element, annotationName)[bpCase(permissionOption[0])].push(
-<<<<<<< HEAD
-        createReferences ? new ReferenceExpression(profile) : profileName
-=======
-        new ReferenceExpression(profile.createNestedID(INSTANCE_FULL_NAME_FIELD))
->>>>>>> 5663609f
+        new ReferenceExpression(profile)
       )
     }
   })
