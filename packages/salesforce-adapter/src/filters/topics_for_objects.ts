--- conflicted
+++ resolved
@@ -16,19 +16,12 @@
 import {
   ObjectType, Element, Values, isObjectTypeChange, InstanceElement,
   isAdditionOrModificationChange, getChangeData, isAdditionChange, isModificationChange,
-<<<<<<< HEAD
-  ElemID, toChange, isInstanceElement, isObjectType, CORE_ANNOTATIONS, ReadOnlyElementsSource,
-=======
   ElemID, toChange, CORE_ANNOTATIONS, ReadOnlyElementsSource,
->>>>>>> 5a4577d0
 } from '@salto-io/adapter-api'
 import _ from 'lodash'
 import { collections, multiIndex, promises } from '@salto-io/lowerdash'
 import { logger } from '@salto-io/logging'
 import { TOPICS_FOR_OBJECTS_FIELDS, TOPICS_FOR_OBJECTS_ANNOTATION, TOPICS_FOR_OBJECTS_METADATA_TYPE, SALESFORCE } from '../constants'
-<<<<<<< HEAD
-import { isCustomObject, apiName, createInstanceElement, metadataAnnotationTypes, MetadataTypeAnnotations } from '../transformers/transformer'
-=======
 import {
   isCustomObject,
   apiName,
@@ -37,7 +30,6 @@
   MetadataTypeAnnotations,
   isMetadataObjectType,
 } from '../transformers/transformer'
->>>>>>> 5a4577d0
 import { LocalFilterCreator } from '../filter'
 import { TopicsForObjectsInfo } from '../client/types'
 import {
@@ -46,10 +38,6 @@
   getInstancesOfMetadataType,
   isCustomObjectSync,
   isInstanceOfTypeChange,
-<<<<<<< HEAD
-  metadataTypeSync,
-=======
->>>>>>> 5a4577d0
 } from './utils'
 
 const { awu } = collections.asynciterable
@@ -162,20 +150,6 @@
         }
       })
     }
-<<<<<<< HEAD
-    // Remove TopicsForObjects Instances & and set the MetadataType as hidden to avoid information duplication
-    const topicsForObjectType = elements
-      .filter(isObjectType)
-      .find(objectType => apiNameSync(objectType) === TOPICS_FOR_OBJECTS_METADATA_TYPE)
-    if (topicsForObjectType !== undefined) {
-      topicsForObjectType.annotations[CORE_ANNOTATIONS.HIDDEN] = true
-    }
-    _.remove(
-      elements,
-      element => isInstanceElement(element)
-        && metadataTypeSync(element) === TOPICS_FOR_OBJECTS_METADATA_TYPE
-    )
-=======
     // Remove TopicsForObjects Instances & hide the TopicsForObjects metadata type
     _.pullAll(elements, topicsForObjectsInstances)
     const topicsForObjectsType = elements
@@ -186,7 +160,6 @@
       return
     }
     topicsForObjectsType.annotations[CORE_ANNOTATIONS.HIDDEN] = true
->>>>>>> 5a4577d0
   },
 
   preDeploy: async changes => {
