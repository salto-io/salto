/*
*                      Copyright 2023 Salto Labs Ltd.
*
* Licensed under the Apache License, Version 2.0 (the "License");
* you may not use this file except in compliance with
* the License.  You may obtain a copy of the License at
*
*     http://www.apache.org/licenses/LICENSE-2.0
*
* Unless required by applicable law or agreed to in writing, software
* distributed under the License is distributed on an "AS IS" BASIS,
* WITHOUT WARRANTIES OR CONDITIONS OF ANY KIND, either express or implied.
* See the License for the specific language governing permissions and
* limitations under the License.
*/
import {
  ObjectType, Element, Values, isObjectTypeChange, InstanceElement,
  isAdditionOrModificationChange, getChangeData, isAdditionChange, isModificationChange,
  ElemID, toChange, isInstanceElement, isObjectType, CORE_ANNOTATIONS, ReadOnlyElementsSource,
} from '@salto-io/adapter-api'
import _ from 'lodash'
import { collections, multiIndex, promises } from '@salto-io/lowerdash'
import { logger } from '@salto-io/logging'
import { TOPICS_FOR_OBJECTS_FIELDS, TOPICS_FOR_OBJECTS_ANNOTATION, TOPICS_FOR_OBJECTS_METADATA_TYPE, SALESFORCE } from '../constants'
import { isCustomObject, apiName, createInstanceElement, metadataAnnotationTypes, MetadataTypeAnnotations } from '../transformers/transformer'
import { LocalFilterCreator } from '../filter'
import { TopicsForObjectsInfo } from '../client/types'
import {
  apiNameSync,
  boolValue,
  getInstancesOfMetadataType,
  isCustomObjectSync,
  isInstanceOfTypeChange,
  metadataTypeSync,
} from './utils'

const { awu } = collections.asynciterable
const { removeAsync } = promises.array
const log = logger(module)

const { ENABLE_TOPICS, ENTITY_API_NAME } = TOPICS_FOR_OBJECTS_FIELDS

export const DEFAULT_ENABLE_TOPICS_VALUE = false

const getTopicsForObjects = (obj: ObjectType): Values =>
  obj.annotations[TOPICS_FOR_OBJECTS_ANNOTATION] || {}

const setTopicsForObjects = (object: ObjectType, enableTopics: boolean): void => {
  object.annotate({ [TOPICS_FOR_OBJECTS_ANNOTATION]: { [ENABLE_TOPICS]: enableTopics } })
}

const setDefaultTopicsForObjects = (object: ObjectType): void => setTopicsForObjects(object,
  DEFAULT_ENABLE_TOPICS_VALUE)

const createTopicsForObjectsInstance = (values: TopicsForObjectsInfo): InstanceElement => (
  createInstanceElement(
    values,
    new ObjectType({
      elemID: new ElemID(SALESFORCE, TOPICS_FOR_OBJECTS_METADATA_TYPE),
      annotationRefsOrTypes: _.clone(metadataAnnotationTypes),
      annotations: {
        metadataType: TOPICS_FOR_OBJECTS_METADATA_TYPE,
        dirName: 'topicsForObjects',
        suffix: 'topicsForObjects',
      } as MetadataTypeAnnotations,
    })
  )
)

type CustomObjectWithTopics = ObjectType & {
  annotations: {
    [TOPICS_FOR_OBJECTS_ANNOTATION]: {
      [ENABLE_TOPICS]: boolean
    }
  }
}

const isCustomObjectWithTopics = (element: Element): element is CustomObjectWithTopics => (
  isCustomObjectSync(element) && _.isBoolean(getTopicsForObjects(element)[ENABLE_TOPICS])
)

type SetTopicsForObjectsForFetchWithChangesDetectionParams = {
  customObjects: ObjectType[]
  isTopicsEnabledByType: Record<string, boolean>
  elementsSource: ReadOnlyElementsSource
}

<<<<<<< HEAD
=======
// In fetch with changes detection mode we won't have the TopicsForObjects instances that
// were not updated from the previous fetch, hence we need the current value from the Elements Source.
>>>>>>> cca6ad58
const setTopicsForObjectsForFetchWithChangesDetection = async ({
  customObjects, isTopicsEnabledByType, elementsSource,
}: SetTopicsForObjectsForFetchWithChangesDetectionParams): Promise<void> => {
  if (Object.keys(isTopicsEnabledByType).length > 0) {
    log.debug('isTopicsEnabledByType in fetchWithChangesDetection: %o', isTopicsEnabledByType)
  }
  const isTopicsEnabledForObjectFromSource = await multiIndex.keyByAsync({
    iter: await elementsSource.getAll(),
    filter: isCustomObjectWithTopics,
    key: obj => [apiNameSync(obj) ?? ''],
    map: obj => obj.annotations.topicsForObjects.enableTopics,
  })
  customObjects.forEach(customObject => {
    const typeApiName = apiNameSync(customObject) ?? 'unknown'
<<<<<<< HEAD
    const isTopicsEnabled = isTopicsEnabledByType[typeApiName]
=======
    const isTopicsEnabled = isTopicsEnabledByType[typeApiName] !== undefined
>>>>>>> cca6ad58
      ? isTopicsEnabledByType[typeApiName]
      : isTopicsEnabledForObjectFromSource.get(typeApiName)
    if (isTopicsEnabled === undefined) {
      log.error('expected isTopicsEnabled to be defined in Elements source or have a corresponding TopicsForObjects Instance for type %s', typeApiName)
      return
    }
    setTopicsForObjects(customObject, isTopicsEnabled)
  })
}

const filterCreator: LocalFilterCreator = ({ config }) => ({
  name: 'topicsForObjectsFilter',
  onFetch: async (elements: Element[]): Promise<void> => {
    if (!config.fetchProfile.metadataQuery.isTypeMatch(TOPICS_FOR_OBJECTS_METADATA_TYPE)) {
      log.debug('skipping topicsForObjectsFilter since the MetadataType TopicsForObjects is excluded')
    }
    const customObjectTypes = await awu(elements).filter(isCustomObject).toArray() as ObjectType[]
    if (_.isEmpty(customObjectTypes)) {
      return
    }

    const topicsForObjectsInstances = await getInstancesOfMetadataType(elements,
      TOPICS_FOR_OBJECTS_METADATA_TYPE)
    const topicsPerObject = topicsForObjectsInstances.map(instance =>
      ({ [instance.value[ENTITY_API_NAME]]: boolValue(instance.value[ENABLE_TOPICS]) }))
    const topics: Record<string, boolean> = _.merge({}, ...topicsPerObject)

    // Add topics for objects to all fetched elements
    if (config.fetchProfile.metadataQuery.isFetchWithChangesDetection()) {
      await setTopicsForObjectsForFetchWithChangesDetection({
        customObjects: customObjectTypes,
        isTopicsEnabledByType: topics,
        elementsSource: config.elementsSource,
      })
    } else {
      await awu(customObjectTypes).forEach(async obj => {
        const fullName = await apiName(obj)
        if (Object.keys(topics).includes(fullName)) {
          setTopicsForObjects(obj, topics[fullName])
        }
      })
    }
    // Remove TopicsForObjects Instances & and set the MetadataType as hidden to avoid information duplication
    const topicsForObjectType = elements
      .filter(isObjectType)
      .find(objectType => apiNameSync(objectType) === TOPICS_FOR_OBJECTS_METADATA_TYPE)
    if (topicsForObjectType !== undefined) {
      topicsForObjectType.annotations[CORE_ANNOTATIONS.HIDDEN] = true
    }
    _.remove(
      elements,
      element => isInstanceElement(element)
        && metadataTypeSync(element) === TOPICS_FOR_OBJECTS_METADATA_TYPE
    )
  },

  preDeploy: async changes => {
    const customObjectChanges = await awu(changes)
      .filter(isObjectTypeChange)
      .filter(isAdditionOrModificationChange)
      .filter(change => isCustomObject(getChangeData(change)))
      .toArray()

    const newObjects = customObjectChanges
      .filter(isAdditionChange)
      .map(getChangeData)
    // Add default value for new custom objects that have not specified a value
    newObjects
      .filter(obj => _.isEmpty(getTopicsForObjects(obj)))
      .forEach(setDefaultTopicsForObjects)

    const newObjectTopicsToSet = newObjects
      .filter(obj => getTopicsForObjects(obj)[ENABLE_TOPICS] !== DEFAULT_ENABLE_TOPICS_VALUE)

    const changedObjectTopics = customObjectChanges
      .filter(isModificationChange)
      .filter(change => (
        !_.isEqual(getTopicsForObjects(change.data.before), getTopicsForObjects(change.data.after))
      ))
      .map(getChangeData)

    const topicsToSet = [...newObjectTopicsToSet, ...changedObjectTopics]
    if (topicsToSet.length === 0) {
      return
    }

    // Add topics for objects instances to the list of changes to deploy
    changes.push(
      ...await awu(topicsToSet)
        .map(async obj => {
          const topics = getTopicsForObjects(obj)
          const topicsEnabled = boolValue(topics[ENABLE_TOPICS] ?? false)
          return new TopicsForObjectsInfo(await apiName(obj), await apiName(obj), topicsEnabled)
        })
        .map(createTopicsForObjectsInstance)
        .map(after => toChange({ after }))
        .toArray()
    )
  },

  onDeploy: async changes => {
    // Remove all the topics for objects instance changes that we added in preDeploy
    await removeAsync(changes, isInstanceOfTypeChange(TOPICS_FOR_OBJECTS_METADATA_TYPE))
  },
})

export default filterCreator<|MERGE_RESOLUTION|>--- conflicted
+++ resolved
@@ -85,11 +85,8 @@
   elementsSource: ReadOnlyElementsSource
 }
 
-<<<<<<< HEAD
-=======
 // In fetch with changes detection mode we won't have the TopicsForObjects instances that
 // were not updated from the previous fetch, hence we need the current value from the Elements Source.
->>>>>>> cca6ad58
 const setTopicsForObjectsForFetchWithChangesDetection = async ({
   customObjects, isTopicsEnabledByType, elementsSource,
 }: SetTopicsForObjectsForFetchWithChangesDetectionParams): Promise<void> => {
@@ -104,11 +101,7 @@
   })
   customObjects.forEach(customObject => {
     const typeApiName = apiNameSync(customObject) ?? 'unknown'
-<<<<<<< HEAD
-    const isTopicsEnabled = isTopicsEnabledByType[typeApiName]
-=======
     const isTopicsEnabled = isTopicsEnabledByType[typeApiName] !== undefined
->>>>>>> cca6ad58
       ? isTopicsEnabledByType[typeApiName]
       : isTopicsEnabledForObjectFromSource.get(typeApiName)
     if (isTopicsEnabled === undefined) {
