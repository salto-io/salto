--- conflicted
+++ resolved
@@ -16,17 +16,10 @@
 import {
   ObjectType, Element, Values, isObjectTypeChange, InstanceElement,
   isAdditionOrModificationChange, getChangeData, isAdditionChange, isModificationChange,
-<<<<<<< HEAD
   ElemID, toChange, CORE_ANNOTATIONS, ReadOnlyElementsSource,
 } from '@salto-io/adapter-api'
 import _ from 'lodash'
 import { collections, multiIndex, promises } from '@salto-io/lowerdash'
-=======
-  ElemID, toChange, CORE_ANNOTATIONS,
-} from '@salto-io/adapter-api'
-import _ from 'lodash'
-import { collections, promises } from '@salto-io/lowerdash'
->>>>>>> ce2fbc8b
 import { logger } from '@salto-io/logging'
 import { TOPICS_FOR_OBJECTS_FIELDS, TOPICS_FOR_OBJECTS_ANNOTATION, TOPICS_FOR_OBJECTS_METADATA_TYPE, SALESFORCE } from '../constants'
 import {
@@ -39,7 +32,6 @@
 } from '../transformers/transformer'
 import { LocalFilterCreator } from '../filter'
 import { TopicsForObjectsInfo } from '../client/types'
-<<<<<<< HEAD
 import {
   apiNameSync,
   boolValue,
@@ -47,14 +39,9 @@
   isCustomObjectSync,
   isInstanceOfTypeChange,
 } from './utils'
-=======
-import { apiNameSync, boolValue, getInstancesOfMetadataType, isInstanceOfTypeChange } from './utils'
->>>>>>> ce2fbc8b
 
 const { awu } = collections.asynciterable
 const { removeAsync } = promises.array
-const log = logger(module)
-
 const { ENABLE_TOPICS, ENTITY_API_NAME } = TOPICS_FOR_OBJECTS_FIELDS
 
 const log = logger(module)
@@ -149,7 +136,6 @@
     const topics: Record<string, boolean> = _.merge({}, ...topicsPerObject)
 
     // Add topics for objects to all fetched elements
-<<<<<<< HEAD
     if (config.fetchProfile.metadataQuery.isFetchWithChangesDetection()) {
       await setTopicsForObjectsForFetchWithChangesDetection({
         customObjects: customObjectTypes,
@@ -164,15 +150,6 @@
         }
       })
     }
-=======
-    await awu(customObjectTypes).forEach(async obj => {
-      const fullName = await apiName(obj)
-      if (Object.keys(topics).includes(fullName)) {
-        setTopicsForObjects(obj, topics[fullName])
-      }
-    })
-
->>>>>>> ce2fbc8b
     // Remove TopicsForObjects Instances & hide the TopicsForObjects metadata type
     _.pullAll(elements, topicsForObjectsInstances)
     const topicsForObjectsType = elements
