/*
*                      Copyright 2023 Salto Labs Ltd.
*
* Licensed under the Apache License, Version 2.0 (the "License");
* you may not use this file except in compliance with
* the License.  You may obtain a copy of the License at
*
*     http://www.apache.org/licenses/LICENSE-2.0
*
* Unless required by applicable law or agreed to in writing, software
* distributed under the License is distributed on an "AS IS" BASIS,
* WITHOUT WARRANTIES OR CONDITIONS OF ANY KIND, either express or implied.
* See the License for the specific language governing permissions and
* limitations under the License.
*/
import {
  ObjectType, Element, Values, isObjectTypeChange, InstanceElement,
  isAdditionOrModificationChange, getChangeData, isAdditionChange, isModificationChange,
<<<<<<< HEAD
  ElemID, toChange, CORE_ANNOTATIONS, ReadOnlyElementsSource,
} from '@salto-io/adapter-api'
import _ from 'lodash'
import { collections, multiIndex, promises } from '@salto-io/lowerdash'
=======
  ElemID, toChange, CORE_ANNOTATIONS,
} from '@salto-io/adapter-api'
import _ from 'lodash'
import { collections, promises } from '@salto-io/lowerdash'
>>>>>>> a17c4042
import { logger } from '@salto-io/logging'
import { TOPICS_FOR_OBJECTS_FIELDS, TOPICS_FOR_OBJECTS_ANNOTATION, TOPICS_FOR_OBJECTS_METADATA_TYPE, SALESFORCE } from '../constants'
import {
  isCustomObject,
  apiName,
  createInstanceElement,
  metadataAnnotationTypes,
  MetadataTypeAnnotations,
  isMetadataObjectType,
} from '../transformers/transformer'
import { LocalFilterCreator } from '../filter'
import { TopicsForObjectsInfo } from '../client/types'
<<<<<<< HEAD
import {
  apiNameSync,
  boolValue,
  getInstancesOfMetadataType,
  isCustomObjectSync,
  isInstanceOfTypeChange,
} from './utils'
=======
import { apiNameSync, boolValue, getInstancesOfMetadataType, isInstanceOfTypeChange } from './utils'
>>>>>>> a17c4042

const { awu } = collections.asynciterable
const { removeAsync } = promises.array
const log = logger(module)

const { ENABLE_TOPICS, ENTITY_API_NAME } = TOPICS_FOR_OBJECTS_FIELDS

const log = logger(module)

export const DEFAULT_ENABLE_TOPICS_VALUE = false

const getTopicsForObjects = (obj: ObjectType): Values =>
  obj.annotations[TOPICS_FOR_OBJECTS_ANNOTATION] || {}

const setTopicsForObjects = (object: ObjectType, enableTopics: boolean): void => {
  object.annotate({ [TOPICS_FOR_OBJECTS_ANNOTATION]: { [ENABLE_TOPICS]: enableTopics } })
}

const setDefaultTopicsForObjects = (object: ObjectType): void => setTopicsForObjects(object,
  DEFAULT_ENABLE_TOPICS_VALUE)

const createTopicsForObjectsInstance = (values: TopicsForObjectsInfo): InstanceElement => (
  createInstanceElement(
    values,
    new ObjectType({
      elemID: new ElemID(SALESFORCE, TOPICS_FOR_OBJECTS_METADATA_TYPE),
      annotationRefsOrTypes: _.clone(metadataAnnotationTypes),
      annotations: {
        metadataType: TOPICS_FOR_OBJECTS_METADATA_TYPE,
        dirName: 'topicsForObjects',
        suffix: 'topicsForObjects',
      } as MetadataTypeAnnotations,
    })
  )
)

type CustomObjectWithTopics = ObjectType & {
  annotations: {
    [TOPICS_FOR_OBJECTS_ANNOTATION]: {
      [ENABLE_TOPICS]: boolean
    }
  }
}

const isCustomObjectWithTopics = (element: Element): element is CustomObjectWithTopics => (
  isCustomObjectSync(element) && _.isBoolean(getTopicsForObjects(element)[ENABLE_TOPICS])
)

type SetTopicsForObjectsForFetchWithChangesDetectionParams = {
  customObjects: ObjectType[]
  isTopicsEnabledByType: Record<string, boolean>
  elementsSource: ReadOnlyElementsSource
}

// In fetch with changes detection mode we won't have the TopicsForObjects instances that
// were not updated from the previous fetch, hence we need the current value from the Elements Source.
const setTopicsForObjectsForFetchWithChangesDetection = async ({
  customObjects, isTopicsEnabledByType, elementsSource,
}: SetTopicsForObjectsForFetchWithChangesDetectionParams): Promise<void> => {
  if (Object.keys(isTopicsEnabledByType).length > 0) {
    log.debug('isTopicsEnabledByType in fetchWithChangesDetection: %o', isTopicsEnabledByType)
  }
  const isTopicsEnabledForObjectFromSource = await multiIndex.keyByAsync({
    iter: await elementsSource.getAll(),
    filter: isCustomObjectWithTopics,
    key: obj => [apiNameSync(obj) ?? ''],
    map: obj => obj.annotations.topicsForObjects.enableTopics,
  })
  customObjects.forEach(customObject => {
    const typeApiName = apiNameSync(customObject) ?? 'unknown'
    const isTopicsEnabled = isTopicsEnabledByType[typeApiName] !== undefined
      ? isTopicsEnabledByType[typeApiName]
      : isTopicsEnabledForObjectFromSource.get(typeApiName)
    if (isTopicsEnabled === undefined) {
      log.error('expected isTopicsEnabled to be defined in Elements source or have a corresponding TopicsForObjects Instance for type %s', typeApiName)
      return
    }
    setTopicsForObjects(customObject, isTopicsEnabled)
  })
}

const filterCreator: LocalFilterCreator = ({ config }) => ({
  name: 'topicsForObjectsFilter',
  onFetch: async (elements: Element[]): Promise<void> => {
    if (!config.fetchProfile.metadataQuery.isTypeMatch(TOPICS_FOR_OBJECTS_METADATA_TYPE)) {
      log.debug('skipping topicsForObjectsFilter since the MetadataType TopicsForObjects is excluded')
    }
    const customObjectTypes = await awu(elements).filter(isCustomObject).toArray() as ObjectType[]
    if (_.isEmpty(customObjectTypes)) {
      return
    }

    const topicsForObjectsInstances = await getInstancesOfMetadataType(elements,
      TOPICS_FOR_OBJECTS_METADATA_TYPE)
    const topicsPerObject = topicsForObjectsInstances.map(instance =>
      ({ [instance.value[ENTITY_API_NAME]]: boolValue(instance.value[ENABLE_TOPICS]) }))
    const topics: Record<string, boolean> = _.merge({}, ...topicsPerObject)

    // Add topics for objects to all fetched elements
<<<<<<< HEAD
    if (config.fetchProfile.metadataQuery.isFetchWithChangesDetection()) {
      await setTopicsForObjectsForFetchWithChangesDetection({
        customObjects: customObjectTypes,
        isTopicsEnabledByType: topics,
        elementsSource: config.elementsSource,
      })
    } else {
      await awu(customObjectTypes).forEach(async obj => {
        const fullName = await apiName(obj)
        if (Object.keys(topics).includes(fullName)) {
          setTopicsForObjects(obj, topics[fullName])
        }
      })
    }
=======
    await awu(customObjectTypes).forEach(async obj => {
      const fullName = await apiName(obj)
      if (Object.keys(topics).includes(fullName)) {
        setTopicsForObjects(obj, topics[fullName])
      }
    })

>>>>>>> a17c4042
    // Remove TopicsForObjects Instances & hide the TopicsForObjects metadata type
    _.pullAll(elements, topicsForObjectsInstances)
    const topicsForObjectsType = elements
      .filter(isMetadataObjectType)
      .find(type => apiNameSync(type) === TOPICS_FOR_OBJECTS_METADATA_TYPE)
    if (topicsForObjectsType === undefined) {
      log.warn('expected TopicsForObjects type to be defined')
      return
    }
    topicsForObjectsType.annotations[CORE_ANNOTATIONS.HIDDEN] = true
  },

  preDeploy: async changes => {
    const customObjectChanges = await awu(changes)
      .filter(isObjectTypeChange)
      .filter(isAdditionOrModificationChange)
      .filter(change => isCustomObject(getChangeData(change)))
      .toArray()

    const newObjects = customObjectChanges
      .filter(isAdditionChange)
      .map(getChangeData)
    // Add default value for new custom objects that have not specified a value
    newObjects
      .filter(obj => _.isEmpty(getTopicsForObjects(obj)))
      .forEach(setDefaultTopicsForObjects)

    const newObjectTopicsToSet = newObjects
      .filter(obj => getTopicsForObjects(obj)[ENABLE_TOPICS] !== DEFAULT_ENABLE_TOPICS_VALUE)

    const changedObjectTopics = customObjectChanges
      .filter(isModificationChange)
      .filter(change => (
        !_.isEqual(getTopicsForObjects(change.data.before), getTopicsForObjects(change.data.after))
      ))
      .map(getChangeData)

    const topicsToSet = [...newObjectTopicsToSet, ...changedObjectTopics]
    if (topicsToSet.length === 0) {
      return
    }

    // Add topics for objects instances to the list of changes to deploy
    changes.push(
      ...await awu(topicsToSet)
        .map(async obj => {
          const topics = getTopicsForObjects(obj)
          const topicsEnabled = boolValue(topics[ENABLE_TOPICS] ?? false)
          return new TopicsForObjectsInfo(await apiName(obj), await apiName(obj), topicsEnabled)
        })
        .map(createTopicsForObjectsInstance)
        .map(after => toChange({ after }))
        .toArray()
    )
  },

  onDeploy: async changes => {
    // Remove all the topics for objects instance changes that we added in preDeploy
    await removeAsync(changes, isInstanceOfTypeChange(TOPICS_FOR_OBJECTS_METADATA_TYPE))
  },
})

export default filterCreator<|MERGE_RESOLUTION|>--- conflicted
+++ resolved
@@ -16,17 +16,10 @@
 import {
   ObjectType, Element, Values, isObjectTypeChange, InstanceElement,
   isAdditionOrModificationChange, getChangeData, isAdditionChange, isModificationChange,
-<<<<<<< HEAD
-  ElemID, toChange, CORE_ANNOTATIONS, ReadOnlyElementsSource,
-} from '@salto-io/adapter-api'
-import _ from 'lodash'
-import { collections, multiIndex, promises } from '@salto-io/lowerdash'
-=======
   ElemID, toChange, CORE_ANNOTATIONS,
 } from '@salto-io/adapter-api'
 import _ from 'lodash'
 import { collections, promises } from '@salto-io/lowerdash'
->>>>>>> a17c4042
 import { logger } from '@salto-io/logging'
 import { TOPICS_FOR_OBJECTS_FIELDS, TOPICS_FOR_OBJECTS_ANNOTATION, TOPICS_FOR_OBJECTS_METADATA_TYPE, SALESFORCE } from '../constants'
 import {
@@ -39,21 +32,10 @@
 } from '../transformers/transformer'
 import { LocalFilterCreator } from '../filter'
 import { TopicsForObjectsInfo } from '../client/types'
-<<<<<<< HEAD
-import {
-  apiNameSync,
-  boolValue,
-  getInstancesOfMetadataType,
-  isCustomObjectSync,
-  isInstanceOfTypeChange,
-} from './utils'
-=======
 import { apiNameSync, boolValue, getInstancesOfMetadataType, isInstanceOfTypeChange } from './utils'
->>>>>>> a17c4042
 
 const { awu } = collections.asynciterable
 const { removeAsync } = promises.array
-const log = logger(module)
 
 const { ENABLE_TOPICS, ENTITY_API_NAME } = TOPICS_FOR_OBJECTS_FIELDS
 
@@ -86,57 +68,9 @@
   )
 )
 
-type CustomObjectWithTopics = ObjectType & {
-  annotations: {
-    [TOPICS_FOR_OBJECTS_ANNOTATION]: {
-      [ENABLE_TOPICS]: boolean
-    }
-  }
-}
-
-const isCustomObjectWithTopics = (element: Element): element is CustomObjectWithTopics => (
-  isCustomObjectSync(element) && _.isBoolean(getTopicsForObjects(element)[ENABLE_TOPICS])
-)
-
-type SetTopicsForObjectsForFetchWithChangesDetectionParams = {
-  customObjects: ObjectType[]
-  isTopicsEnabledByType: Record<string, boolean>
-  elementsSource: ReadOnlyElementsSource
-}
-
-// In fetch with changes detection mode we won't have the TopicsForObjects instances that
-// were not updated from the previous fetch, hence we need the current value from the Elements Source.
-const setTopicsForObjectsForFetchWithChangesDetection = async ({
-  customObjects, isTopicsEnabledByType, elementsSource,
-}: SetTopicsForObjectsForFetchWithChangesDetectionParams): Promise<void> => {
-  if (Object.keys(isTopicsEnabledByType).length > 0) {
-    log.debug('isTopicsEnabledByType in fetchWithChangesDetection: %o', isTopicsEnabledByType)
-  }
-  const isTopicsEnabledForObjectFromSource = await multiIndex.keyByAsync({
-    iter: await elementsSource.getAll(),
-    filter: isCustomObjectWithTopics,
-    key: obj => [apiNameSync(obj) ?? ''],
-    map: obj => obj.annotations.topicsForObjects.enableTopics,
-  })
-  customObjects.forEach(customObject => {
-    const typeApiName = apiNameSync(customObject) ?? 'unknown'
-    const isTopicsEnabled = isTopicsEnabledByType[typeApiName] !== undefined
-      ? isTopicsEnabledByType[typeApiName]
-      : isTopicsEnabledForObjectFromSource.get(typeApiName)
-    if (isTopicsEnabled === undefined) {
-      log.error('expected isTopicsEnabled to be defined in Elements source or have a corresponding TopicsForObjects Instance for type %s', typeApiName)
-      return
-    }
-    setTopicsForObjects(customObject, isTopicsEnabled)
-  })
-}
-
-const filterCreator: LocalFilterCreator = ({ config }) => ({
+const filterCreator: LocalFilterCreator = () => ({
   name: 'topicsForObjectsFilter',
   onFetch: async (elements: Element[]): Promise<void> => {
-    if (!config.fetchProfile.metadataQuery.isTypeMatch(TOPICS_FOR_OBJECTS_METADATA_TYPE)) {
-      log.debug('skipping topicsForObjectsFilter since the MetadataType TopicsForObjects is excluded')
-    }
     const customObjectTypes = await awu(elements).filter(isCustomObject).toArray() as ObjectType[]
     if (_.isEmpty(customObjectTypes)) {
       return
@@ -144,27 +78,15 @@
 
     const topicsForObjectsInstances = await getInstancesOfMetadataType(elements,
       TOPICS_FOR_OBJECTS_METADATA_TYPE)
+    if (_.isEmpty(topicsForObjectsInstances)) {
+      return
+    }
+
     const topicsPerObject = topicsForObjectsInstances.map(instance =>
       ({ [instance.value[ENTITY_API_NAME]]: boolValue(instance.value[ENABLE_TOPICS]) }))
     const topics: Record<string, boolean> = _.merge({}, ...topicsPerObject)
 
     // Add topics for objects to all fetched elements
-<<<<<<< HEAD
-    if (config.fetchProfile.metadataQuery.isFetchWithChangesDetection()) {
-      await setTopicsForObjectsForFetchWithChangesDetection({
-        customObjects: customObjectTypes,
-        isTopicsEnabledByType: topics,
-        elementsSource: config.elementsSource,
-      })
-    } else {
-      await awu(customObjectTypes).forEach(async obj => {
-        const fullName = await apiName(obj)
-        if (Object.keys(topics).includes(fullName)) {
-          setTopicsForObjects(obj, topics[fullName])
-        }
-      })
-    }
-=======
     await awu(customObjectTypes).forEach(async obj => {
       const fullName = await apiName(obj)
       if (Object.keys(topics).includes(fullName)) {
@@ -172,7 +94,6 @@
       }
     })
 
->>>>>>> a17c4042
     // Remove TopicsForObjects Instances & hide the TopicsForObjects metadata type
     _.pullAll(elements, topicsForObjectsInstances)
     const topicsForObjectsType = elements
