--- conflicted
+++ resolved
@@ -102,30 +102,19 @@
 
 export const isMetadataValues = createSchemeGuard<MetadataValues>(METADATA_VALUES_SCHEME)
 
-<<<<<<< HEAD
-// This function checks whether an element is an instance of a certain metadata type
-// note that for instances of custom objects this will check the specific type (i.e Lead)
-// if you want instances of all custom objects use isInstanceOfCustomObject
-export const isInstanceOfType = (...typeNames: string[]) => (
-=======
 /**
  * @deprecated use {@link isInstanceOfTypeSync} instead.
  */
-export const isInstanceOfType = (...types: string[]) => (
->>>>>>> f3656f42
+export const isInstanceOfType = (...typeNames: string[]) => (
   async (elem: Element): Promise<boolean> => (
     isInstanceElement(elem) && typeNames.includes(await apiName(await elem.getType()))
   )
 )
 
-<<<<<<< HEAD
-export const isInstanceOfTypeChange = (...typeNames: string[]) => (
-=======
 /**
  * @deprecated use {@link isInstanceOfTypeChangeSync} instead.
  */
-export const isInstanceOfTypeChange = (...types: string[]) => (
->>>>>>> f3656f42
+export const isInstanceOfTypeChange = (...typeNames: string[]) => (
   (change: Change): Promise<boolean> => (
     isInstanceOfType(...typeNames)(getChangeData(change))
   )
@@ -586,7 +575,41 @@
   isListType(type) ? type : new ListType(type)
 )
 
-<<<<<<< HEAD
+// This function checks whether an element is an instance of a certain metadata type
+// note that for instances of custom objects this will check the specific type (i.e Lead)
+// if you want instances of all custom objects use isInstanceOfCustomObject
+export const isInstanceOfTypeSync = (...typeNames: string[]) => (
+  (elem: Element): elem is InstanceElement => (
+    isInstanceElement(elem) && typeNames.includes(apiNameSync(elem.getTypeSync()) ?? '')
+  )
+)
+
+export const isInstanceOfTypeChangeSync = (...typeNames: string[]) => (
+  (change: Change): change is Change<InstanceElement> => (
+    isInstanceOfTypeSync(...typeNames)(getChangeData(change))
+  )
+)
+
+export const isDeactivatedFlowChange = (change: Change): change is ModificationChange<InstanceElement> => (
+  isModificationChange(change)
+  && isInstanceOfTypeChangeSync(FLOW_METADATA_TYPE)(change)
+  && change.data.before.value[STATUS] === 'Active'
+  && change.data.after.value[STATUS] !== 'Active'
+)
+
+export const isDeactivatedFlowChangeOnly = (change: Change): change is ModificationChange<InstanceElement> => {
+  if (!isDeactivatedFlowChange(change)) {
+    return false
+  }
+  const afterClone = change.data.after.clone()
+  afterClone.value[STATUS] = ACTIVE
+  const diffWithoutStatus = detailedCompare(
+    change.data.before,
+    afterClone,
+  )
+  return _.isEmpty(diffWithoutStatus)
+}
+
 export type ElementWithResolvedParent<T extends Element> = T & {
   annotations: {
     _parent: types.NonEmptyArray<ReferenceExpression & {value: Element}>
@@ -617,40 +640,4 @@
   createdAt: annotations[CORE_ANNOTATIONS.CREATED_AT],
   changedBy: annotations[CORE_ANNOTATIONS.CHANGED_BY],
   changedAt: annotations[CORE_ANNOTATIONS.CHANGED_AT],
-})
-=======
-// This function checks whether an element is an instance of a certain metadata type
-// note that for instances of custom objects this will check the specific type (i.e Lead)
-// if you want instances of all custom objects use isInstanceOfCustomObject
-export const isInstanceOfTypeSync = (...types: string[]) => (
-  (elem: Element): elem is InstanceElement => (
-    isInstanceElement(elem) && types.includes(apiNameSync(elem.getTypeSync()) ?? '')
-  )
-)
-
-export const isInstanceOfTypeChangeSync = (...types: string[]) => (
-  (change: Change): change is Change<InstanceElement> => (
-    isInstanceOfTypeSync(...types)(getChangeData(change))
-  )
-)
-
-export const isDeactivatedFlowChange = (change: Change): change is ModificationChange<InstanceElement> => (
-  isModificationChange(change)
-  && isInstanceOfTypeChangeSync(FLOW_METADATA_TYPE)(change)
-  && change.data.before.value[STATUS] === 'Active'
-  && change.data.after.value[STATUS] !== 'Active'
-)
-
-export const isDeactivatedFlowChangeOnly = (change: Change): change is ModificationChange<InstanceElement> => {
-  if (!isDeactivatedFlowChange(change)) {
-    return false
-  }
-  const afterClone = change.data.after.clone()
-  afterClone.value[STATUS] = ACTIVE
-  const diffWithoutStatus = detailedCompare(
-    change.data.before,
-    afterClone,
-  )
-  return _.isEmpty(diffWithoutStatus)
-}
->>>>>>> f3656f42
+})