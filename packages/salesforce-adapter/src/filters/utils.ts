--- conflicted
+++ resolved
@@ -444,13 +444,6 @@
   && !ENDS_WITH_CUSTOM_SUFFIX_REGEX.test(await safeApiName(objectType) ?? '')
 )
 
-<<<<<<< HEAD
-export const getChangedAtSingleton = async (
-  elementsSource: ReadOnlyElementsSource
-): Promise<InstanceElement | undefined> => {
-  const element = await elementsSource.get(new ElemID(SALESFORCE, CHANGED_AT_SINGLETON, 'instance', ElemID.CONFIG_NAME))
-  return isInstanceElement(element) ? element : undefined
-=======
 export const getInstanceAlias = async (
   instance: MetadataInstanceElement,
   useLabelAsAlias: boolean
@@ -463,5 +456,11 @@
   return namespace === undefined
     ? label
     : `${label} (${namespace})`
->>>>>>> 25d78aa9
+}
+
+export const getChangedAtSingleton = async (
+  elementsSource: ReadOnlyElementsSource
+): Promise<InstanceElement | undefined> => {
+  const element = await elementsSource.get(new ElemID(SALESFORCE, CHANGED_AT_SINGLETON, 'instance', ElemID.CONFIG_NAME))
+  return isInstanceElement(element) ? element : undefined
 }