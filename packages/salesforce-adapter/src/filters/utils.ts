--- conflicted
+++ resolved
@@ -677,7 +677,16 @@
   changedAt: annotations[CORE_ANNOTATIONS.CHANGED_AT],
 })
 
-<<<<<<< HEAD
+export const getNamespaceSync = (element: Element): string | undefined => {
+  const elementApiName = apiNameSync(element, true)
+  if (elementApiName === undefined) {
+    return undefined
+  }
+  return isInstanceElement(element) && isInstanceOfTypeSync(LAYOUT_TYPE_ID_METADATA_TYPE)(element)
+    ? getNamespaceFromString(layoutObjAndName(elementApiName)[1])
+    : getNamespaceFromString(elementApiName)
+}
+
 export const retrieveRelatedPropsByMetadataType = async (
   client: SalesforceClient
 ): Promise<RelatedPropsByMetadataType> => {
@@ -696,14 +705,4 @@
   return {
     [CUSTOM_OBJECT]: await retrieveCustomObjectRelatedPropsByParent(),
   }
-=======
-export const getNamespaceSync = (element: Element): string | undefined => {
-  const elementApiName = apiNameSync(element, true)
-  if (elementApiName === undefined) {
-    return undefined
-  }
-  return isInstanceElement(element) && isInstanceOfTypeSync(LAYOUT_TYPE_ID_METADATA_TYPE)(element)
-    ? getNamespaceFromString(layoutObjAndName(elementApiName)[1])
-    : getNamespaceFromString(elementApiName)
->>>>>>> d5851241
 }