/*
*                      Copyright 2023 Salto Labs Ltd.
*
* Licensed under the Apache License, Version 2.0 (the "License");
* you may not use this file except in compliance with
* the License.  You may obtain a copy of the License at
*
*     http://www.apache.org/licenses/LICENSE-2.0
*
* Unless required by applicable law or agreed to in writing, software
* distributed under the License is distributed on an "AS IS" BASIS,
* WITHOUT WARRANTIES OR CONDITIONS OF ANY KIND, either express or implied.
* See the License for the specific language governing permissions and
* limitations under the License.
*/
import _ from 'lodash'
import { logger } from '@salto-io/logging'
import {
  BuiltinTypes,
  Change,
  ChangeData,
  ChangeDataType,
  CORE_ANNOTATIONS,
  CoreAnnotationTypes,
  createRefToElmWithValue,
  Element,
  ElemID,
  Field,
  getChangeData,
  InstanceElement,
  isAdditionOrModificationChange, isElement,
  isField,
  isInstanceElement, isListType,
  isObjectType,
  isReferenceExpression,
  isRemovalOrModificationChange, ListType,
  ObjectType,
  ReadOnlyElementsSource,
  ReferenceExpression,
  TypeElement,
  TypeMap,
  Value,
} from '@salto-io/adapter-api'
import { buildElementsSourceFromElements, createSchemeGuard, getParents } from '@salto-io/adapter-utils'
import { FileProperties } from 'jsforce-types'
import { chunks, collections, types } from '@salto-io/lowerdash'
import Joi from 'joi'
import SalesforceClient, { ErrorFilter } from '../client/client'
import { FetchElements, INSTANCE_SUFFIXES, OptionalFeatures, RelatedPropsByMetadataType } from '../types'
import {
  API_NAME,
  API_NAME_SEPARATOR,
  CHANGED_AT_SINGLETON,
  CUSTOM_FIELD,
  CUSTOM_METADATA_SUFFIX,
  CUSTOM_OBJECT,
  CUSTOM_OBJECT_ID_FIELD,
  FIELD_ANNOTATIONS,
  INSTANCE_FULL_NAME_FIELD,
  INTERNAL_ID_ANNOTATION,
  INTERNAL_ID_FIELD,
  KEY_PREFIX,
  LABEL,
  LAYOUT_TYPE_ID_METADATA_TYPE,
  MAX_QUERY_LENGTH,
  METADATA_TYPE,
  NAMESPACE_SEPARATOR,
  PLURAL_LABEL,
  SALESFORCE,
} from '../constants'
import { JSONBool, SalesforceRecord } from '../client/types'
import * as transformer from '../transformers/transformer'
import {
  apiName,
  defaultApiName,
  isCustomObject,
  isMetadataObjectType,
  isNameField,
  MetadataInstanceElement,
  metadataType,
  MetadataValues,
  Types,
} from '../transformers/transformer'
import { Filter, FilterContext } from '../filter'
import { createListMetadataObjectsConfigChange } from '../config_change'
import * as metadataTypes from '../fetch_profile/metadata_types'

const { toArrayAsync, awu } = collections.asynciterable
const { splitDuplicates } = collections.array
const { weightedChunks } = chunks
const log = logger(module)

const METADATA_VALUES_SCHEME = Joi.object({
  [INSTANCE_FULL_NAME_FIELD]: Joi.string().required(),
}).unknown(true)

export const isMetadataValues = createSchemeGuard<MetadataValues>(METADATA_VALUES_SCHEME)

// This function checks whether an element is an instance of a certain metadata type
// note that for instances of custom objects this will check the specific type (i.e Lead)
// if you want instances of all custom objects use isInstanceOfCustomObject
export const isInstanceOfType = (...typeNames: string[]) => (
  async (elem: Element): Promise<boolean> => (
    isInstanceElement(elem) && typeNames.includes(await apiName(await elem.getType()))
  )
)

export const isInstanceOfTypeChange = (...typeNames: string[]) => (
  (change: Change): Promise<boolean> => (
    isInstanceOfType(...typeNames)(getChangeData(change))
  )
)

export const safeApiName = async (elem: Readonly<Element>, relative = false): Promise<string | undefined> => (
  apiName(elem, relative)
)


export const metadataTypeSync = (element: Readonly<Element>): string => {
  if (isInstanceElement(element)) {
    return metadataTypeSync(element.getTypeSync())
  }
  if (isField(element)) {
    // We expect to reach to this place only with field of CustomObject
    return CUSTOM_FIELD
  }
  return element.annotations[METADATA_TYPE] || 'unknown'
}
export const isCustomObjectSync = (element: Readonly<Element>): element is ObjectType => {
  const res = isObjectType(element)
    && metadataTypeSync(element) === CUSTOM_OBJECT
    // The last part is so we can tell the difference between a custom object
    // and the original "CustomObject" type from salesforce (the latter will not have an API_NAME)
    && element.annotations[API_NAME] !== undefined
  return res
}


const fullApiNameSync = (elem: Readonly<Element>): string | undefined => {
  if (isInstanceElement(elem)) {
    return (isCustomObjectSync(elem.getTypeSync()))
      ? elem.value[CUSTOM_OBJECT_ID_FIELD] : elem.value[INSTANCE_FULL_NAME_FIELD]
  }
  return elem.annotations[API_NAME] ?? elem.annotations[METADATA_TYPE]
}

export const apiNameSync = (elem: Readonly<Element>, relative = false): string | undefined => {
  const name = fullApiNameSync(elem)
  return name && relative ? transformer.relativeApiName(name) : name
}

export const isMetadataInstanceElementSync = (elem: Element): elem is MetadataInstanceElement => (
  isInstanceElement(elem)
  && isMetadataObjectType(elem.getTypeSync())
  && elem.value[INSTANCE_FULL_NAME_FIELD] !== undefined
)


export const isCustomMetadataRecordType = async (elem: Element): Promise<boolean> => {
  const elementApiName = await apiName(elem)
  return isObjectType(elem) && (elementApiName?.endsWith(CUSTOM_METADATA_SUFFIX) ?? false)
}

export const isCustomMetadataRecordInstance = async (
  instance: InstanceElement
): Promise<boolean> => {
  const instanceType = await instance.getType()
  return isCustomMetadataRecordType(instanceType)
}

export const boolValue = (val: JSONBool):
 boolean => val === 'true' || val === true

export const isMasterDetailField = (field: Field): boolean => (
  field.refType.elemID.isEqual(Types.primitiveDataTypes.MasterDetail.elemID)
)

export const isLookupField = (field: Field): boolean => (
  field.refType.elemID.isEqual(Types.primitiveDataTypes.Lookup.elemID)
)

export const isQueryableField = (field: Field): boolean => (
  field.annotations[FIELD_ANNOTATIONS.QUERYABLE] === true
)

export const isHiddenField = (field: Field): boolean => (
  field.annotations[CORE_ANNOTATIONS.HIDDEN_VALUE] === true
)

export const isReadOnlyField = (field: Field): boolean => (
  !field.annotations[FIELD_ANNOTATIONS.CREATABLE] && !field.annotations[FIELD_ANNOTATIONS.UPDATEABLE]
)

export const getInstancesOfMetadataType = async (elements: Element[], metadataTypeName: string):
 Promise<InstanceElement[]> => awu(elements).filter(isInstanceElement)
  .filter(async element => await metadataType(element) === metadataTypeName)
  .toArray()

const setAnnotationDefault = (
  elem: Element,
  key: string,
  defaultValue: Value,
  type: TypeElement,
): void => {
  if (elem.annotations[key] === undefined) {
    log.trace('setting default value on %s: %s=%s', elem.elemID.getFullName(), key, defaultValue)
    elem.annotations[key] = defaultValue
  }
  if (elem.annotationRefTypes[key] === undefined) {
    log.trace('adding annotation type %s on %s', key, elem.elemID.getFullName())
    elem.annotationRefTypes[key] = createRefToElmWithValue(type)
  }
}

export const addLabel = (elem: TypeElement | Field, label?: string): void => {
  const { name } = elem.elemID
  setAnnotationDefault(elem, LABEL, label ?? name, BuiltinTypes.STRING)
}

export const addPluralLabel = (elem: ObjectType, pluralLabel: string): void => {
  setAnnotationDefault(elem, PLURAL_LABEL, pluralLabel, BuiltinTypes.STRING)
}

export const addKeyPrefix = (elem: TypeElement | Field, keyPrefix?: string): void => {
  setAnnotationDefault(elem, KEY_PREFIX, keyPrefix, BuiltinTypes.HIDDEN_STRING)
}

export const addApiName = (elem: TypeElement | Field, name?: string, parentName?: string):
void => {
  if (!elem.annotations[API_NAME]) {
    const newApiName = name ?? defaultApiName(elem)
    const fullApiName = parentName ? [parentName, newApiName].join(API_NAME_SEPARATOR) : newApiName
    elem.annotations[API_NAME] = fullApiName
    log.trace(`added API_NAME=${fullApiName} to ${elem.elemID.name}`)
  }
  if (!isField(elem) && !elem.annotationRefTypes[API_NAME]) {
    elem.annotationRefTypes[API_NAME] = createRefToElmWithValue(BuiltinTypes.SERVICE_ID)
  }
}

export const addMetadataType = (elem: ObjectType, metadataTypeValue = CUSTOM_OBJECT): void => {
  setAnnotationDefault(elem, METADATA_TYPE, metadataTypeValue, BuiltinTypes.SERVICE_ID)
}

export const addDefaults = async (element: ChangeDataType): Promise<void> => {
  const addInstanceDefaults = async (inst: InstanceElement): Promise<void> => {
    if (inst.value[INSTANCE_FULL_NAME_FIELD] === undefined
        && !(await isCustomObject(await inst.getType()))) {
      inst.value[INSTANCE_FULL_NAME_FIELD] = defaultApiName(inst)
    }
  }

  const addFieldDefaults = async (field: Field): Promise<void> => {
    addApiName(field, undefined, await apiName(field.parent))
    addLabel(field)
  }
  const addCustomObjectDefaults = async (elem: ObjectType): Promise<void> => {
    addApiName(elem)
    addMetadataType(elem)
    addLabel(elem)
    await awu(Object.values(elem.fields)).forEach(addFieldDefaults)
  }
  if (isInstanceElement(element)) {
    await addInstanceDefaults(element)
  } else if (isObjectType(element)) {
    await addCustomObjectDefaults(element)
  } else if (isField(element)) {
    await addFieldDefaults(element)
  }
}

const ENDS_WITH_CUSTOM_SUFFIX_REGEX = new RegExp(`__(${INSTANCE_SUFFIXES.join('|')})$`)

export const removeCustomSuffix = (elementApiName: string): string => (
  elementApiName.replace(ENDS_WITH_CUSTOM_SUFFIX_REGEX, '')
)

const getNamespaceFromString = (relativeApiName: string): string | undefined => {
  const parts = removeCustomSuffix(relativeApiName)
    .split(NAMESPACE_SEPARATOR)
  return parts.length !== 1
    ? parts[0]
    : undefined
}

const specialLayoutObjects = new Map([
  ['CaseClose', 'Case'],
  ['UserAlt', 'User'],
])

// Layout full name starts with related sobject and then '-'
export const layoutObjAndName = (layoutApiName: string): [string, string] => {
  const [obj, ...name] = layoutApiName.split('-')
  return [specialLayoutObjects.get(obj) ?? obj, name.join('-')]
}
export const getNamespace = async (
  element: Element,
): Promise<string | undefined> => {
  const elementApiName = await safeApiName(element, true)
  if (elementApiName === undefined) {
    return undefined
  }
  return isInstanceElement(element) && await isInstanceOfType(LAYOUT_TYPE_ID_METADATA_TYPE)(element)
    ? getNamespaceFromString(layoutObjAndName(elementApiName)[1])
    : getNamespaceFromString(elementApiName)
}

export const extractFullNamesFromValueList = (values: { [INSTANCE_FULL_NAME_FIELD]: string }[]):
  string[] =>
  values.map(v => v[INSTANCE_FULL_NAME_FIELD])


export const buildAnnotationsObjectType = (annotationTypes: TypeMap): ObjectType => {
  const annotationTypesElemID = new ElemID(SALESFORCE, 'AnnotationType')
  return new ObjectType({ elemID: annotationTypesElemID,
    fields: Object.assign({}, ...Object.entries(annotationTypes)
      .concat(Object.entries(CoreAnnotationTypes))
      .map(([name, type]) => ({ [name]: { refType: createRefToElmWithValue(type) } }))) })
}

export const namePartsFromApiName = (elementApiName: string): string[] => (
  elementApiName.split(/\.|-/g)
)

export const apiNameParts = async (elem: Element): Promise<string[]> =>
  namePartsFromApiName(await apiName(elem))

export const parentApiName = async (elem: Element): Promise<string> =>
  (await apiNameParts(elem))[0]

export const addElementParentReference = (instance: InstanceElement,
  element: Element): void => {
  const { elemID } = element
  const instanceDeps = getParents(instance)
  if (instanceDeps.filter(isReferenceExpression).some(ref => ref.elemID.isEqual(elemID))) {
    return
  }
  instanceDeps.push(new ReferenceExpression(elemID, element))
  instance.annotations[CORE_ANNOTATIONS.PARENT] = instanceDeps
}

export const fullApiName = (parent: string, child: string): string =>
  ([parent, child].join(API_NAME_SEPARATOR))

export const getFullName = (obj: FileProperties): string => {
  const namePrefix = obj.namespacePrefix
    ? `${obj.namespacePrefix}${NAMESPACE_SEPARATOR}` : ''
  return obj.fullName.startsWith(namePrefix) ? obj.fullName : `${namePrefix}${obj.fullName}`
}

export const getInternalId = (elem: Element): string => (
  (isInstanceElement(elem))
    ? elem.value[INTERNAL_ID_FIELD]
    : elem.annotations[INTERNAL_ID_ANNOTATION]
)

export const setInternalId = (elem: Element, val: string): void => {
  if (isInstanceElement(elem)) {
    elem.value[INTERNAL_ID_FIELD] = val
  } else {
    elem.annotations[INTERNAL_ID_ANNOTATION] = val
    // no need to set the annotation type - already defined
  }
}

export const hasInternalId = (elem: Element): boolean => (
  getInternalId(elem) !== undefined && getInternalId(elem) !== ''
)

export const hasApiName = (elem: Element): boolean => (
  apiName(elem) !== undefined
)

export const extractFlatCustomObjectFields = async (elem: Element): Promise<Element[]> => (
  await isCustomObject(elem) && isObjectType(elem)
    ? [elem, ...Object.values(elem.fields)]
    : [elem]
)

export const getWhereConditions = (
  conditionSets: Record<string, string>[],
  maxLen: number
): string[] => {
  const keys = _.uniq(conditionSets.flatMap(Object.keys))
  const constConditionPartLen = (
    _.sumBy(keys, key => `${key} IN ()`.length)
    + (' AND '.length * (keys.length - 1))
  )

  const conditionChunks = weightedChunks(
    conditionSets,
    maxLen - constConditionPartLen,
    // Note - this calculates the condition length as if all values are added to the query.
    // the actual query might end up being shorter if some of the values are not unique.
    // this can be optimized in the future if needed
    condition => _.sumBy(Object.values(condition), val => `${val},`.length),
  )
  const r = conditionChunks.map(conditionChunk => {
    const conditionsByKey = _.groupBy(
      conditionChunk.flatMap(Object.entries),
      ([keyName]) => keyName
    )
    return Object.entries(conditionsByKey)
      .map(([keyName, conditionValues]) => (
        `${keyName} IN (${_.uniq(conditionValues.map(val => val[1])).join(',')})`
      ))
      .join(' AND ')
  })
  return r
}

export const conditionQueries = (query: string, conditionSets: Record<string,
  string>[], maxQueryLen = MAX_QUERY_LENGTH): string[] => {
  const selectWhereStr = `${query} WHERE `
  const whereConditions = getWhereConditions(conditionSets, maxQueryLen - selectWhereStr.length)
  return whereConditions.map(whereCondition => `${selectWhereStr}${whereCondition}`)
}


export const getFieldNamesForQuery = async (field: Field): Promise<string[]> => (
  await isNameField(field)
    ? Object.keys((await field.getType() as ObjectType).fields)
    : [await apiName(field, true)]
)

/**
 * Build a set of queries that select records.
 *
 * @param typeName The name of the table to query from
 * @param fields The names of the fields to query
 * @param conditionSets Each entry specifies field values used to match a specific record
 * @param maxQueryLen returned queries will be split such that no single query exceeds this length
 */
export const buildSelectQueries = async (
  typeName: string,
  fields: string[],
  conditionSets?: Record<string, string>[],
  maxQueryLen = MAX_QUERY_LENGTH,
): Promise<string[]> => {
  const fieldsNameQuery = fields.join(',')
  const selectStr = `SELECT ${fieldsNameQuery} FROM ${typeName}`
  if (conditionSets === undefined || conditionSets.length === 0) {
    return [selectStr]
  }
  return conditionQueries(selectStr, conditionSets, maxQueryLen)
}

export const queryClient = async (client: SalesforceClient,
  queries: string[]): Promise<SalesforceRecord[]> => {
  const recordsIterables = await Promise.all(queries.map(async query => client.queryAll(query)))
  const records = (await Promise.all(
    recordsIterables.map(async recordsIterable => (await toArrayAsync(recordsIterable)).flat())
  )).flat()
  return records
}

export const buildElementsSourceForFetch = (
  elements: ReadonlyArray<Element>,
  config: Pick<FilterContext, 'fetchProfile' | 'elementsSource'>
): ReadOnlyElementsSource => (
  buildElementsSourceFromElements(
    elements,
    config.fetchProfile.metadataQuery.isPartialFetch() ? [config.elementsSource] : [],
  )
)

export const getDataFromChanges = <T extends Change<unknown>>(
  dataField: 'before' | 'after', changes: ReadonlyArray<T>,
): ReadonlyArray<ChangeData<T>> => (
    changes
      .filter(
        dataField === 'after' ? isAdditionOrModificationChange : isRemovalOrModificationChange
      )
      .map(change => _.get(change.data, dataField))
  )

export const ensureSafeFilterFetch = ({
  fetchFilterFunc, warningMessage, config, filterName,
}:{
  fetchFilterFunc: Required<Filter>['onFetch']
  warningMessage: string
  filterName: keyof OptionalFeatures
  config : FilterContext
}): Required<Filter>['onFetch'] =>
  async elements => {
    if (!config.fetchProfile.isFeatureEnabled(filterName)) {
      log.debug('skipping %s filter due to configuration', filterName)
      return undefined
    }
    try {
      return await fetchFilterFunc(elements)
    } catch (e) {
      log.warn('failed to run filter %s (warning \'%s\') with error %o, stack %o', filterName, warningMessage, e, e.stack)
      return {
        errors: [
          ({
            message: warningMessage,
            severity: 'Warning',
          }),
        ],
      }
    }
  }

export const isStandardObject = async (objectType: ObjectType): Promise<boolean> => (
  await isCustomObject(objectType)
  && !ENDS_WITH_CUSTOM_SUFFIX_REGEX.test(await safeApiName(objectType) ?? '')
)

export const getInstanceAlias = async (
  instance: MetadataInstanceElement,
  useLabelAsAlias: boolean
): Promise<string> => {
  const label = instance.value[LABEL]
  if (!useLabelAsAlias || label === undefined) {
    return instance.value[INSTANCE_FULL_NAME_FIELD]
  }
  const namespace = await getNamespace(instance)
  return namespace === undefined
    ? label
    : `${label} (${namespace})`
}

export const getChangedAtSingleton = async (
  elementsSource: ReadOnlyElementsSource
): Promise<InstanceElement | undefined> => {
  const element = await elementsSource.get(new ElemID(SALESFORCE, CHANGED_AT_SINGLETON, 'instance', ElemID.CONFIG_NAME))
  return isInstanceElement(element) ? element : undefined
}

export const isCustomType = (element: Element): element is ObjectType => (
  isObjectType(element) && ENDS_WITH_CUSTOM_SUFFIX_REGEX.test(apiNameSync(element) ?? '')
)
const removeDuplicateFileProps = (files: FileProperties[]): FileProperties[] => {
  const {
    duplicates,
    uniques,
  } = splitDuplicates(files, fileProps => `${fileProps.namespacePrefix}__${fileProps.fullName}`)
  duplicates.forEach(props => {
    log.warn('Found duplicate file props with the same name in response to listMetadataObjects: %o', props)
  })
  return uniques.concat(duplicates.map(props => props[0]))
}
export const listMetadataObjects = async (
  client: SalesforceClient,
  metadataTypeName: string,
  isUnhandledError?: ErrorFilter,
): Promise<FetchElements<FileProperties[]>> => {
  const { result, errors } = await client.listMetadataObjects(
    { type: metadataTypeName },
    isUnhandledError,
  )

  // Salesforce quirk, we sometimes get the same metadata fullName more than once
  const elements = removeDuplicateFileProps(result)

  return {
    elements,
    configChanges: errors
      .map(e => e.input)
      .map(createListMetadataObjectsConfigChange),
  }
}

<<<<<<< HEAD
export type ElementWithResolvedParent<T extends Element> = T & {
  annotations: {
    _parent: types.NonEmptyArray<ReferenceExpression & {value: Element}>
  }
}


export const isElementWithResolvedParent = <T extends Element>(element: T): element is ElementWithResolvedParent<T> => (
  getParents(element).some(parent => isReferenceExpression(parent) && isElement(parent.value))
)

type AuthorInformation = Partial<{
  createdBy: string
  createdAt: string
  changedBy: string
  changedAt: string
}>

export const getAuthorInformationFromFileProps = (fileProps: FileProperties): AuthorInformation => ({
  createdBy: fileProps.createdByName,
  createdAt: fileProps.createdDate,
  changedBy: fileProps.lastModifiedByName,
  changedAt: fileProps.lastModifiedDate,
})

export const getElementAuthorInformation = ({ annotations }: Element): AuthorInformation => ({
  createdBy: annotations[CORE_ANNOTATIONS.CREATED_BY],
  createdAt: annotations[CORE_ANNOTATIONS.CREATED_AT],
  changedBy: annotations[CORE_ANNOTATIONS.CHANGED_BY],
  changedAt: annotations[CORE_ANNOTATIONS.CHANGED_AT],
})

export const retrieveRelatedPropsByMetadataType = async (
  client: SalesforceClient
): Promise<RelatedPropsByMetadataType> => {
  const retrieveCustomObjectRelatedPropsByParent = async (): Promise<Record<string, FileProperties[]>> => {
    const allSubInstancesFileProps = _.flatten(await Promise.all(
      [
        ...metadataTypes.CUSTOM_OBJECT_FIELDS,
        CUSTOM_FIELD,
      ].map(typeName => listMetadataObjects(client, typeName))
    )).flatMap(result => result.elements)
    return _.groupBy(
      allSubInstancesFileProps,
      fileProp => fileProp.fullName.split('.')[0],
    )
  }
  return {
    [CUSTOM_OBJECT]: await retrieveCustomObjectRelatedPropsByParent(),
  }
}

=======
>>>>>>> 6a3b27af
export const toListType = (type: TypeElement): ListType => (
  isListType(type) ? type : new ListType(type)
)<|MERGE_RESOLUTION|>--- conflicted
+++ resolved
@@ -562,7 +562,10 @@
   }
 }
 
-<<<<<<< HEAD
+export const toListType = (type: TypeElement): ListType => (
+  isListType(type) ? type : new ListType(type)
+)
+
 export type ElementWithResolvedParent<T extends Element> = T & {
   annotations: {
     _parent: types.NonEmptyArray<ReferenceExpression & {value: Element}>
@@ -613,10 +616,4 @@
   return {
     [CUSTOM_OBJECT]: await retrieveCustomObjectRelatedPropsByParent(),
   }
-}
-
-=======
->>>>>>> 6a3b27af
-export const toListType = (type: TypeElement): ListType => (
-  isListType(type) ? type : new ListType(type)
-)+}