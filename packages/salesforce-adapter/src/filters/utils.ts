/*
*                      Copyright 2023 Salto Labs Ltd.
*
* Licensed under the Apache License, Version 2.0 (the "License");
* you may not use this file except in compliance with
* the License.  You may obtain a copy of the License at
*
*     http://www.apache.org/licenses/LICENSE-2.0
*
* Unless required by applicable law or agreed to in writing, software
* distributed under the License is distributed on an "AS IS" BASIS,
* WITHOUT WARRANTIES OR CONDITIONS OF ANY KIND, either express or implied.
* See the License for the specific language governing permissions and
* limitations under the License.
*/
import _ from 'lodash'
import { logger } from '@salto-io/logging'
import {
  Element, Field, isObjectType, ObjectType, InstanceElement, isInstanceElement, isField,
  TypeElement, BuiltinTypes, ElemID, CoreAnnotationTypes, TypeMap, Value, ReadOnlyElementsSource,
  isReferenceExpression, ReferenceExpression, ChangeDataType, Change, ChangeData,
  isAdditionOrModificationChange, isRemovalOrModificationChange, getChangeData, CORE_ANNOTATIONS,
  createRefToElmWithValue,
} from '@salto-io/adapter-api'
import { getParents, buildElementsSourceFromElements, createSchemeGuard } from '@salto-io/adapter-utils'
import { FileProperties } from 'jsforce-types'
import { chunks, collections } from '@salto-io/lowerdash'
import Joi from 'joi'
import SalesforceClient from '../client/client'
import { OptionalFeatures } from '../types'
import {
  API_NAME, LABEL, CUSTOM_OBJECT, METADATA_TYPE, NAMESPACE_SEPARATOR, API_NAME_SEPARATOR,
  INSTANCE_FULL_NAME_FIELD, SALESFORCE, INTERNAL_ID_FIELD, INTERNAL_ID_ANNOTATION,
<<<<<<< HEAD
  KEY_PREFIX, MAX_QUERY_LENGTH, CUSTOM_METADATA_SUFFIX, FIELD_ANNOTATIONS, PLURAL_LABEL, SALESFORCE_CUSTOM_SUFFIX,
=======
  KEY_PREFIX, MAX_QUERY_LENGTH, CUSTOM_METADATA_SUFFIX, PLURAL_LABEL,
>>>>>>> 942ae517
} from '../constants'
import { JSONBool, SalesforceRecord } from '../client/types'
import { metadataType, apiName, defaultApiName, Types, isCustomObject, MetadataValues, isNameField } from '../transformers/transformer'
import { Filter, FilterContext } from '../filter'

const { toArrayAsync, awu } = collections.asynciterable
const { weightedChunks } = chunks
const log = logger(module)

const METADATA_VALUES_SCHEME = Joi.object({
  [INSTANCE_FULL_NAME_FIELD]: Joi.string().required(),
}).unknown(true)

export const isMetadataValues = createSchemeGuard<MetadataValues>(METADATA_VALUES_SCHEME)

export const isCustomMetadataRecordType = async (elem: Element): Promise<boolean> => {
  const elementApiName = await apiName(elem)
  return isObjectType(elem) && (elementApiName?.endsWith(CUSTOM_METADATA_SUFFIX) ?? false)
}

export const isCustomMetadataRecordInstance = async (
  instance: InstanceElement
): Promise<boolean> => {
  const instanceType = await instance.getType()
  return isCustomMetadataRecordType(instanceType)
}

export const boolValue = (val: JSONBool):
 boolean => val === 'true' || val === true

export const isMasterDetailField = (field: Field): boolean => (
  field.refType.elemID.isEqual(Types.primitiveDataTypes.MasterDetail.elemID)
)

export const isLookupField = (field: Field): boolean => (
  field.refType.elemID.isEqual(Types.primitiveDataTypes.Lookup.elemID)
)

export const getInstancesOfMetadataType = async (elements: Element[], metadataTypeName: string):
 Promise<InstanceElement[]> => awu(elements).filter(isInstanceElement)
  .filter(async element => await metadataType(element) === metadataTypeName)
  .toArray()

const setAnnotationDefault = (
  elem: Element,
  key: string,
  defaultValue: Value,
  type: TypeElement,
): void => {
  if (elem.annotations[key] === undefined) {
    log.trace('setting default value on %s: %s=%s', elem.elemID.getFullName(), key, defaultValue)
    elem.annotations[key] = defaultValue
  }
  if (elem.annotationRefTypes[key] === undefined) {
    log.trace('adding annotation type %s on %s', key, elem.elemID.getFullName())
    elem.annotationRefTypes[key] = createRefToElmWithValue(type)
  }
}

export const addLabel = (elem: TypeElement | Field, label?: string): void => {
  const { name } = elem.elemID
  setAnnotationDefault(elem, LABEL, label ?? name, BuiltinTypes.STRING)
}

export const addPluralLabel = (elem: ObjectType, pluralLabel: string): void => {
  setAnnotationDefault(elem, PLURAL_LABEL, pluralLabel, BuiltinTypes.STRING)
}

export const addKeyPrefix = (elem: TypeElement | Field, keyPrefix?: string): void => {
  setAnnotationDefault(elem, KEY_PREFIX, keyPrefix, BuiltinTypes.HIDDEN_STRING)
}

export const addApiName = (elem: TypeElement | Field, name?: string, parentName?: string):
void => {
  if (!elem.annotations[API_NAME]) {
    const newApiName = name ?? defaultApiName(elem)
    const fullApiName = parentName ? [parentName, newApiName].join(API_NAME_SEPARATOR) : newApiName
    elem.annotations[API_NAME] = fullApiName
    log.trace(`added API_NAME=${fullApiName} to ${elem.elemID.name}`)
  }
  if (!isField(elem) && !elem.annotationRefTypes[API_NAME]) {
    elem.annotationRefTypes[API_NAME] = createRefToElmWithValue(BuiltinTypes.SERVICE_ID)
  }
}

export const addMetadataType = (elem: ObjectType, metadataTypeValue = CUSTOM_OBJECT): void => {
  setAnnotationDefault(elem, METADATA_TYPE, metadataTypeValue, BuiltinTypes.SERVICE_ID)
}

export const addDefaults = async (element: ChangeDataType): Promise<void> => {
  const addInstanceDefaults = async (inst: InstanceElement): Promise<void> => {
    if (inst.value[INSTANCE_FULL_NAME_FIELD] === undefined
        && !(await isCustomObject(await inst.getType()))) {
      inst.value[INSTANCE_FULL_NAME_FIELD] = defaultApiName(inst)
    }
  }

  const addFieldDefaults = async (field: Field): Promise<void> => {
    addApiName(field, undefined, await apiName(field.parent))
    addLabel(field)
  }
  const addCustomObjectDefaults = async (elem: ObjectType): Promise<void> => {
    addApiName(elem)
    addMetadataType(elem)
    addLabel(elem)
    await awu(Object.values(elem.fields)).forEach(addFieldDefaults)
  }
  if (isInstanceElement(element)) {
    await addInstanceDefaults(element)
  } else if (isObjectType(element)) {
    await addCustomObjectDefaults(element)
  } else if (isField(element)) {
    await addFieldDefaults(element)
  }
}

/**
 * Splitting by the following characters:
 * '-' for Layout names
 * '/' for Service Urls
 * '.' for Relative Api Names
 */
const getRelativeName = (name: string): string => (
  _.last(name.split(/[./-]/)) ?? name
)

const ENDS_WITH_CUSTOM_SUFFIX_REGEX = new RegExp(`(${SALESFORCE_CUSTOM_SUFFIX}|${CUSTOM_METADATA_SUFFIX})$`)

export const getNamespaceFromString = (name: string): string | undefined => {
  const parts = getRelativeName(name)
    .replace(ENDS_WITH_CUSTOM_SUFFIX_REGEX, '')
    .split(NAMESPACE_SEPARATOR)
  return parts.length !== 1
    ? parts[0]
    : undefined
}

export const getNamespace = async (
  element: Element
): Promise<string | undefined> =>
  getNamespaceFromString(await apiName(element, true))

export const extractFullNamesFromValueList = (values: { [INSTANCE_FULL_NAME_FIELD]: string }[]):
  string[] =>
  values.map(v => v[INSTANCE_FULL_NAME_FIELD])


export const buildAnnotationsObjectType = (annotationTypes: TypeMap): ObjectType => {
  const annotationTypesElemID = new ElemID(SALESFORCE, 'AnnotationType')
  return new ObjectType({ elemID: annotationTypesElemID,
    fields: Object.assign({}, ...Object.entries(annotationTypes)
      .concat(Object.entries(CoreAnnotationTypes))
      .map(([name, type]) => ({ [name]: { refType: createRefToElmWithValue(type) } }))) })
}

export const apiNameParts = async (elem: Element): Promise<string[]> =>
  (await apiName(elem)).split(/\.|-/g)

export const parentApiName = async (elem: Element): Promise<string> =>
  (await apiNameParts(elem))[0]

export const addElementParentReference = (instance: InstanceElement,
  { elemID }: Element): void => {
  const instanceDeps = getParents(instance)
  if (instanceDeps.filter(isReferenceExpression).some(ref => ref.elemID.isEqual(elemID))) {
    return
  }
  instanceDeps.push(new ReferenceExpression(elemID))
  instance.annotations[CORE_ANNOTATIONS.PARENT] = instanceDeps
}

export const fullApiName = (parent: string, child: string): string =>
  ([parent, child].join(API_NAME_SEPARATOR))

export const getFullName = (obj: FileProperties): string => {
  const namePrefix = obj.namespacePrefix
    ? `${obj.namespacePrefix}${NAMESPACE_SEPARATOR}` : ''
  return obj.fullName.startsWith(namePrefix) ? obj.fullName : `${namePrefix}${obj.fullName}`
}

export const getInternalId = (elem: Element): string => (
  (isInstanceElement(elem))
    ? elem.value[INTERNAL_ID_FIELD]
    : elem.annotations[INTERNAL_ID_ANNOTATION]
)

export const setInternalId = (elem: Element, val: string): void => {
  if (isInstanceElement(elem)) {
    elem.value[INTERNAL_ID_FIELD] = val
  } else {
    elem.annotations[INTERNAL_ID_ANNOTATION] = val
    // no need to set the annotation type - already defined
  }
}

export const hasInternalId = (elem: Element): boolean => (
  getInternalId(elem) !== undefined && getInternalId(elem) !== ''
)

export const hasApiName = (elem: Element): boolean => (
  apiName(elem) !== undefined
)

export const extractFlatCustomObjectFields = async (elem: Element): Promise<Element[]> => (
  await isCustomObject(elem) && isObjectType(elem)
    ? [elem, ...Object.values(elem.fields)]
    : [elem]
)

export const getWhereConditions = (
  conditionSets: Record<string, string>[],
  maxLen: number
): string[] => {
  const keys = _.uniq(conditionSets.flatMap(Object.keys))
  const constConditionPartLen = (
    _.sumBy(keys, key => `${key} IN ()`.length)
    + (' AND '.length * (keys.length - 1))
  )

  const conditionChunks = weightedChunks(
    conditionSets,
    maxLen - constConditionPartLen,
    // Note - this calculates the condition length as if all values are added to the query.
    // the actual query might end up being shorter if some of the values are not unique.
    // this can be optimized in the future if needed
    condition => _.sumBy(Object.values(condition), val => `${val},`.length),
  )
  const r = conditionChunks.map(conditionChunk => {
    const conditionsByKey = _.groupBy(
      conditionChunk.flatMap(Object.entries),
      ([keyName]) => keyName
    )
    return Object.entries(conditionsByKey)
      .map(([keyName, conditionValues]) => (
        `${keyName} IN (${_.uniq(conditionValues.map(val => val[1])).join(',')})`
      ))
      .join(' AND ')
  })
  return r
}

export const conditionQueries = (query: string, conditionSets: Record<string,
  string>[], maxQueryLen = MAX_QUERY_LENGTH): string[] => {
  const selectWhereStr = `${query} WHERE `
  const whereConditions = getWhereConditions(conditionSets, maxQueryLen - selectWhereStr.length)
  return whereConditions.map(whereCondition => `${selectWhereStr}${whereCondition}`)
}


export const getFieldNamesForQuery = async (field: Field): Promise<string[]> => (
  await isNameField(field)
    ? Object.keys((await field.getType() as ObjectType).fields)
    : [await apiName(field, true)]
)

/**
 * Build a set of queries that select records.
 *
 * @param typeName The name of the table to query from
 * @param fields The names of the fields to query
 * @param conditionSets Each entry specifies field values used to match a specific record
 * @param maxQueryLen returned queries will be split such that no single query exceeds this length
 */
export const buildSelectQueries = async (
  typeName: string,
  fields: string[],
  conditionSets?: Record<string, string>[],
  maxQueryLen = MAX_QUERY_LENGTH,
): Promise<string[]> => {
  const fieldsNameQuery = fields.join(',')
  const selectStr = `SELECT ${fieldsNameQuery} FROM ${typeName}`
  if (conditionSets === undefined || conditionSets.length === 0) {
    return [selectStr]
  }
  return conditionQueries(selectStr, conditionSets, maxQueryLen)
}

export const queryClient = async (client: SalesforceClient,
  queries: string[]): Promise<SalesforceRecord[]> => {
  const recordsIterables = await Promise.all(queries.map(async query => client.queryAll(query)))
  const records = (await Promise.all(
    recordsIterables.map(async recordsIterable => (await toArrayAsync(recordsIterable)).flat())
  )).flat()
  return records
}

export const buildElementsSourceForFetch = (
  elements: ReadonlyArray<Element>,
  config: Pick<FilterContext, 'fetchProfile' | 'elementsSource'>
): ReadOnlyElementsSource => (
  buildElementsSourceFromElements(
    elements,
    config.fetchProfile.metadataQuery.isPartialFetch() ? config.elementsSource : undefined,
  )
)

export const getDataFromChanges = <T extends Change<unknown>>(
  dataField: 'before' | 'after', changes: ReadonlyArray<T>,
): ReadonlyArray<ChangeData<T>> => (
    changes
      .filter(
        dataField === 'after' ? isAdditionOrModificationChange : isRemovalOrModificationChange
      )
      .map(change => _.get(change.data, dataField))
  )

// This function checks whether an element is an instance of a certain metadata type
// note that for instances of custom objects this will check the specific type (i.e Lead)
// if you want instances of all custom objects use isInstanceOfCustomObject
export const isInstanceOfType = (...types: string[]) => (
  async (elem: Element): Promise<boolean> => (
    isInstanceElement(elem) && types.includes(await apiName(await elem.getType()))
  )
)

export const isInstanceOfTypeChange = (...types: string[]) => (
  (change: Change): Promise<boolean> => (
    isInstanceOfType(...types)(getChangeData(change))
  )
)

export const ensureSafeFilterFetch = ({
  fetchFilterFunc, warningMessage, config, filterName,
}:{
  fetchFilterFunc: Required<Filter>['onFetch']
  warningMessage: string
  filterName: keyof OptionalFeatures
  config : FilterContext
}): Required<Filter>['onFetch'] =>
  async elements => {
    if (!config.fetchProfile.isFeatureEnabled(filterName)) {
      log.debug('skipping %s filter due to configuration', filterName)
      return undefined
    }
    try {
      return await fetchFilterFunc(elements)
    } catch (e) {
      log.warn('failed to run filter %s (warning \'%s\') with error %o, stack %o', filterName, warningMessage, e, e.stack)
      return {
        errors: [
          ({
            message: warningMessage,
            severity: 'Warning',
          }),
        ],
      }
    }
<<<<<<< HEAD
  }
)

/**
 * Remove after https://salto-io.atlassian.net/browse/SALTO-3626
 */
export const isUpdatable = (element: Element): boolean => (
  element.annotations[FIELD_ANNOTATIONS.UPDATEABLE] === true && isCoreUpdatable(element)
)

export const isRestrictableField = (field: Field): boolean => (
  !isHiddenValue(field)
  && isUpdatable(field)
  && !isHidden(field)
  && !isHidden(field.parent)
)

export const isStandardObject = async (objectType: ObjectType): Promise<boolean> => (
  await isCustomObject(objectType)
  && !(await apiName(objectType)).includes(SALESFORCE_CUSTOM_SUFFIX)
)
=======
  }
>>>>>>> 942ae517
<|MERGE_RESOLUTION|>--- conflicted
+++ resolved
@@ -31,11 +31,7 @@
 import {
   API_NAME, LABEL, CUSTOM_OBJECT, METADATA_TYPE, NAMESPACE_SEPARATOR, API_NAME_SEPARATOR,
   INSTANCE_FULL_NAME_FIELD, SALESFORCE, INTERNAL_ID_FIELD, INTERNAL_ID_ANNOTATION,
-<<<<<<< HEAD
-  KEY_PREFIX, MAX_QUERY_LENGTH, CUSTOM_METADATA_SUFFIX, FIELD_ANNOTATIONS, PLURAL_LABEL, SALESFORCE_CUSTOM_SUFFIX,
-=======
-  KEY_PREFIX, MAX_QUERY_LENGTH, CUSTOM_METADATA_SUFFIX, PLURAL_LABEL,
->>>>>>> 942ae517
+  KEY_PREFIX, MAX_QUERY_LENGTH, CUSTOM_METADATA_SUFFIX, PLURAL_LABEL, SALESFORCE_CUSTOM_SUFFIX,
 } from '../constants'
 import { JSONBool, SalesforceRecord } from '../client/types'
 import { metadataType, apiName, defaultApiName, Types, isCustomObject, MetadataValues, isNameField } from '../transformers/transformer'
@@ -383,28 +379,9 @@
         ],
       }
     }
-<<<<<<< HEAD
-  }
-)
-
-/**
- * Remove after https://salto-io.atlassian.net/browse/SALTO-3626
- */
-export const isUpdatable = (element: Element): boolean => (
-  element.annotations[FIELD_ANNOTATIONS.UPDATEABLE] === true && isCoreUpdatable(element)
-)
-
-export const isRestrictableField = (field: Field): boolean => (
-  !isHiddenValue(field)
-  && isUpdatable(field)
-  && !isHidden(field)
-  && !isHidden(field.parent)
-)
+  }
 
 export const isStandardObject = async (objectType: ObjectType): Promise<boolean> => (
   await isCustomObject(objectType)
   && !(await apiName(objectType)).includes(SALESFORCE_CUSTOM_SUFFIX)
-)
-=======
-  }
->>>>>>> 942ae517
+)