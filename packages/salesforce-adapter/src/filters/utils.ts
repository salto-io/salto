--- conflicted
+++ resolved
@@ -47,13 +47,9 @@
   Value,
 } from '@salto-io/adapter-api'
 import { buildElementsSourceFromElements, createSchemeGuard, detailedCompare, getParents } from '@salto-io/adapter-utils'
-<<<<<<< HEAD
-=======
 import { FileProperties } from '@salto-io/jsforce-types'
->>>>>>> 5a4577d0
 import { chunks, collections, types, values } from '@salto-io/lowerdash'
 import Joi from 'joi'
-import { FileProperties } from 'jsforce'
 import SalesforceClient, { ErrorFilter } from '../client/client'
 import { FetchElements, INSTANCE_SUFFIXES, OptionalFeatures } from '../types'
 import {
