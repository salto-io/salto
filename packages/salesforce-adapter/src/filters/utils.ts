--- conflicted
+++ resolved
@@ -966,7 +966,18 @@
 export const isFieldOfTaskOrEvent = ({ parent }: Field): boolean =>
   isCustomObjectSync(parent) && [TASK_CUSTOM_OBJECT, EVENT_CUSTOM_OBJECT].includes(apiNameSync(parent) ?? '')
 
-<<<<<<< HEAD
+export const getProfilesAndPermissionSetsBrokenPaths = async (
+  elementsSource: ReadOnlyElementsSource,
+): Promise<string[]> => {
+  const instance = await elementsSource.get(
+    new ElemID(SALESFORCE, PROFILE_AND_PERMISSION_SETS_BROKEN_PATHS, 'instance', ElemID.CONFIG_NAME),
+  )
+  if (!isInstanceElement(instance)) {
+    return []
+  }
+  return instance.value[PATHS_FIELD] ?? []
+}
+
 type CustomObjectsTargets = {
   customObjects: readonly string[]
   customObjectsLookups: Record<string, readonly string[]>
@@ -1058,16 +1069,4 @@
     })
   })
   return includeParams
-=======
-export const getProfilesAndPermissionSetsBrokenPaths = async (
-  elementsSource: ReadOnlyElementsSource,
-): Promise<string[]> => {
-  const instance = await elementsSource.get(
-    new ElemID(SALESFORCE, PROFILE_AND_PERMISSION_SETS_BROKEN_PATHS, 'instance', ElemID.CONFIG_NAME),
-  )
-  if (!isInstanceElement(instance)) {
-    return []
-  }
-  return instance.value[PATHS_FIELD] ?? []
->>>>>>> ff086b98
 }