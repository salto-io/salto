--- conflicted
+++ resolved
@@ -550,14 +550,14 @@
     target: { type: CUSTOM_FIELD },
   },
   {
-<<<<<<< HEAD
     src: { field: 'recipient', parentTypes: ['WorkflowEmailRecipient'] },
     target: { type: 'Group' },
   },
   {
     src: { field: 'queue', parentTypes: ['ListView'] },
     target: { type: 'Queue' },
-=======
+  },
+  {
     src: { field: 'caseOwner', parentTypes: ['EmailToCaseRoutingAddress'] },
     target: { typeContext: 'neighborCaseOwnerTypeLookup' },
   },
@@ -593,7 +593,6 @@
     src: { field: 'secondaryRoutingPriorityField', parentTypes: ['ServiceChannel'] },
     serializationStrategy: 'relativeApiName',
     target: { parentContext: 'neighborRelatedEntityTypeLookup', type: CUSTOM_FIELD },
->>>>>>> a46e5cfd
   },
 ]
 
