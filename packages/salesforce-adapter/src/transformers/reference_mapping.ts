--- conflicted
+++ resolved
@@ -819,11 +819,7 @@
       }
       if (isElement(ref.value)) {
         const defaultStrategy = ReferenceSerializationStrategyLookup.absoluteApiName
-<<<<<<< HEAD
-        return defaultStrategy.serialize({ ref, element }) ?? ref.value
-=======
         return await defaultStrategy.serialize({ ref, element }) ?? ref.value
->>>>>>> d8ec7e96
       }
     }
     return ref.value
