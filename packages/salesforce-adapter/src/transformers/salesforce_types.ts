/*
*                      Copyright 2021 Salto Labs Ltd.
*
* Licensed under the Apache License, Version 2.0 (the "License");
* you may not use this file except in compliance with
* the License.  You may obtain a copy of the License at
*
*     http://www.apache.org/licenses/LICENSE-2.0
*
* Unless required by applicable law or agreed to in writing, software
* distributed under the License is distributed on an "AS IS" BASIS,
* WITHOUT WARRANTIES OR CONDITIONS OF ANY KIND, either express or implied.
* See the License for the specific language governing permissions and
* limitations under the License.
*/

import { BuiltinTypes, CORE_ANNOTATIONS, createRestriction, ElemID, ListType, ObjectType } from '@salto-io/adapter-api'
import { createRefToElmWithValue } from '@salto-io/adapter-utils'
import { SALESFORCE, SUBTYPES_PATH, TYPES_PATH, IS_ATTRIBUTE, METADATA_TYPE } from '../constants'

const subTypesPath = [SALESFORCE, TYPES_PATH, SUBTYPES_PATH]

const lightningComponentBundleObjectType = new ObjectType({
  elemID: new ElemID(SALESFORCE, 'LightningComponentBundleObject'),
  fields: {
    object: { refType: createRefToElmWithValue(BuiltinTypes.STRING) },
<<<<<<< HEAD
=======
  },
  annotations: {
    [METADATA_TYPE]: 'LightningComponentBundleObject',
>>>>>>> 285e447b
  },
  path: [...subTypesPath, 'LightningComponentBundleObject'],
})

const lightningComponentBundlePropertyType = new ObjectType({
  elemID: new ElemID(SALESFORCE, 'LightningComponentBundleProperty'),
  fields: {
    datasource: {
      // SALTO-861: retrieved as string delimited by ',' but is a list
      refType: createRefToElmWithValue(BuiltinTypes.STRING),
      annotations: {
        [IS_ATTRIBUTE]: true,
      },
    },
    default: {
      refType: createRefToElmWithValue(BuiltinTypes.STRING),
      annotations: {
        [IS_ATTRIBUTE]: true,
      },
    },
    description: {
      refType: createRefToElmWithValue(BuiltinTypes.STRING),
      annotations: {
        [IS_ATTRIBUTE]: true,
      },
    },
    label: {
      refType: createRefToElmWithValue(BuiltinTypes.STRING),
      annotations: {
        [IS_ATTRIBUTE]: true,
      },
    },
    max: {
      refType: createRefToElmWithValue(BuiltinTypes.NUMBER),
      annotations: {
        [IS_ATTRIBUTE]: true,
      },
    },
    min: {
      refType: createRefToElmWithValue(BuiltinTypes.NUMBER),
      annotations: {
        [IS_ATTRIBUTE]: true,
      },
    },
    name: {
      refType: createRefToElmWithValue(BuiltinTypes.STRING),
      annotations: {
        [CORE_ANNOTATIONS.REQUIRED]: true,
        [IS_ATTRIBUTE]: true,
      },
    },
    placeholder: {
      refType: createRefToElmWithValue(BuiltinTypes.STRING),
      annotations: {
        [IS_ATTRIBUTE]: true,
      },
    },
    required: {
      refType: createRefToElmWithValue(BuiltinTypes.BOOLEAN),
      annotations: {
        [IS_ATTRIBUTE]: true,
      },
    },
    role: {
      refType: createRefToElmWithValue(BuiltinTypes.STRING),
      annotations: {
        [IS_ATTRIBUTE]: true,
      },
    },
    type: {
      refType: createRefToElmWithValue(BuiltinTypes.STRING),
      annotations: {
        [CORE_ANNOTATIONS.REQUIRED]: true,
        [IS_ATTRIBUTE]: true,
        [CORE_ANNOTATIONS.RESTRICTION]: createRestriction({
          values: ['Boolean', 'Integer', 'String', 'Color', 'Date', 'DateTime'],
          // eslint-disable-next-line @typescript-eslint/camelcase
          enforce_value: false,
        }),
      },
    },
  },
  annotations: {
    [METADATA_TYPE]: 'LightningComponentBundleProperty',
  },
  path: [...subTypesPath, 'LightningComponentBundleProperty'],
})

const lightningComponentBundleSupportedFormFactorType = new ObjectType({
  elemID: new ElemID(SALESFORCE, 'LightningComponentBundleSupportedFormFactor'),
  fields: {
    type: {
      refType: createRefToElmWithValue(BuiltinTypes.STRING),
      annotations: {
        [CORE_ANNOTATIONS.REQUIRED]: true,
        [CORE_ANNOTATIONS.RESTRICTION]: createRestriction({ values: ['Small', 'Large'] }),
        [IS_ATTRIBUTE]: true,
      },
    },
  },
  annotations: {
    [METADATA_TYPE]: 'LightningComponentBundleSupportedFormFactor',
  },
  path: [...subTypesPath, 'LightningComponentBundleSupportedFormFactor'],
})

const lightningComponentBundleSupportedFormFactorsType = new ObjectType({
  elemID: new ElemID(SALESFORCE, 'LightningComponentBundleSupportedFormFactors'),
  fields: {
    supportedFormFactor: {
      refType: createRefToElmWithValue(
        new ListType(lightningComponentBundleSupportedFormFactorType)
      ),
    },
<<<<<<< HEAD
=======
  },
  annotations: {
    [METADATA_TYPE]: 'LightningComponentBundleSupportedFormFactors',
>>>>>>> 285e447b
  },
  path: [...subTypesPath, 'LightningComponentBundleSupportedFormFactors'],
})

const lightningComponentBundleTargetConfigType = new ObjectType({
  elemID: new ElemID(SALESFORCE, 'LightningComponentBundleTargetConfig'),
  fields: {
    targets: {
      // SALTO-861: retrieved as string delimited by ',' but is a list
      refType: createRefToElmWithValue(BuiltinTypes.STRING),
      annotations: {
        [IS_ATTRIBUTE]: true,
      },
    },
    configurationEditor: {
      refType: createRefToElmWithValue(BuiltinTypes.STRING),
      annotations: {
        [IS_ATTRIBUTE]: true,
      },
    },
    objects: {
      refType: createRefToElmWithValue(new ListType(lightningComponentBundleObjectType)),
    },
    property: {
      refType: createRefToElmWithValue(lightningComponentBundlePropertyType),
    },
    supportedFormFactors: {
      refType: createRefToElmWithValue(lightningComponentBundleSupportedFormFactorsType),
    },
<<<<<<< HEAD
=======
  },
  annotations: {
    [METADATA_TYPE]: 'LightningComponentBundleTargetConfig',
>>>>>>> 285e447b
  },
  path: [...subTypesPath, 'LightningComponentBundleTargetConfig'],
})

export const allMissingSubTypes = [
  new ObjectType({
    elemID: new ElemID(SALESFORCE, 'BusinessHoursEntry'),
    fields: {
      timeZoneId: { refType: createRefToElmWithValue(BuiltinTypes.STRING) },
      name: { refType: createRefToElmWithValue(BuiltinTypes.STRING) },
      default: { refType: createRefToElmWithValue(BuiltinTypes.STRING) },
      mondayStartTime: { refType: createRefToElmWithValue(BuiltinTypes.STRING) },
      mondayEndTime: { refType: createRefToElmWithValue(BuiltinTypes.STRING) },
      tuesdayStartTime: { refType: createRefToElmWithValue(BuiltinTypes.STRING) },
      tuesdayEndTime: { refType: createRefToElmWithValue(BuiltinTypes.STRING) },
      wednesdayStartTime: { refType: createRefToElmWithValue(BuiltinTypes.STRING) },
      wednesdayEndTime: { refType: createRefToElmWithValue(BuiltinTypes.STRING) },
      thursdayStartTime: { refType: createRefToElmWithValue(BuiltinTypes.STRING) },
      thursdayEndTime: { refType: createRefToElmWithValue(BuiltinTypes.STRING) },
      fridayStartTime: { refType: createRefToElmWithValue(BuiltinTypes.STRING) },
      fridayEndTime: { refType: createRefToElmWithValue(BuiltinTypes.STRING) },
      saturdayStartTime: { refType: createRefToElmWithValue(BuiltinTypes.STRING) },
      saturdayEndTime: { refType: createRefToElmWithValue(BuiltinTypes.STRING) },
      sundayStartTime: { refType: createRefToElmWithValue(BuiltinTypes.STRING) },
      sundayEndTime: { refType: createRefToElmWithValue(BuiltinTypes.STRING) },
    },
    annotations: {
      [METADATA_TYPE]: 'BusinessHoursEntry',
    },
    path: [...subTypesPath, 'BusinessHoursEntry'],
  }),
  new ObjectType({
    elemID: new ElemID(SALESFORCE, 'Holidays'),
    fields: {
      name: { refType: createRefToElmWithValue(BuiltinTypes.STRING) },
      description: { refType: createRefToElmWithValue(BuiltinTypes.STRING) },
      activityDate: { refType: createRefToElmWithValue(BuiltinTypes.STRING) },
      recurrenceStartDate: { refType: createRefToElmWithValue(BuiltinTypes.STRING) },
      recurrenceEndDate: { refType: createRefToElmWithValue(BuiltinTypes.STRING) },
      startTime: { refType: createRefToElmWithValue(BuiltinTypes.STRING) },
      endTime: { refType: createRefToElmWithValue(BuiltinTypes.STRING) },
      recurrenceType: { refType: createRefToElmWithValue(BuiltinTypes.STRING) },
      recurrenceInterval: { refType: createRefToElmWithValue(BuiltinTypes.STRING) },
      recurrenceDayOfWeek: { refType: createRefToElmWithValue(BuiltinTypes.STRING) },
      recurrenceDayOfMonth: { refType: createRefToElmWithValue(BuiltinTypes.STRING) },
      recurrenceInstance: { refType: createRefToElmWithValue(BuiltinTypes.STRING) },
      recurrenceMonthOfYear: { refType: createRefToElmWithValue(BuiltinTypes.STRING) },
      businessHours: { refType: createRefToElmWithValue(BuiltinTypes.STRING) },
    },
    annotations: {
      [METADATA_TYPE]: 'Holidays',
    },
    path: [...subTypesPath, 'Holidays'],
  }),
  new ObjectType({
<<<<<<< HEAD
    elemID: new ElemID(SALESFORCE, 'OrganizationSettingsDetail'),
    fields: {
      settingName: { refType: createRefToElmWithValue(BuiltinTypes.STRING) },
      settingValue: { refType: createRefToElmWithValue(BuiltinTypes.STRING) },
    },
    path: [...subTypesPath, 'OrganizationSettingsDetail'],
  }),
  new ObjectType({
=======
>>>>>>> 285e447b
    // taken from https://developer.salesforce.com/docs/component-library/documentation/en/lwc/lwc.reference_configuration_tags
    elemID: new ElemID(SALESFORCE, 'TargetConfigs'),
    fields: {
      targetConfig: {
        refType: createRefToElmWithValue(new ListType(lightningComponentBundleTargetConfigType)),
      },
<<<<<<< HEAD
=======
    },
    annotations: {
      [METADATA_TYPE]: 'TargetConfigs',
>>>>>>> 285e447b
    },
    path: [...subTypesPath, 'TargetConfigs'],
  }),
  lightningComponentBundleTargetConfigType,
  lightningComponentBundleObjectType,
  lightningComponentBundlePropertyType,
  lightningComponentBundleSupportedFormFactorsType,
  lightningComponentBundleSupportedFormFactorType,
]<|MERGE_RESOLUTION|>--- conflicted
+++ resolved
@@ -24,12 +24,9 @@
   elemID: new ElemID(SALESFORCE, 'LightningComponentBundleObject'),
   fields: {
     object: { refType: createRefToElmWithValue(BuiltinTypes.STRING) },
-<<<<<<< HEAD
-=======
   },
   annotations: {
     [METADATA_TYPE]: 'LightningComponentBundleObject',
->>>>>>> 285e447b
   },
   path: [...subTypesPath, 'LightningComponentBundleObject'],
 })
@@ -144,12 +141,9 @@
         new ListType(lightningComponentBundleSupportedFormFactorType)
       ),
     },
-<<<<<<< HEAD
-=======
   },
   annotations: {
     [METADATA_TYPE]: 'LightningComponentBundleSupportedFormFactors',
->>>>>>> 285e447b
   },
   path: [...subTypesPath, 'LightningComponentBundleSupportedFormFactors'],
 })
@@ -179,12 +173,9 @@
     supportedFormFactors: {
       refType: createRefToElmWithValue(lightningComponentBundleSupportedFormFactorsType),
     },
-<<<<<<< HEAD
-=======
   },
   annotations: {
     [METADATA_TYPE]: 'LightningComponentBundleTargetConfig',
->>>>>>> 285e447b
   },
   path: [...subTypesPath, 'LightningComponentBundleTargetConfig'],
 })
@@ -240,29 +231,15 @@
     path: [...subTypesPath, 'Holidays'],
   }),
   new ObjectType({
-<<<<<<< HEAD
-    elemID: new ElemID(SALESFORCE, 'OrganizationSettingsDetail'),
-    fields: {
-      settingName: { refType: createRefToElmWithValue(BuiltinTypes.STRING) },
-      settingValue: { refType: createRefToElmWithValue(BuiltinTypes.STRING) },
-    },
-    path: [...subTypesPath, 'OrganizationSettingsDetail'],
-  }),
-  new ObjectType({
-=======
->>>>>>> 285e447b
     // taken from https://developer.salesforce.com/docs/component-library/documentation/en/lwc/lwc.reference_configuration_tags
     elemID: new ElemID(SALESFORCE, 'TargetConfigs'),
     fields: {
       targetConfig: {
         refType: createRefToElmWithValue(new ListType(lightningComponentBundleTargetConfigType)),
       },
-<<<<<<< HEAD
-=======
     },
     annotations: {
       [METADATA_TYPE]: 'TargetConfigs',
->>>>>>> 285e447b
     },
     path: [...subTypesPath, 'TargetConfigs'],
   }),
