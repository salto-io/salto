/*
*                      Copyright 2023 Salto Labs Ltd.
*
* Licensed under the Apache License, Version 2.0 (the "License");
* you may not use this file except in compliance with
* the License.  You may obtain a copy of the License at
*
*     http://www.apache.org/licenses/LICENSE-2.0
*
* Unless required by applicable law or agreed to in writing, software
* distributed under the License is distributed on an "AS IS" BASIS,
* WITHOUT WARRANTIES OR CONDITIONS OF ANY KIND, either express or implied.
* See the License for the specific language governing permissions and
* limitations under the License.
*/
/* eslint-disable camelcase */
import _ from 'lodash'
import { ValueTypeField, MetadataInfo, DefaultValueWithType, PicklistEntry, Field as SalesforceField, FileProperties } from 'jsforce'
import { TypeElement, ObjectType, ElemID, PrimitiveTypes, PrimitiveType, Values, BuiltinTypes, Element, isInstanceElement, InstanceElement, isPrimitiveType, ElemIdGetter, ServiceIds, toServiceIdsString, OBJECT_SERVICE_ID, CORE_ANNOTATIONS, PrimitiveValue, Field, TypeMap, ListType, isField, createRestriction, isPrimitiveValue, Value, isObjectType, isContainerType, TypeReference, createRefToElmWithValue } from '@salto-io/adapter-api'
import { collections, values as lowerDashValues, promises } from '@salto-io/lowerdash'
import { TransformFunc, transformElement, naclCase, pathNaclCase } from '@salto-io/adapter-utils'

import { CustomObject, CustomField, SalesforceRecord } from '../client/types'
import {
  API_NAME, CUSTOM_OBJECT, LABEL, SALESFORCE, FORMULA, FIELD_TYPE_NAMES, ALL_FIELD_TYPE_NAMES,
  METADATA_TYPE, FIELD_ANNOTATIONS, SALESFORCE_CUSTOM_SUFFIX, DEFAULT_VALUE_FORMULA,
  LOOKUP_FILTER_FIELDS, ADDRESS_FIELDS, NAME_FIELDS, GEOLOCATION_FIELDS, INSTANCE_FULL_NAME_FIELD,
  FIELD_DEPENDENCY_FIELDS, VALUE_SETTINGS_FIELDS, FILTER_ITEM_FIELDS, DESCRIPTION,
  HELP_TEXT, BUSINESS_STATUS, FORMULA_TYPE_NAME,
  SECURITY_CLASSIFICATION, BUSINESS_OWNER_GROUP, BUSINESS_OWNER_USER, COMPLIANCE_GROUP,
  CUSTOM_VALUE, API_NAME_SEPARATOR, MAX_METADATA_RESTRICTION_VALUES,
  VALUE_SET_FIELDS, COMPOUND_FIELD_TYPE_NAMES, ANNOTATION_TYPE_NAMES, FIELD_SOAP_TYPE_NAMES,
  RECORDS_PATH, SETTINGS_PATH, TYPES_PATH, SUBTYPES_PATH, INSTALLED_PACKAGES_PATH,
  VALUE_SET_DEFINITION_FIELDS, CUSTOM_FIELD, CUSTOM_FIELD_UPDATE_CREATE_ALLOWED_TYPES,
  COMPOUND_FIELDS_SOAP_TYPE_NAMES, CUSTOM_OBJECT_ID_FIELD, FOREIGN_KEY_DOMAIN,
  XML_ATTRIBUTE_PREFIX, INTERNAL_ID_FIELD, INTERNAL_FIELD_TYPE_NAMES, CUSTOM_SETTINGS_TYPE,
  LOCATION_INTERNAL_COMPOUND_FIELD_TYPE_NAME, INTERNAL_ID_ANNOTATION, KEY_PREFIX,
  SALESFORCE_DATE_PLACEHOLDER,
} from '../constants'
import SalesforceClient from '../client/client'
import { allMissingSubTypes } from './salesforce_types'
import { defaultMissingFields } from './missing_fields'

const { mapValuesAsync, pickAsync } = promises.object
const { awu } = collections.asynciterable
const { makeArray } = collections.array
const { isDefined } = lowerDashValues

const xsdTypes = [
  'xsd:boolean',
  'xsd:date',
  'xsd:dateTime',
  'xsd:picklist',
  'xsd:string',
  'xsd:int',
  'xsd:double',
  'xsd:long',
] as const

export type XsdType = typeof xsdTypes[number]
type ConvertXsdTypeFunc = (v: string) => PrimitiveValue

export const metadataType = async (element: Readonly<Element>): Promise<string> => {
  if (isInstanceElement(element)) {
    return metadataType(await element.getType())
  }
  if (isField(element)) {
    // We expect to reach to this place only with field of CustomObject
    return CUSTOM_FIELD
  }
  return element.annotations[METADATA_TYPE] || 'unknown'
}

export const isCustomObject = async (element: Readonly<Element>): Promise<boolean> => {
  const res = isObjectType(element)
  && await metadataType(element) === CUSTOM_OBJECT
  // The last part is so we can tell the difference between a custom object
  // and the original "CustomObject" type from salesforce (the latter will not have an API_NAME)
  && element.annotations[API_NAME] !== undefined
  return res
}

export const isFieldOfCustomObject = async (field: Field): Promise<boolean> =>
  isCustomObject(field.parent)

// This function checks whether an element is an instance of any custom object type.
// Note that this does not apply to custom object definitions themselves, e.g, this will be true
// for instances of Lead, but it will not be true for Lead itself when it is still an instance
// (before the custom objects filter turns it into a type).
// To filter for instances like the Lead definition, use isInstanceOfType(CUSTOM_OBJECT) instead
export const isInstanceOfCustomObject = async (element: Readonly<Element>): Promise<boolean> =>
  isInstanceElement(element) && isCustomObject(await element.getType())

export const isCustom = (fullName: string): boolean =>
  fullName.endsWith(SALESFORCE_CUSTOM_SUFFIX)

export const isCustomSettings = (instance: Readonly<InstanceElement>): boolean =>
  instance.value[CUSTOM_SETTINGS_TYPE]

export const isCustomSettingsObject = (obj: Readonly<Element>): boolean =>
  obj.annotations[CUSTOM_SETTINGS_TYPE]

export const defaultApiName = (element: Readonly<Element>): string => {
  const { name } = element.elemID
  return isCustom(name) || isInstanceElement(element)
    ? name
    : `${name}${SALESFORCE_CUSTOM_SUFFIX}`
}

const fullApiName = async (elem: Readonly<Element>): Promise<string> => {
  if (isInstanceElement(elem)) {
    return (await isCustomObject(await elem.getType()))
      ? elem.value[CUSTOM_OBJECT_ID_FIELD] : elem.value[INSTANCE_FULL_NAME_FIELD]
  }
  return elem.annotations[API_NAME] ?? elem.annotations[METADATA_TYPE]
}

export const relativeApiName = (name: string): string => (
  _.last(name.split(API_NAME_SEPARATOR)) as string
)

/**
 * @deprecated use {@link safeApiName} instead.
 */
export const apiName = async (elem: Readonly<Element>, relative = false): Promise<string> => {
  const name = await fullApiName(elem)
  return name && relative ? relativeApiName(name) : name
}

export const formulaTypeName = (baseTypeName: FIELD_TYPE_NAMES): string =>
  `${FORMULA_TYPE_NAME}${baseTypeName}`

export const fieldTypeName = (typeName: string): string => {
  if (typeName.startsWith(FORMULA_TYPE_NAME)) {
    return typeName.slice(FORMULA_TYPE_NAME.length)
  }
  if (typeName === LOCATION_INTERNAL_COMPOUND_FIELD_TYPE_NAME) {
    return COMPOUND_FIELD_TYPE_NAMES.LOCATION
  }
  return typeName
}

const createPicklistValuesAnnotations = (picklistValues: PicklistEntry[]): Values =>
  picklistValues.map(val => ({
    [CUSTOM_VALUE.FULL_NAME]: val.value,
    [CUSTOM_VALUE.DEFAULT]: val.defaultValue,
    [CUSTOM_VALUE.LABEL]: val.label || val.value,
    [CUSTOM_VALUE.IS_ACTIVE]: val.active,
  }))

const addPicklistAnnotations = (
  picklistValues: PicklistEntry[],
  restricted: boolean,
  annotations: Values,
): void => {
  if (picklistValues && picklistValues.length > 0) {
    annotations[FIELD_ANNOTATIONS.VALUE_SET] = createPicklistValuesAnnotations(picklistValues)
    annotations[FIELD_ANNOTATIONS.RESTRICTED] = restricted
  }
}

// Defines SFDC built-in field types & built-in primitive data types
// Ref: https://developer.salesforce.com/docs/atlas.en-us.api.meta/api/field_types.htm
// Ref: https://developer.salesforce.com/docs/atlas.en-us.api.meta/api/primitive_data_types.htm
// Ref: https://developer.salesforce.com/docs/atlas.en-us.api_meta.meta/api_meta/meta_field_types.htm#meta_type_fieldtype

const addressElemID = new ElemID(SALESFORCE, COMPOUND_FIELD_TYPE_NAMES.ADDRESS)
const nameElemID = new ElemID(SALESFORCE, COMPOUND_FIELD_TYPE_NAMES.FIELD_NAME)
const nameNoSalutationElemID = new ElemID(SALESFORCE,
  COMPOUND_FIELD_TYPE_NAMES.FIELD_NAME_NO_SALUTATION)
// We cannot use "Location" as the Salto ID here because there is a standard object called Location
const geoLocationElemID = new ElemID(SALESFORCE, LOCATION_INTERNAL_COMPOUND_FIELD_TYPE_NAME)

const restrictedNumberTypeDefinitions = {
  TextLength: createRestriction({ min: 1, max: 255, enforce_value: false }),
  TextAreaLength: createRestriction({ min: 1, max: 131072, enforce_value: false }),
  EncryptedTextLength: createRestriction({ min: 1, max: 175, enforce_value: false }),
  LongTextAreaVisibleLines: createRestriction({ min: 2, max: 50, enforce_value: false }),
  MultiPicklistVisibleLines: createRestriction({ min: 3, max: 10, enforce_value: false }),
  RichTextAreaVisibleLines: createRestriction({ min: 10, max: 50, enforce_value: false }),
  RelationshipOrder: createRestriction({ min: 0, max: 1, enforce_value: false }),
}

const restrictedNumberTypes = _.mapValues(
  restrictedNumberTypeDefinitions,
  (restriction, name) => new PrimitiveType({
    elemID: new ElemID(SALESFORCE, name),
    primitive: PrimitiveTypes.NUMBER,
    annotations: { [CORE_ANNOTATIONS.RESTRICTION]: restriction },
  })
)

export const METADATA_TYPES_TO_RENAME: Map<string, string> = new Map([
  ['FlexiPage', 'LightningPage'],
  ['FlexiPageRegion', 'LightningPageRegion'],
  ['FlexiPageTemplateInstance', 'LightningPageTemplateInstance'],
  ['Territory2', 'Territory2Metadata'],
  ['Territory2Model', 'Territory2ModelMetadata'],
])

export class Types {
  private static getElemIdFunc: ElemIdGetter

  private static filterItemElemID = new ElemID(SALESFORCE, ANNOTATION_TYPE_NAMES.FILTER_ITEM)
  private static filterItemType = new ObjectType({
    elemID: Types.filterItemElemID,
    fields: {
      [FILTER_ITEM_FIELDS.FIELD]: { refType: BuiltinTypes.STRING },
      [FILTER_ITEM_FIELDS.OPERATION]: {
        refType: BuiltinTypes.STRING,
        annotations: {
          [CORE_ANNOTATIONS.RESTRICTION]: createRestriction({
            values: [
              'contains', 'equals', 'excludes', 'greaterOrEqual', 'greaterThan', 'includes',
              'lessOrEqual', 'lessThan', 'notContain', 'notEqual', 'startsWith', 'within',
            ],
          }),
        },
      },
      [FILTER_ITEM_FIELDS.VALUE_FIELD]: { refType: BuiltinTypes.STRING },
      [FILTER_ITEM_FIELDS.VALUE]: { refType: BuiltinTypes.STRING },
    },
    annotations: {
      [API_NAME]: 'FilterItem',
    },
  })

  private static lookupFilterElemID = new ElemID(SALESFORCE, ANNOTATION_TYPE_NAMES.LOOKUP_FILTER)
  private static lookupFilterType = new ObjectType({
    elemID: Types.lookupFilterElemID,
    fields: {
      [LOOKUP_FILTER_FIELDS.ACTIVE]: { refType: BuiltinTypes.BOOLEAN },
      [LOOKUP_FILTER_FIELDS.BOOLEAN_FILTER]: {
        refType: BuiltinTypes.STRING,
      },
      [LOOKUP_FILTER_FIELDS.ERROR_MESSAGE]: {
        refType: BuiltinTypes.STRING,
      },
      [LOOKUP_FILTER_FIELDS.INFO_MESSAGE]: {
        refType: BuiltinTypes.STRING,
      },
      [LOOKUP_FILTER_FIELDS.IS_OPTIONAL]: {
        refType: BuiltinTypes.BOOLEAN,
      },
      [LOOKUP_FILTER_FIELDS.FILTER_ITEMS]: {
        refType: new ListType(Types.filterItemType),
      },
    },
    annotations: {
      [API_NAME]: 'LookupFilter',
    },
  })

  private static valueSettingsElemID = new ElemID(SALESFORCE, ANNOTATION_TYPE_NAMES.VALUE_SETTINGS)
  private static valueSettingsType = new ObjectType({
    elemID: Types.valueSettingsElemID,
    fields: {
      // todo: currently this field is populated with the referenced field's API name,
      //  should be modified to elemID reference once we'll use HIL
      [VALUE_SETTINGS_FIELDS.VALUE_NAME]: { refType: BuiltinTypes.STRING },
      [VALUE_SETTINGS_FIELDS.CONTROLLING_FIELD_VALUE]: {
        refType: new ListType(BuiltinTypes.STRING),
      },
    },
    annotations: {
      [API_NAME]: 'ValueSettings',
    },
  })

  private static valueSetElemID = new ElemID(SALESFORCE, FIELD_ANNOTATIONS.VALUE_SET)
  public static valueSetType = new ObjectType({
    elemID: Types.valueSetElemID,
    fields: {
      [CUSTOM_VALUE.FULL_NAME]: { refType: BuiltinTypes.STRING },
      [CUSTOM_VALUE.LABEL]: { refType: BuiltinTypes.STRING },
      [CUSTOM_VALUE.DEFAULT]: { refType: BuiltinTypes.BOOLEAN },
      [CUSTOM_VALUE.IS_ACTIVE]: { refType: BuiltinTypes.BOOLEAN },
      [CUSTOM_VALUE.COLOR]: { refType: BuiltinTypes.STRING },
    },
  })

  private static fieldDependencyElemID = new ElemID(
    SALESFORCE, ANNOTATION_TYPE_NAMES.FIELD_DEPENDENCY,
  )

  private static fieldDependencyType = new ObjectType({
    elemID: Types.fieldDependencyElemID,
    fields: {
      [FIELD_DEPENDENCY_FIELDS.CONTROLLING_FIELD]: {
        refType: BuiltinTypes.STRING,
      },
      [FIELD_DEPENDENCY_FIELDS.VALUE_SETTINGS]: {
        refType: new ListType(Types.valueSettingsType),
      },
    },
  })

  private static rollupSummaryOperationTypeElemID = new ElemID(SALESFORCE,
    FIELD_ANNOTATIONS.SUMMARY_OPERATION)

  private static rollupSummaryOperationType = new PrimitiveType({
    elemID: Types.rollupSummaryOperationTypeElemID,
    primitive: PrimitiveTypes.STRING,
    annotations: {
      [CORE_ANNOTATIONS.RESTRICTION]: createRestriction({
        values: ['count', 'min', 'max', 'sum'],
      }),
    },
  })

  private static rollupSummaryFilterItemOperationType = new PrimitiveType({
    elemID: new ElemID(SALESFORCE, FIELD_ANNOTATIONS.ROLLUP_SUMMARY_FILTER_OPERATION),
    primitive: PrimitiveTypes.STRING,
    annotations: {
      [CORE_ANNOTATIONS.RESTRICTION]: createRestriction({
        values: [
          'equals', 'notEqual', 'lessThan', 'greaterThan', 'lessOrEqual',
          'greaterOrEqual', 'contains', 'notContain', 'startsWith',
          'includes', 'excludes', 'within',
        ],
      }),
    },
  })

  private static rollupSummaryFilterItemsElemID = new ElemID(SALESFORCE,
    FIELD_ANNOTATIONS.SUMMARY_FILTER_ITEMS)

  private static rollupSummaryFilterItemsType = new ObjectType({
    elemID: Types.rollupSummaryFilterItemsElemID,
    fields: {
      [FILTER_ITEM_FIELDS.FIELD]: {
        refType: BuiltinTypes.STRING,
      },
      [FILTER_ITEM_FIELDS.OPERATION]: {
        refType: Types.rollupSummaryFilterItemOperationType,
      },
      [FILTER_ITEM_FIELDS.VALUE]: {
        refType: BuiltinTypes.STRING,
      },
      [FILTER_ITEM_FIELDS.VALUE_FIELD]: {
        refType: BuiltinTypes.STRING,
      },
    },
  })

  private static encryptedTextMaskTypeTypeElemID = new ElemID(SALESFORCE,
    FIELD_ANNOTATIONS.MASK_TYPE, 'type')

  private static encryptedTextMaskTypeType = new PrimitiveType({
    elemID: Types.encryptedTextMaskTypeTypeElemID,
    primitive: PrimitiveTypes.STRING,
    annotations: {
      [CORE_ANNOTATIONS.RESTRICTION]: createRestriction({
        values: ['all', 'creditCard', 'ssn', 'lastFour', 'sin', 'nino'],
      }),
    },
  })

  private static encryptedTextMaskCharTypeElemID = new ElemID(SALESFORCE,
    FIELD_ANNOTATIONS.MASK_CHAR, 'type')

  private static encryptedTextMaskCharType = new PrimitiveType({
    elemID: Types.encryptedTextMaskCharTypeElemID,
    primitive: PrimitiveTypes.STRING,
    annotations: {
      [CORE_ANNOTATIONS.RESTRICTION]: createRestriction({ values: ['X', 'asterisk'] }),
    },
  })

  private static BusinessStatusTypeElemID = new ElemID(SALESFORCE, BUSINESS_STATUS)

  private static BusinessStatusType = new PrimitiveType({
    elemID: Types.BusinessStatusTypeElemID,
    primitive: PrimitiveTypes.STRING,
    annotations: {
      [CORE_ANNOTATIONS.RESTRICTION]: createRestriction({
        values: ['Active', 'DeprecateCandidate', 'Hidden'],
      }),
    },
  })

  private static SecurityClassificationTypeElemID = new ElemID(SALESFORCE, SECURITY_CLASSIFICATION)

  private static SecurityClassificationType = new PrimitiveType({
    elemID: Types.SecurityClassificationTypeElemID,
    primitive: PrimitiveTypes.STRING,
    annotations: {
      [CORE_ANNOTATIONS.RESTRICTION]: createRestriction({
        values: ['Public', 'Internal', 'Confidential', 'Restricted', 'MissionCritical'],
      }),
    },
  })

  private static TreatBlankAsTypeElemID = new ElemID(
    SALESFORCE,
    FIELD_ANNOTATIONS.FORMULA_TREAT_BLANKS_AS
  )

  private static TreatBlankAsType = new PrimitiveType({
    elemID: Types.TreatBlankAsTypeElemID,
    primitive: PrimitiveTypes.STRING,
    annotations: {
      [CORE_ANNOTATIONS.RESTRICTION]: createRestriction({ values: ['BlankAsBlank', 'BlankAsZero'] }),
    },
  })

  private static commonAnnotationTypes = {
    [API_NAME]: BuiltinTypes.SERVICE_ID,
    [DESCRIPTION]: BuiltinTypes.STRING,
    [HELP_TEXT]: BuiltinTypes.STRING,
    [LABEL]: BuiltinTypes.STRING,
    [BUSINESS_OWNER_USER]: BuiltinTypes.STRING,
    [BUSINESS_OWNER_GROUP]: BuiltinTypes.STRING,
    [BUSINESS_STATUS]: Types.BusinessStatusType,
    [SECURITY_CLASSIFICATION]: Types.SecurityClassificationType,
    [COMPLIANCE_GROUP]: BuiltinTypes.STRING,
    [FIELD_ANNOTATIONS.CREATABLE]: BuiltinTypes.BOOLEAN,
    [FIELD_ANNOTATIONS.UPDATEABLE]: BuiltinTypes.BOOLEAN,
    [FIELD_ANNOTATIONS.QUERYABLE]: BuiltinTypes.BOOLEAN,
    [INTERNAL_ID_ANNOTATION]: BuiltinTypes.HIDDEN_STRING,
    [FIELD_ANNOTATIONS.EXTERNAL_ID]: BuiltinTypes.BOOLEAN,
    [FIELD_ANNOTATIONS.TRACK_TRENDING]: BuiltinTypes.BOOLEAN,
    [FIELD_ANNOTATIONS.TRACK_FEED_HISTORY]: BuiltinTypes.BOOLEAN,
    [FIELD_ANNOTATIONS.DEPRECATED]: BuiltinTypes.BOOLEAN,
    [FIELD_ANNOTATIONS.TRACK_HISTORY]: BuiltinTypes.BOOLEAN,
  }

  private static lookupAnnotationTypes = {
    [FIELD_ANNOTATIONS.REFERENCE_TO]: new ListType(BuiltinTypes.STRING),
    [FIELD_ANNOTATIONS.LOOKUP_FILTER]: Types.lookupFilterType,
    [FIELD_ANNOTATIONS.RELATIONSHIP_NAME]: BuiltinTypes.STRING,
    [FIELD_ANNOTATIONS.RELATIONSHIP_LABEL]: BuiltinTypes.STRING,
    [FIELD_ANNOTATIONS.DELETE_CONSTRAINT]: BuiltinTypes.STRING,
  }

  // Type mapping for custom objects
  public static primitiveDataTypes: Record<ALL_FIELD_TYPE_NAMES, PrimitiveType> = {
    serviceid: BuiltinTypes.SERVICE_ID,
    Text: new PrimitiveType({
      elemID: new ElemID(SALESFORCE, FIELD_TYPE_NAMES.TEXT),
      primitive: PrimitiveTypes.STRING,
      annotationRefsOrTypes: {
        ...Types.commonAnnotationTypes,
        [FIELD_ANNOTATIONS.UNIQUE]: BuiltinTypes.BOOLEAN,
        [FIELD_ANNOTATIONS.CASE_SENSITIVE]: BuiltinTypes.BOOLEAN,
        [FIELD_ANNOTATIONS.LENGTH]: restrictedNumberTypes.TextLength,
        [DEFAULT_VALUE_FORMULA]: BuiltinTypes.STRING,
      },
    }),
    Number: new PrimitiveType({
      elemID: new ElemID(SALESFORCE, FIELD_TYPE_NAMES.NUMBER),
      primitive: PrimitiveTypes.NUMBER,
      annotationRefsOrTypes: {
        ...Types.commonAnnotationTypes,
        [FIELD_ANNOTATIONS.SCALE]: BuiltinTypes.NUMBER,
        [FIELD_ANNOTATIONS.PRECISION]: BuiltinTypes.NUMBER,
        [FIELD_ANNOTATIONS.UNIQUE]: BuiltinTypes.BOOLEAN,
        [DEFAULT_VALUE_FORMULA]: BuiltinTypes.STRING,
      },
    }),
    AutoNumber: new PrimitiveType({
      elemID: new ElemID(SALESFORCE, FIELD_TYPE_NAMES.AUTONUMBER),
      primitive: PrimitiveTypes.STRING,
      annotationRefsOrTypes: {
        ...Types.commonAnnotationTypes,
        [FIELD_ANNOTATIONS.DISPLAY_FORMAT]: BuiltinTypes.STRING,
      },
    }),
    Checkbox: new PrimitiveType({
      elemID: new ElemID(SALESFORCE, FIELD_TYPE_NAMES.CHECKBOX),
      primitive: PrimitiveTypes.BOOLEAN,
      annotationRefsOrTypes: {
        ...Types.commonAnnotationTypes,
        [FIELD_ANNOTATIONS.DEFAULT_VALUE]: BuiltinTypes.BOOLEAN,
      },
    }),
    Date: new PrimitiveType({
      elemID: new ElemID(SALESFORCE, FIELD_TYPE_NAMES.DATE),
      primitive: PrimitiveTypes.STRING,
      annotationRefsOrTypes: {
        ...Types.commonAnnotationTypes,
        [DEFAULT_VALUE_FORMULA]: BuiltinTypes.STRING,
      },
    }),
    Time: new PrimitiveType({
      elemID: new ElemID(SALESFORCE, FIELD_TYPE_NAMES.TIME),
      primitive: PrimitiveTypes.STRING,
      annotationRefsOrTypes: {
        ...Types.commonAnnotationTypes,
        [DEFAULT_VALUE_FORMULA]: BuiltinTypes.STRING,
      },
    }),
    DateTime: new PrimitiveType({
      elemID: new ElemID(SALESFORCE, FIELD_TYPE_NAMES.DATETIME),
      primitive: PrimitiveTypes.STRING,
      annotationRefsOrTypes: {
        ...Types.commonAnnotationTypes,
        [DEFAULT_VALUE_FORMULA]: BuiltinTypes.STRING,
      },
    }),
    Currency: new PrimitiveType({
      elemID: new ElemID(SALESFORCE, FIELD_TYPE_NAMES.CURRENCY),
      primitive: PrimitiveTypes.NUMBER,
      annotationRefsOrTypes: {
        ...Types.commonAnnotationTypes,
        [FIELD_ANNOTATIONS.SCALE]: BuiltinTypes.NUMBER,
        [FIELD_ANNOTATIONS.PRECISION]: BuiltinTypes.NUMBER,
        [DEFAULT_VALUE_FORMULA]: BuiltinTypes.STRING,
      },
    }),
    Picklist: new PrimitiveType({
      elemID: new ElemID(SALESFORCE, FIELD_TYPE_NAMES.PICKLIST),
      primitive: PrimitiveTypes.STRING,
      annotationRefsOrTypes: {
        ...Types.commonAnnotationTypes,
        [FIELD_ANNOTATIONS.FIELD_DEPENDENCY]: Types.fieldDependencyType,
        [FIELD_ANNOTATIONS.VALUE_SET]: new ListType(Types.valueSetType),
        [FIELD_ANNOTATIONS.RESTRICTED]: BuiltinTypes.BOOLEAN,
        [VALUE_SET_FIELDS.VALUE_SET_NAME]: BuiltinTypes.STRING,
        [VALUE_SET_DEFINITION_FIELDS.SORTED]: BuiltinTypes.BOOLEAN,
        [DEFAULT_VALUE_FORMULA]: BuiltinTypes.STRING,
      },
    }),
    MultiselectPicklist: new PrimitiveType({
      elemID: new ElemID(SALESFORCE, FIELD_TYPE_NAMES.MULTIPICKLIST),
      primitive: PrimitiveTypes.STRING,
      annotationRefsOrTypes: {
        ...Types.commonAnnotationTypes,
        [FIELD_ANNOTATIONS.VISIBLE_LINES]: restrictedNumberTypes.MultiPicklistVisibleLines,
        [FIELD_ANNOTATIONS.FIELD_DEPENDENCY]: Types.fieldDependencyType,
        [FIELD_ANNOTATIONS.VALUE_SET]: new ListType(Types.valueSetType),
        [FIELD_ANNOTATIONS.RESTRICTED]: BuiltinTypes.BOOLEAN,
        [VALUE_SET_FIELDS.VALUE_SET_NAME]: BuiltinTypes.STRING,
        [VALUE_SET_DEFINITION_FIELDS.SORTED]: BuiltinTypes.BOOLEAN,
        [DEFAULT_VALUE_FORMULA]: BuiltinTypes.STRING,
      },
    }),
    Email: new PrimitiveType({
      elemID: new ElemID(SALESFORCE, FIELD_TYPE_NAMES.EMAIL),
      primitive: PrimitiveTypes.STRING,
      annotationRefsOrTypes: {
        ...Types.commonAnnotationTypes,
        [FIELD_ANNOTATIONS.UNIQUE]: BuiltinTypes.BOOLEAN,
        [DEFAULT_VALUE_FORMULA]: BuiltinTypes.STRING,
      },
    }),
    Percent: new PrimitiveType({
      elemID: new ElemID(SALESFORCE, FIELD_TYPE_NAMES.PERCENT),
      primitive: PrimitiveTypes.NUMBER,
      annotationRefsOrTypes: {
        ...Types.commonAnnotationTypes,
        [FIELD_ANNOTATIONS.SCALE]: BuiltinTypes.NUMBER,
        [FIELD_ANNOTATIONS.PRECISION]: BuiltinTypes.NUMBER,
        [DEFAULT_VALUE_FORMULA]: BuiltinTypes.STRING,
      },
    }),
    Phone: new PrimitiveType({
      elemID: new ElemID(SALESFORCE, FIELD_TYPE_NAMES.PHONE),
      primitive: PrimitiveTypes.STRING,
      annotationRefsOrTypes: {
        ...Types.commonAnnotationTypes,
        [DEFAULT_VALUE_FORMULA]: BuiltinTypes.STRING,
      },
    }),
    LongTextArea: new PrimitiveType({
      elemID: new ElemID(SALESFORCE, FIELD_TYPE_NAMES.LONGTEXTAREA),
      primitive: PrimitiveTypes.STRING,
      annotationRefsOrTypes: {
        ...Types.commonAnnotationTypes,
        [FIELD_ANNOTATIONS.VISIBLE_LINES]: restrictedNumberTypes.LongTextAreaVisibleLines,
        [FIELD_ANNOTATIONS.LENGTH]: restrictedNumberTypes.TextAreaLength,
        [DEFAULT_VALUE_FORMULA]: BuiltinTypes.STRING,
      },
    }),
    Html: new PrimitiveType({
      elemID: new ElemID(SALESFORCE, FIELD_TYPE_NAMES.RICHTEXTAREA),
      primitive: PrimitiveTypes.STRING,
      annotationRefsOrTypes: {
        ...Types.commonAnnotationTypes,
        [FIELD_ANNOTATIONS.VISIBLE_LINES]: restrictedNumberTypes.RichTextAreaVisibleLines,
        [FIELD_ANNOTATIONS.LENGTH]: restrictedNumberTypes.TextAreaLength,
      },
    }),
    TextArea: new PrimitiveType({
      elemID: new ElemID(SALESFORCE, FIELD_TYPE_NAMES.TEXTAREA),
      primitive: PrimitiveTypes.STRING,
      annotationRefsOrTypes: {
        ...Types.commonAnnotationTypes,
        [DEFAULT_VALUE_FORMULA]: BuiltinTypes.STRING,
      },
    }),
    EncryptedText: new PrimitiveType({
      elemID: new ElemID(SALESFORCE, FIELD_TYPE_NAMES.ENCRYPTEDTEXT),
      primitive: PrimitiveTypes.STRING,
      annotationRefsOrTypes: {
        ...Types.commonAnnotationTypes,
        [FIELD_ANNOTATIONS.MASK_CHAR]: Types.encryptedTextMaskCharType,
        [FIELD_ANNOTATIONS.MASK_TYPE]: Types.encryptedTextMaskTypeType,
        [FIELD_ANNOTATIONS.LENGTH]: restrictedNumberTypes.EncryptedTextLength,
      },
    }),
    Url: new PrimitiveType({
      elemID: new ElemID(SALESFORCE, FIELD_TYPE_NAMES.URL),
      primitive: PrimitiveTypes.STRING,
      annotationRefsOrTypes: {
        ...Types.commonAnnotationTypes,
        [DEFAULT_VALUE_FORMULA]: BuiltinTypes.STRING,
      },
    }),
    Lookup: new PrimitiveType({
      elemID: new ElemID(SALESFORCE, FIELD_TYPE_NAMES.LOOKUP),
      primitive: PrimitiveTypes.STRING,
      annotationRefsOrTypes: {
        ...Types.commonAnnotationTypes,
        ...Types.lookupAnnotationTypes,
      },
    }),
    MasterDetail: new PrimitiveType({
      elemID: new ElemID(SALESFORCE, FIELD_TYPE_NAMES.MASTER_DETAIL),
      primitive: PrimitiveTypes.STRING,
      annotationRefsOrTypes: {
        ...Types.commonAnnotationTypes,
        [FIELD_ANNOTATIONS.REPARENTABLE_MASTER_DETAIL]: BuiltinTypes.BOOLEAN,
        [FIELD_ANNOTATIONS.WRITE_REQUIRES_MASTER_READ]: BuiltinTypes.BOOLEAN,
        [FIELD_ANNOTATIONS.LOOKUP_FILTER]: Types.lookupFilterType,
        [FIELD_ANNOTATIONS.REFERENCE_TO]: new ListType(BuiltinTypes.STRING),
        [FIELD_ANNOTATIONS.RELATIONSHIP_ORDER]: restrictedNumberTypes.RelationshipOrder,
        [FIELD_ANNOTATIONS.RELATIONSHIP_NAME]: BuiltinTypes.STRING,
        [FIELD_ANNOTATIONS.RELATIONSHIP_LABEL]: BuiltinTypes.STRING,
      },
    }),
    Summary: new PrimitiveType({
      elemID: new ElemID(SALESFORCE, FIELD_TYPE_NAMES.ROLLUP_SUMMARY),
      primitive: PrimitiveTypes.STRING,
      annotationRefsOrTypes: {
        ...Types.commonAnnotationTypes,
        // todo: currently SUMMARIZED_FIELD && SUMMARY_FOREIGN_KEY are populated with the referenced
        //  field's API name should be modified to elemID reference once we'll use HIL
        [FIELD_ANNOTATIONS.SUMMARIZED_FIELD]: BuiltinTypes.STRING,
        [FIELD_ANNOTATIONS.SUMMARY_FILTER_ITEMS]: new ListType(Types.rollupSummaryFilterItemsType),
        [FIELD_ANNOTATIONS.SUMMARY_FOREIGN_KEY]: BuiltinTypes.STRING,
        [FIELD_ANNOTATIONS.SUMMARY_OPERATION]: Types.rollupSummaryOperationType,
      },
    }),
    Hierarchy: new PrimitiveType({
      elemID: new ElemID(SALESFORCE, FIELD_TYPE_NAMES.HIERARCHY),
      primitive: PrimitiveTypes.STRING,
      annotationRefsOrTypes: {
        ...Types.commonAnnotationTypes,
        ...Types.lookupAnnotationTypes,
      },
    }),
    MetadataRelationship: new PrimitiveType({
      elemID: new ElemID(SALESFORCE, FIELD_TYPE_NAMES.METADATA_RELATIONSHIP),
      primitive: PrimitiveTypes.STRING,
      annotationRefsOrTypes: {
        ...Types.commonAnnotationTypes,
        ...Types.lookupAnnotationTypes,
      },
    }),
    ExternalLookup: new PrimitiveType({
      elemID: new ElemID(SALESFORCE, FIELD_TYPE_NAMES.EXTERNAL_LOOKUP),
      primitive: PrimitiveTypes.STRING,
      annotationRefsOrTypes: {
        ...Types.commonAnnotationTypes,
        ...Types.lookupAnnotationTypes,
      },
    }),
    IndirectLookup: new PrimitiveType({
      elemID: new ElemID(SALESFORCE, FIELD_TYPE_NAMES.INDIRECT_LOOKUP),
      primitive: PrimitiveTypes.STRING,
      annotationRefsOrTypes: {
        ...Types.commonAnnotationTypes,
        ...Types.lookupAnnotationTypes,
      },
    }),
    File: new PrimitiveType({
      elemID: new ElemID(SALESFORCE, FIELD_TYPE_NAMES.FILE),
      primitive: PrimitiveTypes.STRING,
      annotationRefsOrTypes: {
        ...Types.commonAnnotationTypes,
      },
    }),
    Unknown: new PrimitiveType({
      elemID: new ElemID(SALESFORCE, INTERNAL_FIELD_TYPE_NAMES.UNKNOWN),
      primitive: PrimitiveTypes.STRING,
      annotationRefsOrTypes: {
        ...Types.commonAnnotationTypes,
      },
    }),
    AnyType: new PrimitiveType({
      elemID: new ElemID(SALESFORCE, INTERNAL_FIELD_TYPE_NAMES.ANY),
      primitive: PrimitiveTypes.UNKNOWN,
      annotationRefsOrTypes: {
        ...Types.commonAnnotationTypes,
      },
    }),
  }

  private static getFormulaDataType = (baseTypeName: FIELD_TYPE_NAMES):
    Record<string, PrimitiveType> => {
    const baseType = Types.primitiveDataTypes[baseTypeName]
    const typeName = formulaTypeName(baseTypeName)
    return { [typeName]: new PrimitiveType({
      elemID: new ElemID(SALESFORCE, typeName),
      primitive: baseType.primitive,
      annotationRefsOrTypes: {
        ...baseType.annotationRefTypes,
        [FORMULA]: BuiltinTypes.STRING,
        [FIELD_ANNOTATIONS.FORMULA_TREAT_BLANKS_AS]: Types.TreatBlankAsType,
      },
    }) }
  }

  public static formulaDataTypes: Record<string, PrimitiveType> = _.merge(
    Types.getFormulaDataType(FIELD_TYPE_NAMES.CHECKBOX),
    Types.getFormulaDataType(FIELD_TYPE_NAMES.CURRENCY),
    Types.getFormulaDataType(FIELD_TYPE_NAMES.DATE),
    Types.getFormulaDataType(FIELD_TYPE_NAMES.DATETIME),
    Types.getFormulaDataType(FIELD_TYPE_NAMES.NUMBER),
    Types.getFormulaDataType(FIELD_TYPE_NAMES.PERCENT),
    Types.getFormulaDataType(FIELD_TYPE_NAMES.TEXT),
    Types.getFormulaDataType(FIELD_TYPE_NAMES.TIME),
  )

  private static nameInnerFields = {
    [NAME_FIELDS.FIRST_NAME]: {
      refType: BuiltinTypes.STRING,
    },
    [NAME_FIELDS.LAST_NAME]: {
      refType: BuiltinTypes.STRING,
    },
    [NAME_FIELDS.SALUTATION]: {
      refType: Types.primitiveDataTypes.Picklist,
    },
    [NAME_FIELDS.MIDDLE_NAME]: {
      refType: BuiltinTypes.STRING,
    },
    [NAME_FIELDS.SUFFIX]: {
      refType: BuiltinTypes.STRING,
    },
  }

  // Type mapping for compound fields
  public static compoundDataTypes: Record<COMPOUND_FIELD_TYPE_NAMES, ObjectType> = {
    Address: new ObjectType({
      elemID: addressElemID,
      fields: {
        [ADDRESS_FIELDS.CITY]: {
          refType: BuiltinTypes.STRING,
        },
        [ADDRESS_FIELDS.COUNTRY]: {
          refType: BuiltinTypes.STRING,
        },
        [ADDRESS_FIELDS.GEOCODE_ACCURACY]: {
          refType: Types.primitiveDataTypes.Picklist,
        },
        [ADDRESS_FIELDS.LATITUDE]: {
          refType: BuiltinTypes.NUMBER,
        },
        [ADDRESS_FIELDS.LONGITUDE]: {
          refType: BuiltinTypes.NUMBER,
        },
        [ADDRESS_FIELDS.POSTAL_CODE]: {
          refType: BuiltinTypes.STRING,
        },
        [ADDRESS_FIELDS.STATE]: {
          refType: BuiltinTypes.STRING,
        },
        [ADDRESS_FIELDS.STREET]: {
          refType: Types.primitiveDataTypes.TextArea,
        },
      },
      annotationRefsOrTypes: {
        ...Types.commonAnnotationTypes,
      },
    }),
    Name: new ObjectType({
      elemID: nameElemID,
      fields: Types.nameInnerFields,
      annotationRefsOrTypes: {
        ...Types.commonAnnotationTypes,
      },
    }),
    Name2: new ObjectType({
      // replaces the regular Name for types that don't have Salutation attribute (e.g User)
      elemID: nameNoSalutationElemID,
      fields: _.omit(Types.nameInnerFields, [NAME_FIELDS.SALUTATION]),
      annotationRefsOrTypes: {
        ...Types.commonAnnotationTypes,
      },
    }),
    Location: new ObjectType({
      elemID: geoLocationElemID,
      fields: {
        [GEOLOCATION_FIELDS.LATITUDE]: {
          refType: BuiltinTypes.NUMBER,
        },
        [GEOLOCATION_FIELDS.LONGITUDE]: {
          refType: BuiltinTypes.NUMBER,
        },
      },
      annotationRefsOrTypes: {
        [FIELD_ANNOTATIONS.DISPLAY_LOCATION_IN_DECIMAL]: BuiltinTypes.BOOLEAN,
        [FIELD_ANNOTATIONS.SCALE]: BuiltinTypes.NUMBER,
        ...Types.commonAnnotationTypes,
      },
    }),
  }

  // Type mapping for metadata types
  private static metadataPrimitiveTypes: TypeMap = {
    string: BuiltinTypes.STRING,
    double: BuiltinTypes.NUMBER,
    int: BuiltinTypes.NUMBER,
    integer: BuiltinTypes.NUMBER,
    boolean: BuiltinTypes.BOOLEAN,
    unknown: BuiltinTypes.UNKNOWN, // only relevant for missing fields
  }

  static setElemIdGetter(getElemIdFunc: ElemIdGetter): void {
    this.getElemIdFunc = getElemIdFunc
  }

  static getKnownType(name: string, customObject = true): TypeElement {
    return customObject
      ? this.primitiveDataTypes[name as FIELD_TYPE_NAMES]
      || this.compoundDataTypes[name as COMPOUND_FIELD_TYPE_NAMES]
      || this.formulaDataTypes[name as FIELD_TYPE_NAMES]
      : this.metadataPrimitiveTypes[name.toLowerCase()]
  }

  static get(name: string, customObject = true, isSettings = false, serviceIds?: ServiceIds):
    TypeElement {
    const type = Types.getKnownType(name, customObject)
    if (type === undefined) {
      return this.createObjectType(name, customObject, isSettings, serviceIds)
    }
    return type
  }

  static createObjectType(name: string, customObject = true, isSettings = false,
    serviceIds?: ServiceIds): ObjectType {
    const elemId = this.getElemId(name, customObject, serviceIds)
    return new ObjectType({
      elemID: elemId,
      isSettings,
    })
  }

  public static getElemId(name: string, customObject: boolean, serviceIds?: ServiceIds): ElemID {
    const updatedName = customObject
      ? name
      : METADATA_TYPES_TO_RENAME.get(name) ?? name
    return (customObject && this.getElemIdFunc && serviceIds)
      ? this.getElemIdFunc(SALESFORCE, serviceIds, naclCase(updatedName))
      : new ElemID(SALESFORCE, naclCase(updatedName))
  }

  static getAllFieldTypes(): TypeElement[] {
    return Object.values<TypeElement>(Types.primitiveDataTypes)
      .concat(Object.values(Types.compoundDataTypes))
      .concat(Object.values(Types.formulaDataTypes))
      .filter(type => type.elemID.adapter === SALESFORCE)
      .map(type => {
        const fieldType = type.clone()
        fieldType.path = [SALESFORCE, TYPES_PATH, 'fieldTypes']
        return fieldType
      })
  }

  static getAllMissingTypes(): ObjectType[] {
    return allMissingSubTypes
  }

  static getAnnotationTypes(): TypeElement[] {
    return [Types.fieldDependencyType, Types.rollupSummaryOperationType,
      Types.rollupSummaryFilterItemsType, Types.rollupSummaryFilterItemOperationType,
      Types.valueSettingsType, Types.lookupFilterType, Types.filterItemType,
      Types.encryptedTextMaskCharType, Types.encryptedTextMaskTypeType,
      Types.BusinessStatusType, Types.SecurityClassificationType, Types.valueSetType,
      Types.TreatBlankAsType,
      ...Object.values(restrictedNumberTypes),
    ]
      .map(type => {
        const fieldType = type.clone()
        fieldType.path = fieldType.elemID.isEqual(Types.filterItemElemID)
          ? [SALESFORCE, TYPES_PATH, Types.filterItemElemID.name]
          : [SALESFORCE, TYPES_PATH, 'annotationTypes']
        return fieldType
      })
  }
}

export const isFormulaField = (element: Element): element is Field => {
  if (!isField(element)) {
    return false
  }
  const formulaTypes = Object.values(Types.formulaDataTypes)
  return formulaTypes.some(type => element.refType.elemID.isEqual(type.elemID))
}

export const isNameField = async (field: Field): Promise<boolean> =>
  (isObjectType(await field.getType())
    && (field.refType.elemID.isEqual(Types.compoundDataTypes.Name.elemID)
    || field.refType.elemID.isEqual(Types.compoundDataTypes.Name2.elemID)))

const transformCompoundValues = async (
  record: SalesforceRecord,
  instance: InstanceElement
): Promise<SalesforceRecord> => {
  const compoundFieldsElemIDs = Object.values(Types.compoundDataTypes).map(o => o.elemID)
  const relevantCompoundFields = _.pickBy((await instance.getType()).fields,
    (field, fieldKey) => Object.keys(record).includes(fieldKey)
    && !_.isUndefined(_.find(compoundFieldsElemIDs, e => field.refType.elemID.isEqual(e))))
  if (_.isEmpty(relevantCompoundFields)) {
    return record
  }
  const transformedCompoundValues = await mapValuesAsync(
    relevantCompoundFields,
    async (compoundField, compoundFieldKey) => {
      // Name fields are without a prefix
      if (await isNameField(compoundField)) {
        return record[compoundFieldKey]
      }
      // Other compound fields are added a prefix according to the field name
      // ie. LocalAddrress -> LocalCity, LocalState etc.
      const typeName = compoundField.refType.elemID
        .isEqual(Types.compoundDataTypes.Address.elemID)
        ? COMPOUND_FIELD_TYPE_NAMES.ADDRESS : COMPOUND_FIELD_TYPE_NAMES.LOCATION
      const fieldPrefix = compoundFieldKey.slice(0, -typeName.length)
      return _.mapKeys(record[compoundFieldKey], (_vv, key) => fieldPrefix.concat(key))
    }
  )
  return Object.assign(
    _.omit(record, Object.keys(relevantCompoundFields)),
    ...Object.values(transformedCompoundValues)
  )
}

const toRecord = async (
  instance: InstanceElement,
  fieldAnnotationToFilterBy: string,
  withNulls: boolean
): Promise<SalesforceRecord> => {
  const instanceType = await instance.getType()
  const values = {
    ...withNulls ? _.mapValues(instanceType.fields, () => null) : {},
<<<<<<< HEAD
<<<<<<< HEAD
    ...instance.value,
=======
    ..._.mapValues(instance.value, val => {
=======
    ..._.mapValues(instance.value, val => {
      // Lookups to the same types will have an Id value only after the referenced Record was deployed
>>>>>>> d8ec7e96
      if (isInstanceElement(val)) {
        const referencedRecordId = val.value[CUSTOM_OBJECT_ID_FIELD]
        if (referencedRecordId === undefined) {
          return null
        }
        return referencedRecordId
      }
      return val
    }),
<<<<<<< HEAD
>>>>>>> SALTO-4322-SF-circular-dependencies
=======
>>>>>>> d8ec7e96
  }
  const filteredRecordValues = {
    [CUSTOM_OBJECT_ID_FIELD]: instance.value[CUSTOM_OBJECT_ID_FIELD],
    ..._.pickBy(
      values,
      (_v, k) => (instanceType).fields[k]?.annotations[fieldAnnotationToFilterBy]
    ),
  }
  return transformCompoundValues(filteredRecordValues, instance)
}

export const instancesToUpdateRecords = async (
  instances: InstanceElement[]
): Promise<SalesforceRecord[]> =>
  Promise.all(instances.map(instance => toRecord(instance, FIELD_ANNOTATIONS.UPDATEABLE, true)))

export const instancesToCreateRecords = (
  instances: InstanceElement[]
): Promise<SalesforceRecord[]> =>
  Promise.all(instances.map(instance => toRecord(instance, FIELD_ANNOTATIONS.CREATABLE, false)))

export const instancesToDeleteRecords = (instances: InstanceElement[]): SalesforceRecord[] =>
  instances.map(instance => ({ Id: instance.value[CUSTOM_OBJECT_ID_FIELD] }))

export const toCustomField = async (
  field: Field,
  omitInternalAnnotations = true,
): Promise<CustomField> => {
  const fieldDependency = field.annotations[FIELD_ANNOTATIONS.FIELD_DEPENDENCY]
  const newField = new CustomField(
    await apiName(field, true),
    fieldTypeName(field.refType.elemID.name),
    field.annotations[CORE_ANNOTATIONS.REQUIRED],
    field.annotations[FIELD_ANNOTATIONS.DEFAULT_VALUE],
    field.annotations[DEFAULT_VALUE_FORMULA],
    makeArray(field.annotations[FIELD_ANNOTATIONS.VALUE_SET]),
    fieldDependency?.[FIELD_DEPENDENCY_FIELDS.CONTROLLING_FIELD],
    fieldDependency?.[FIELD_DEPENDENCY_FIELDS.VALUE_SETTINGS],
    field.annotations[FIELD_ANNOTATIONS.RESTRICTED],
    field.annotations[VALUE_SET_DEFINITION_FIELDS.SORTED],
    field.annotations[VALUE_SET_FIELDS.VALUE_SET_NAME],
    field.annotations[FORMULA],
    field.annotations[FIELD_ANNOTATIONS.SUMMARY_FILTER_ITEMS],
    field.annotations[FIELD_ANNOTATIONS.REFERENCE_TO],
    field.annotations[FIELD_ANNOTATIONS.RELATIONSHIP_NAME],
    field.annotations[FIELD_ANNOTATIONS.LENGTH],
  )

  // Skip the assignment of the following annotations that are defined as annotationType
  const annotationsHandledInCtor = [
    FIELD_ANNOTATIONS.VALUE_SET,
    FIELD_ANNOTATIONS.RESTRICTED,
    VALUE_SET_DEFINITION_FIELDS.SORTED,
    VALUE_SET_FIELDS.VALUE_SET_NAME,
    DEFAULT_VALUE_FORMULA,
    FIELD_ANNOTATIONS.LENGTH,
    FIELD_ANNOTATIONS.DEFAULT_VALUE,
    CORE_ANNOTATIONS.REQUIRED,
    FIELD_ANNOTATIONS.RELATIONSHIP_NAME,
    FIELD_ANNOTATIONS.REFERENCE_TO,
    FIELD_ANNOTATIONS.SUMMARY_FILTER_ITEMS,
    FIELD_ANNOTATIONS.FIELD_DEPENDENCY,
  ]

  // Annotations that are used by the adapter but do not exist in the CustomObject
  const internalUseAnnotations = [
    API_NAME,
    FIELD_ANNOTATIONS.CREATABLE,
    FIELD_ANNOTATIONS.UPDATEABLE,
    FIELD_ANNOTATIONS.QUERYABLE,
    INTERNAL_ID_ANNOTATION,
  ]

  const annotationsToSkip = [
    ...annotationsHandledInCtor,
    ...internalUseAnnotations,
    // We cannot deploy labels on standard fields
    ...isCustom(await apiName(field)) ? [] : [LABEL],
  ]
  const isAllowed = async (annotationName: string): Promise<boolean> => (
    (
      omitInternalAnnotations
      && Object.keys((await field.getType()).annotationRefTypes).includes(annotationName)
      && !annotationsToSkip.includes(annotationName)
    ) || (
      !omitInternalAnnotations && !annotationsHandledInCtor.includes(annotationName)
    )
  )
  // Convert the annotations' names to the required API name
  _.assign(
    newField,
    await pickAsync(field.annotations, (_val, annotationName) => isAllowed(annotationName)),
  )
  return newField
}

export const isLocalOnly = (field?: Field): boolean => (
  field !== undefined && field.annotations[FIELD_ANNOTATIONS.LOCAL_ONLY] === true
)

const getCustomFields = (
  element: ObjectType, skipFields: string[]
): Promise<CustomField[]> =>
  awu(Object.values(element.fields))
    .filter(field => !isLocalOnly(field))
    .map(field => toCustomField(field))
    .filter(field => !skipFields.includes(field.fullName))
    .filter(field => CUSTOM_FIELD_UPDATE_CREATE_ALLOWED_TYPES.includes(field.type))
    .toArray()

export const toCustomProperties = async (
  element: ObjectType, includeFields: boolean, skipFields: string[] = [],
): Promise<CustomObject> => {
  // Skip the assignment of the following annotations that are defined as annotationType
  const annotationsToSkip = [
    API_NAME, // we use it as fullName
    METADATA_TYPE, // internal annotation
    INTERNAL_ID_ANNOTATION, // internal annotation
    KEY_PREFIX, // non-deployable annotation
  ]

  const isAllowed = (annotationName: string): boolean => (
    Object.keys(element.annotationRefTypes).includes(annotationName)
    && !annotationsToSkip.includes(annotationName)
  )
  return {
    fullName: await apiName(element),
    label: element.annotations[LABEL],
    ...includeFields ? { fields: await getCustomFields(element, skipFields) } : {},
    ..._.pickBy(element.annotations, (_val, name) => isAllowed(name)),
  }
}

export const getValueTypeFieldElement = (parent: ObjectType, field: ValueTypeField,
  knownTypes: Map<string, TypeElement>, additionalAnnotations?: Values): Field => {
  const naclFieldType = (field.name === INSTANCE_FULL_NAME_FIELD)
    ? BuiltinTypes.SERVICE_ID
    : knownTypes.get(field.soapType) || Types.get(field.soapType, false)
  const annotations: Values = {
    ...(additionalAnnotations || {}),
  }

  if (field.picklistValues && field.picklistValues.length > 0) {
    // picklist values in metadata types are used to restrict a field to a list of allowed values
    // because some fields can allow all fields names / all object names this restriction list
    // might be very large and cause memory problems on parsing, so we choose to omit the
    // restriction where there are too many possible values
    if (field.picklistValues.length < MAX_METADATA_RESTRICTION_VALUES) {
      annotations[CORE_ANNOTATIONS.RESTRICTION] = createRestriction({
        enforce_value: false,
        values: _.sortedUniq(field.picklistValues.map(val => val.value).sort()),
      })
    }
    const defaults = field.picklistValues
      .filter(val => val.defaultValue)
      .map(val => val.value)
    if (defaults.length === 1) {
      annotations[CORE_ANNOTATIONS.DEFAULT] = defaults.pop()
    }
  }

  if (field.isForeignKey) {
    annotations[FOREIGN_KEY_DOMAIN] = makeArray(field.foreignKeyDomain)
  }

  return new Field(parent, field.name, naclFieldType, annotations)
}

const convertXsdTypeFuncMap: Record<XsdType, ConvertXsdTypeFunc> = {
  'xsd:string': String,
  'xsd:boolean': v => v === 'true',
  'xsd:double': Number,
  'xsd:int': Number,
  'xsd:long': Number,
  'xsd:date': String,
  'xsd:dateTime': String,
  'xsd:picklist': String,
}

const isXsdType = (xsdType: string): xsdType is XsdType => (
  (xsdTypes as ReadonlyArray<string>).includes(xsdType)
)

const getXsdConvertFunc = (xsdType: string): ConvertXsdTypeFunc => (
  isXsdType(xsdType) ? convertXsdTypeFuncMap[xsdType] : (v => v)
)


// Salesforce returns nulls in metadata API as objects like { $: { 'xsi:nil': 'true' } }
// and in retrieve API like <activateRSS xsi:nil="true"/>
// which is transformed to { `${XML_ATTRIBUTE_PREFIX}xsi:nil`): 'true' }
export const isNull = (value: Value): boolean =>
  _.isNull(value) || (_.isObject(value)
    && (_.get(value, ['$', 'xsi:nil']) === 'true'
      || _.get(value, `${XML_ATTRIBUTE_PREFIX}xsi:nil`) === 'true'))

export const transformPrimitive: TransformFunc = async ({ value, path, field }) => {
  if (isNull(value)) {
    // We transform null to undefined as currently we don't support null in Salto language
    // and the undefined values are omitted later in the code
    return undefined
  }

  // (Salto-394) Salesforce returns objects like:
  // { "_": "fieldValue", "$": { "xsi:type": "xsd:string" } }
  if (_.isObject(value) && Object.keys(value).includes('_')) {
    const convertFunc = getXsdConvertFunc(_.get(value, ['$', 'xsi:type']))
    return transformPrimitive({ value: convertFunc(_.get(value, '_')), path, field })
  }
  const fieldType = await field?.getType()

  if (isContainerType(fieldType) && _.isEmpty(value)) {
    return undefined
  }
  if (isObjectType(fieldType) && value === '') {
    // Salesforce returns empty objects in XML as <quickAction></quickAction> for example
    // We treat them as "" (empty string), and we don't want to delete them
    // We should replace them with {} (empty object)
    return {}
  }
  if (!isPrimitiveType(fieldType) || !isPrimitiveValue(value)) {
    return value
  }
  switch (fieldType.primitive) {
    case PrimitiveTypes.NUMBER:
      return Number(value)
    case PrimitiveTypes.BOOLEAN:
      return value.toString().toLowerCase() === 'true'
    case PrimitiveTypes.STRING:
      return value.toString()
    default:
      return value
  }
}

const isDefaultWithType = (val: PrimitiveValue | DefaultValueWithType):
  val is DefaultValueWithType => new Set(_.keys(val)).has('_')

const valueFromXsdType = (val: DefaultValueWithType): PrimitiveValue => {
  const convertFunc = getXsdConvertFunc(val.$['xsi:type'])
  return convertFunc(val._)
}

const getDefaultValue = (field: SalesforceField): PrimitiveValue | undefined => {
  if (field.defaultValue === null || field.defaultValue === undefined) {
    return undefined
  }

  return isDefaultWithType(field.defaultValue)
    ? valueFromXsdType(field.defaultValue) : field.defaultValue
}

export const isSubfieldOfCompound = (field: SalesforceField): boolean => (
  field.compoundFieldName !== undefined && field.compoundFieldName !== field.name
)

// The following method is used during the fetchy process and is used in building the objects
// and their fields described in the Nacl file
export const getSObjectFieldElement = (
  parent: ObjectType,
  field: SalesforceField,
  parentServiceIds: ServiceIds,
  objCompoundFieldNames: Record<string, string> = {},
  systemFields: string[] = []
): Field => {
  const fieldApiName = [parentServiceIds[API_NAME], field.name].join(API_NAME_SEPARATOR)
  const serviceIds = {
    [API_NAME]: fieldApiName,
    [OBJECT_SERVICE_ID]: toServiceIdsString(parentServiceIds),
  }

  const getFieldType = (typeName: string): TypeElement => (
    Types.get(typeName, true, false, serviceIds)
  )
  let naclFieldType = getFieldType(FIELD_SOAP_TYPE_NAMES[field.type])
  const annotations: Values = {
    [API_NAME]: fieldApiName,
    [LABEL]: field.label,
  }
  if (field.type !== 'boolean' && field.nillable === false) {
    // nillable is the closest thing we could find to infer if a field is required,
    // it might not be perfect
    // boolean (i.e. Checkbox) must not have required field
    annotations[CORE_ANNOTATIONS.REQUIRED] = true
  }

  if (field.defaultValueFormula) {
    annotations[DEFAULT_VALUE_FORMULA] = field.defaultValueFormula
  }

  const defaultValue = getDefaultValue(field)
  if ((defaultValue !== undefined) && (_.isEmpty(field.picklistValues))) {
    annotations[FIELD_ANNOTATIONS.DEFAULT_VALUE] = defaultValue
  }

  // Handle specific field types that need to be converted from their primitive type to their
  // Salesforce field type
  if (field.autoNumber) { // autonumber (needs to be first because its type in the field
    // returned from the API is string)
    naclFieldType = getFieldType(FIELD_TYPE_NAMES.AUTONUMBER)
  } else if (field.idLookup && field.type === 'id') {
    naclFieldType = BuiltinTypes.SERVICE_ID
  } else if (field.type === 'string' && !isSubfieldOfCompound(field)) { // string
    naclFieldType = getFieldType(FIELD_TYPE_NAMES.TEXT)
  } else if (field.type === 'double' && !isSubfieldOfCompound(field)) {
    naclFieldType = getFieldType(FIELD_TYPE_NAMES.NUMBER)
    annotations[FIELD_ANNOTATIONS.PRECISION] = field.precision
    annotations[FIELD_ANNOTATIONS.SCALE] = field.scale
  } else if (field.type === 'int') {
    naclFieldType = getFieldType(FIELD_TYPE_NAMES.NUMBER)
    annotations[FIELD_ANNOTATIONS.PRECISION] = field.digits
  } else if (field.type === 'textarea' && field.length > 255) { // long text area & rich text area
    if (field.extraTypeInfo === 'plaintextarea') {
      naclFieldType = getFieldType(FIELD_TYPE_NAMES.LONGTEXTAREA)
    } else if (field.extraTypeInfo === 'richtextarea') {
      naclFieldType = getFieldType(FIELD_TYPE_NAMES.RICHTEXTAREA)
    }
  } else if (field.type === 'encryptedstring') { // encrypted string
    naclFieldType = getFieldType(FIELD_TYPE_NAMES.ENCRYPTEDTEXT)
  }
  // Picklists
  if (field.picklistValues && field.picklistValues.length > 0) {
    addPicklistAnnotations(field.picklistValues,
      Boolean(field.restrictedPicklist), annotations)
    if (field.type === 'multipicklist') {
      // Precision is the field for multi-picklist in SFDC API that defines how many objects will
      // be visible in the picklist in the UI. Why? Because.
      annotations[FIELD_ANNOTATIONS.VISIBLE_LINES] = field.precision
    }
  } else if (field.calculated) {
    if (!_.isEmpty(field.calculatedFormula)) {
      // Formulas
      naclFieldType = getFieldType(formulaTypeName(naclFieldType.elemID.name as FIELD_TYPE_NAMES))
      annotations[FORMULA] = field.calculatedFormula
    } else {
      // Rollup Summary
      naclFieldType = getFieldType(FIELD_TYPE_NAMES.ROLLUP_SUMMARY)
    }
    // Lookup & MasterDetail
  } else if (field.type === 'reference') {
    if (field.cascadeDelete) {
      naclFieldType = getFieldType(FIELD_TYPE_NAMES.MASTER_DETAIL)
      // master detail fields are always not required in SF although returned as nillable=false
      delete annotations[CORE_ANNOTATIONS.REQUIRED]
      annotations[FIELD_ANNOTATIONS.WRITE_REQUIRES_MASTER_READ] = Boolean(
        field.writeRequiresMasterRead
      )
      annotations[FIELD_ANNOTATIONS.REPARENTABLE_MASTER_DETAIL] = Boolean(field.updateable)
    } else {
      naclFieldType = getFieldType(FIELD_TYPE_NAMES.LOOKUP)
    }
    if (!_.isEmpty(field.referenceTo)) {
      // todo: currently this field is populated with the referenced object's API name,
      //  should be modified to elemID reference once we'll use HIL
      // there are some SF reference fields without related fields
      // e.g. salesforce.user_app_menu_item.ApplicationId, salesforce.login_event.LoginHistoryId
      annotations[FIELD_ANNOTATIONS.REFERENCE_TO] = field.referenceTo
    }
  // Compound Fields
  } else if (!_.isUndefined(COMPOUND_FIELDS_SOAP_TYPE_NAMES[field.type]) || field.nameField) {
    // Only fields that are compound in this object get compound type
    if (objCompoundFieldNames[field.name] !== undefined) {
      naclFieldType = field.nameField
      // objCompoundFieldNames[field.name] is either 'Name' or 'Name2'
        ? Types.compoundDataTypes[objCompoundFieldNames[field.name] as COMPOUND_FIELD_TYPE_NAMES]
        : Types.compoundDataTypes[COMPOUND_FIELDS_SOAP_TYPE_NAMES[field.type]]
    }
  }

  if (!_.isEmpty(naclFieldType.annotationRefTypes)) {
    // Get the rest of the annotations if their name matches exactly the API response
    // and they are not already assigned
    _.assign(
      annotations,
      _.pick(
        _.omit(field, Object.keys(annotations)),
        Object.keys(naclFieldType.annotationRefTypes),
      )
    )
  }
  // mark all fields from the SOAP API as queryable (internal annotation)
  annotations[FIELD_ANNOTATIONS.QUERYABLE] = true

  // System fields besides name should be hidden and not be creatable, updateable nor required
  // Because they differ between envs and should not be edited through salto
  // Name is an exception because it can be editable and visible to the user
  if (!field.nameField && systemFields.includes(field.name)) {
    annotations[CORE_ANNOTATIONS.HIDDEN_VALUE] = true
    delete annotations[CORE_ANNOTATIONS.REQUIRED]
  }

  // An autoNumber field should be hidden because it will differ between enviorments
  // and not required to be able to add without it (ie. when moving envs)
  if (field.autoNumber) {
    annotations[CORE_ANNOTATIONS.HIDDEN_VALUE] = true
    delete annotations[CORE_ANNOTATIONS.REQUIRED]
  }

  const fieldName = Types.getElemId(naclCase(field.name), true, serviceIds).name
  return new Field(parent, fieldName, naclFieldType, annotations)
}

export const toDeployableInstance = async (element: InstanceElement): Promise<InstanceElement> => {
  const removeLocalOnly: TransformFunc = ({ value, field }) => (
    (isLocalOnly(field))
      ? undefined
      : value
  )
  return transformElement({
    element,
    transformFunc: removeLocalOnly,
    strict: false,
    allowEmpty: true,
  })
}

export const fromMetadataInfo = (info: MetadataInfo): Values => info

export const toMetadataInfo = async (instance: InstanceElement):
  Promise<MetadataInfo> =>
  ({
    fullName: await apiName(instance),
    ...(await toDeployableInstance(instance)).value,
  })

export const createInstanceServiceIds = (
  serviceIdsValues: Values,
  type: ObjectType,
): ServiceIds => {
  const typeServiceIds = (): ServiceIds => {
    const serviceIds: ServiceIds = {
      [METADATA_TYPE]: type.annotations[METADATA_TYPE],
    }
    if (type.annotations[API_NAME]) {
      serviceIds[API_NAME] = type.annotations[API_NAME]
    }
    return serviceIds
  }

  return {
    ...serviceIdsValues,
    [OBJECT_SERVICE_ID]: toServiceIdsString(typeServiceIds()),
  }
}

export type MetadataTypeAnnotations = {
  [METADATA_TYPE]: string
  hasMetaFile?: boolean
  folderType?: string
  folderContentType?: string
  suffix?: string
  dirName?: string
}

export const metadataAnnotationTypes: Record<keyof MetadataTypeAnnotations, TypeReference> = {
  [METADATA_TYPE]: createRefToElmWithValue(BuiltinTypes.SERVICE_ID),
  hasMetaFile: createRefToElmWithValue(BuiltinTypes.BOOLEAN),
  folderType: createRefToElmWithValue(BuiltinTypes.STRING),
  folderContentType: createRefToElmWithValue(BuiltinTypes.STRING),
  suffix: createRefToElmWithValue(BuiltinTypes.STRING),
  dirName: createRefToElmWithValue(BuiltinTypes.STRING),
}

export type MetadataObjectType = ObjectType & {
  annotations: ObjectType['annotations'] & MetadataTypeAnnotations
}

export const isMetadataObjectType = (elem?: Element): elem is MetadataObjectType => (
  isObjectType(elem) && elem.annotations[METADATA_TYPE] !== undefined
)

type ObjectTypeCtorParam = ConstructorParameters<typeof ObjectType>[0]
type CreateMetadataObjectTypeParams = Omit<ObjectTypeCtorParam, 'elemID'> & {
  annotations: MetadataTypeAnnotations
}
export const createMetadataObjectType = (
  params: CreateMetadataObjectTypeParams
): MetadataObjectType => new ObjectType({
  elemID: new ElemID(SALESFORCE, params.annotations.metadataType),
  ...params,
  fields: {
    [INSTANCE_FULL_NAME_FIELD]: {
      refType: BuiltinTypes.SERVICE_ID,
    },
    ...params.fields,
  },
}) as MetadataObjectType


export type MetadataValues = MetadataInfo & Values

export type MetadataInstanceElement = InstanceElement & {
  getType: (() => MetadataObjectType)
  // type: MetadataObjectType
  value: InstanceElement['value'] & MetadataValues
}

export const assertMetadataObjectType = (type: ObjectType): MetadataObjectType => {
  if (!isMetadataObjectType(type)) {
    throw new Error(`This type (${type.elemID.getFullName()}) must be MetadataObjectType`)
  }
  return type
}

export const isMetadataInstanceElement = async (
  elem?: Element
): Promise<boolean> => (
  isInstanceElement(elem)
  && isMetadataObjectType(await elem.getType())
  && elem.value[INSTANCE_FULL_NAME_FIELD] !== undefined
)

export const createInstanceElement = (
  values: MetadataValues,
  type: ObjectType,
  namespacePrefix?: string,
  annotations?: Values,
): MetadataInstanceElement => {
  const fullName = values[INSTANCE_FULL_NAME_FIELD]
  const getPackagePath = (): string[] => {
    if (namespacePrefix) {
      if (namespacePrefix === 'standard' || fullName === namespacePrefix) {
        // InstalledPackage records should be under records and not within their package
        // Some CustomApplications have 'standard' namespace although they are not part of a package
        return [SALESFORCE]
      }
      return [SALESFORCE, INSTALLED_PACKAGES_PATH, namespacePrefix]
    }
    return [SALESFORCE]
  }

  const typeName = pathNaclCase(type.elemID.name)
  const { name } = Types.getElemId(
    fullName,
    true,
    createInstanceServiceIds(_.pick(values, INSTANCE_FULL_NAME_FIELD), type)
  )
  return new InstanceElement(
    type.isSettings ? ElemID.CONFIG_NAME : name,
    type,
    values,
    [...getPackagePath(), RECORDS_PATH,
      type.isSettings ? SETTINGS_PATH : typeName, pathNaclCase(name)],
    annotations,
  ) as MetadataInstanceElement
}

export const getAuthorAnnotations = (fileProperties: FileProperties): Record<string, string> => {
  const annotations = {
    [CORE_ANNOTATIONS.CREATED_BY]: fileProperties?.createdByName,
    [CORE_ANNOTATIONS.CREATED_AT]: fileProperties?.createdDate,
    [CORE_ANNOTATIONS.CHANGED_AT]: fileProperties?.lastModifiedDate,
  }
  if (fileProperties?.lastModifiedDate !== SALESFORCE_DATE_PLACEHOLDER) {
    Object.assign(annotations,
      { [CORE_ANNOTATIONS.CHANGED_BY]: fileProperties?.lastModifiedByName })
  }
  return annotations
}

const createIdField = (parent: ObjectType): void => {
  parent.fields[INTERNAL_ID_FIELD] = new Field(
    parent,
    INTERNAL_ID_FIELD,
    BuiltinTypes.STRING,
    {
      [CORE_ANNOTATIONS.HIDDEN_VALUE]: true,
      [FIELD_ANNOTATIONS.LOCAL_ONLY]: true,
    }
  )
}

export const getTypePath = (name: string, isTopLevelType = true): string[] => [
  SALESFORCE,
  TYPES_PATH,
  ...isTopLevelType ? [] : [SUBTYPES_PATH],
  name,
]

type CreateMetadataTypeParams = {
  name: string
  fields: ValueTypeField[]
  knownTypes?: Map<string, TypeElement>
  baseTypeNames: Set<string>
  childTypeNames: Set<string>
  client: SalesforceClient
  isSettings?: boolean
  annotations?: Partial<MetadataTypeAnnotations>
  missingFields?: Record<string, ValueTypeField[]>
}
export const createMetadataTypeElements = async ({
  name, fields, knownTypes = new Map(), baseTypeNames, childTypeNames, client,
  isSettings = false, annotations = {}, missingFields = defaultMissingFields(),
}: CreateMetadataTypeParams): Promise<MetadataObjectType[]> => {
  if (knownTypes.has(name)) {
    // Already created this type, no new types to return here
    return []
  }

  const element = Types.get(name, false, isSettings) as MetadataObjectType
  knownTypes.set(name, element)
  const isTopLevelType = baseTypeNames.has(name) || annotations.folderContentType !== undefined
  element.annotationRefTypes = _.clone(metadataAnnotationTypes)
  element.annotate({
    ..._.pickBy(annotations, isDefined),
    [METADATA_TYPE]: name,
  })
  element.path = getTypePath(element.elemID.name, isTopLevelType)

  const shouldCreateIdField = (): boolean => (
    (isTopLevelType || childTypeNames.has(name))
    && element.fields[INTERNAL_ID_FIELD] === undefined
  )

  const allFields = fields.concat(missingFields[name] ?? [])
  if (_.isEmpty(allFields)) {
    if (shouldCreateIdField()) {
      createIdField(element)
    }
    return [element]
  }

  /* Due to a SF API bug, there are field types that returned with no nested fields why they should.
   * Only a specific call to describeMetadataType with the nested type returns the inner fields.
   * e.g. the nested fields of Report fields are not returned from describeMetadataType('Report')
   */
  const shouldEnrichFieldValue = (field: ValueTypeField): boolean => {
    const isKnownType = (): boolean =>
      knownTypes.has(field.soapType) || baseTypeNames.has(field.soapType)
      || isPrimitiveType(Types.get(field.soapType, false))

    const startsWithUppercase = (): boolean =>
      // covers types like base64Binary, anyType etc.
      field.soapType[0] === field.soapType[0].toUpperCase()

    return _.isEmpty(field.fields) && _.isEmpty(field.picklistValues)
      && !isKnownType() && startsWithUppercase()
  }

  // We need to create embedded types BEFORE creating this element's fields
  // in order to make sure all internal types we may need are updated in the
  // knownTypes map
  const enrichedFields = await Promise.all(allFields.map(async field => {
    if (shouldEnrichFieldValue(field)) {
      const innerFields = await client.describeMetadataType(field.soapType)
      return { ...field, fields: innerFields.valueTypeFields }
    }
    return field
  }))

  const embeddedTypes = await Promise.all(enrichedFields
    .filter(field => !baseTypeNames.has(field.soapType))
    .filter(field => !_.isEmpty(field.fields.concat(missingFields[field.soapType] ?? [])))
    .flatMap(field => createMetadataTypeElements({
      name: field.soapType,
      fields: makeArray(field.fields),
      knownTypes,
      baseTypeNames,
      childTypeNames,
      client,
      missingFields,
    })))

  // Enum fields sometimes show up with a type name that is not primitive but also does not
  // have fields (so we won't create an embedded type for it). it seems like these "empty" types
  // are always supposed to be a string with some restriction so we map all non primitive "empty"
  // types to string.
  // Sometimes, we get known types without fields for some reason, in this case it is not an enum
  enrichedFields
    .filter(field => _.isEmpty(field.fields))
    .filter(field => !isPrimitiveType(Types.get(field.soapType, false)))
    .filter(field => !knownTypes.has(field.soapType))
    .filter(field => field.soapType !== name)
    .forEach(field => knownTypes.set(field.soapType, BuiltinTypes.STRING))

  const fieldElements = enrichedFields.map(field =>
    getValueTypeFieldElement(element, field, knownTypes))

  // Set fields on elements
  fieldElements.forEach(field => {
    element.fields[field.name] = field
  })

  if (shouldCreateIdField()) {
    createIdField(element)
  }
  return _.flatten([element, ...embeddedTypes])
}<|MERGE_RESOLUTION|>--- conflicted
+++ resolved
@@ -946,15 +946,8 @@
   const instanceType = await instance.getType()
   const values = {
     ...withNulls ? _.mapValues(instanceType.fields, () => null) : {},
-<<<<<<< HEAD
-<<<<<<< HEAD
-    ...instance.value,
-=======
-    ..._.mapValues(instance.value, val => {
-=======
     ..._.mapValues(instance.value, val => {
       // Lookups to the same types will have an Id value only after the referenced Record was deployed
->>>>>>> d8ec7e96
       if (isInstanceElement(val)) {
         const referencedRecordId = val.value[CUSTOM_OBJECT_ID_FIELD]
         if (referencedRecordId === undefined) {
@@ -964,10 +957,6 @@
       }
       return val
     }),
-<<<<<<< HEAD
->>>>>>> SALTO-4322-SF-circular-dependencies
-=======
->>>>>>> d8ec7e96
   }
   const filteredRecordValues = {
     [CUSTOM_OBJECT_ID_FIELD]: instance.value[CUSTOM_OBJECT_ID_FIELD],
