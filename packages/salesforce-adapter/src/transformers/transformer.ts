--- conflicted
+++ resolved
@@ -941,12 +941,12 @@
 const toRecord = async (
   instance: InstanceElement,
   fieldAnnotationToFilterBy: string,
-<<<<<<< HEAD
+  withNulls: boolean,
 ): Promise<{record: SalesforceRecord; needsUpdate: boolean}> => {
   let needsUpdate = false
   const instanceType = await instance.getType()
-  const valsWithNulls = {
-    ..._.mapValues(instanceType.fields, () => null),
+  const values = {
+    ...withNulls ? _.mapValues(instanceType.fields, () => null) : {},
     ..._.mapValues(instance.value, val => {
       if (isInstanceElement(val)) {
         const referencedRecordId = val.value[CUSTOM_OBJECT_ID_FIELD]
@@ -958,25 +958,12 @@
       }
       return val
     }),
-=======
-  withNulls: boolean
-): Promise<SalesforceRecord> => {
-  const instanceType = await instance.getType()
-  const values = {
-    ...withNulls ? _.mapValues(instanceType.fields, () => null) : {},
-    ...instance.value,
->>>>>>> 9cf5b940
   }
   const filteredRecordValues = {
     [CUSTOM_OBJECT_ID_FIELD]: instance.value[CUSTOM_OBJECT_ID_FIELD],
     ..._.pickBy(
-<<<<<<< HEAD
-      valsWithNulls,
+      values,
       (v, k) => !isInstanceElement(v) && instanceType.fields[k]?.annotations[fieldAnnotationToFilterBy]
-=======
-      values,
-      (_v, k) => (instanceType).fields[k]?.annotations[fieldAnnotationToFilterBy]
->>>>>>> 9cf5b940
     ),
   }
   return {
@@ -985,16 +972,16 @@
   }
 }
 
-<<<<<<< HEAD
 export const instancesToRecords = async (
   instances: InstanceElement[],
   fieldAnnotationToFilterBy: string,
+  withNulls: boolean,
 ): Promise<{records: SalesforceRecord[]; instancesToUpdate: InstanceElement[]}> => {
   const records: SalesforceRecord[] = []
   const instancesToUpdate: InstanceElement[] = []
   await awu(instances)
     .forEach(async instance => {
-      const { record, needsUpdate } = await toRecord(instance, fieldAnnotationToFilterBy)
+      const { record, needsUpdate } = await toRecord(instance, fieldAnnotationToFilterBy, withNulls)
       records.push(record)
       if (needsUpdate) {
         instancesToUpdate.push(instance)
@@ -1002,17 +989,6 @@
     })
   return { records, instancesToUpdate }
 }
-=======
-export const instancesToUpdateRecords = async (
-  instances: InstanceElement[]
-): Promise<SalesforceRecord[]> =>
-  Promise.all(instances.map(instance => toRecord(instance, FIELD_ANNOTATIONS.UPDATEABLE, true)))
-
-export const instancesToCreateRecords = (
-  instances: InstanceElement[]
-): Promise<SalesforceRecord[]> =>
-  Promise.all(instances.map(instance => toRecord(instance, FIELD_ANNOTATIONS.CREATABLE, false)))
->>>>>>> 9cf5b940
 
 export const instancesToDeleteRecords = (instances: InstanceElement[]): SalesforceRecord[] =>
   instances.map(instance => ({ Id: instance.value[CUSTOM_OBJECT_ID_FIELD] }))
