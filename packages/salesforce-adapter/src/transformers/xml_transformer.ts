/*
*                      Copyright 2021 Salto Labs Ltd.
*
* Licensed under the Apache License, Version 2.0 (the "License");
* you may not use this file except in compliance with
* the License.  You may obtain a copy of the License at
*
*     http://www.apache.org/licenses/LICENSE-2.0
*
* Unless required by applicable law or agreed to in writing, software
* distributed under the License is distributed on an "AS IS" BASIS,
* WITHOUT WARRANTIES OR CONDITIONS OF ANY KIND, either express or implied.
* See the License for the specific language governing permissions and
* limitations under the License.
*/
import _ from 'lodash'
import he from 'he'
import parser from 'fast-xml-parser'
import { RetrieveResult, FileProperties, RetrieveRequest } from 'jsforce'
import JSZip from 'jszip'
import { collections, values as lowerDashValues } from '@salto-io/lowerdash'
import { Values, StaticFile, InstanceElement } from '@salto-io/adapter-api'
import { logger } from '@salto-io/logging'
import { MapKeyFunc, mapKeysRecursive, TransformFunc, transformValues } from '@salto-io/adapter-utils'
import { API_VERSION } from '../client/client'
import {
  INSTANCE_FULL_NAME_FIELD, IS_ATTRIBUTE, METADATA_CONTENT_FIELD, SALESFORCE, XML_ATTRIBUTE_PREFIX,
  RECORDS_PATH, INSTALLED_PACKAGES_PATH, NAMESPACE_SEPARATOR, INTERNAL_ID_FIELD,
  LIGHTNING_COMPONENT_BUNDLE_METADATA_TYPE, SETTINGS_METADATA_TYPE,
} from '../constants'
import { apiName, metadataType, MetadataValues, MetadataInstanceElement, MetadataObjectType, toDeployableInstance, assertMetadataObjectType } from './transformer'
<<<<<<< HEAD
=======

>>>>>>> 285e447b

const { isDefined } = lowerDashValues
const { makeArray } = collections.array

const log = logger(module)

// if added to an instance, includes the content filename for the deploy package
// and maybe more nesting levels
export const CONTENT_FILENAME_OVERRIDE = 'deployPkgPartialPath'

export const metadataTypesWithAttributes = [
  LIGHTNING_COMPONENT_BUNDLE_METADATA_TYPE,
]


const PACKAGE = 'unpackaged'
const HIDDEN_CONTENT_VALUE = '(hidden)'
const METADATA_XML_SUFFIX = '-meta.xml'
const UNFILED_PUBLIC_FOLDER = 'unfiled$public'

// ComplexTypes used constants
const TYPE = 'type'
const MARKUP = 'markup'
const TARGET_CONFIGS = 'targetConfigs'
const LWC_RESOURCES = 'lwcResources'
const LWC_RESOURCE = 'lwcResource'

export const getManifestTypeName = (type: MetadataObjectType): string => (
  // Salesforce quirk - folder instances are listed under their content's type in the manifest

  // Salesforce quirk - settings intances should be deployed under Settings type,
  // although their recieved type is "<name>Settings"
  type.annotations.dirName === 'settings'
    ? SETTINGS_METADATA_TYPE
    : (type.annotations.folderContentType ?? type.annotations.metadataType)
)

export const toRetrieveRequest = (files: ReadonlyArray<FileProperties>): RetrieveRequest => ({
  apiVersion: API_VERSION,
  singlePackage: false,
  [PACKAGE]: {
    version: API_VERSION,
    types: _(files)
      .groupBy(file => file.type)
      .entries()
      .map(([type, typeFiles]) => ({ name: type, members: typeFiles.map(file => file.fullName) }))
      .value(),
  },
})

const addContentFieldAsStaticFile = (values: Values, valuePath: string[], content: Buffer,
  fileName: string, type: string, namespacePrefix?: string): void => {
  const folder = namespacePrefix === undefined
    ? `${SALESFORCE}/${RECORDS_PATH}/${type}`
    : `${SALESFORCE}/${INSTALLED_PACKAGES_PATH}/${namespacePrefix}/${RECORDS_PATH}/${type}`
  _.set(values, valuePath, content.toString() === HIDDEN_CONTENT_VALUE
    ? content.toString()
    : new StaticFile({
      filepath: `${folder}/${fileName.split('/').slice(2).join('/')}`,
      content,
    }))
}

type FieldName = string
type FileName = string
type Content = Buffer
type ComplexType = {
  addContentFields(fileNameToContent: Record<string, Buffer>, values: Values,
    type: string, namespacePrefix?: string): void
  getMissingFields?(metadataFileName: string): Values
  mapContentFields(instanceName: string, values: Values):
    Record<FieldName, Record<FileName, Content>>
  sortMetadataValues?(metadataValues: Values): Values
  getMetadataFilePath(instanceName: string, values?: Values): string
}

type ComplexTypesMap = {
  AuraDefinitionBundle: ComplexType
  LightningComponentBundle: ComplexType
}

const auraFileSuffixToFieldName: Record<string, string> = {
  'Controller.js': 'controllerContent',
  '.design': 'designContent',
  '.auradoc': 'documentationContent',
  'Helper.js': 'helperContent',
  '.app': MARKUP,
  '.cmp': MARKUP,
  '.evt': MARKUP,
  '.intf': MARKUP,
  '.tokens': MARKUP,
  'Renderer.js': 'rendererContent',
  '.css': 'styleContent',
  '.svg': 'SVGContent',
}

const auraTypeToFileSuffix: Record<string, string> = {
  Application: '.app',
  Component: '.cmp',
  Event: '.evt',
  Interface: '.intf',
  Tokens: '.tokens',
}

const complexTypesMap: ComplexTypesMap = {
  /**
   * AuraDefinitionBundle has several base64Binary content fields. We should use its content fields
   * suffix in order to set their content to the correct field
   */
  AuraDefinitionBundle: {
    addContentFields: (fileNameToContent: Record<string, Buffer>, values: Values, type: string,
      namespacePrefix?: string) => {
      Object.entries(fileNameToContent)
        .forEach(([contentFileName, content]) => {
          const fieldName = Object.entries(auraFileSuffixToFieldName)
            .find(([fileSuffix, _fieldName]) => contentFileName.endsWith(fileSuffix))?.[1]
          if (fieldName === undefined) {
            log.warn(`Could not extract field content from ${contentFileName}`)
            return
          }
          addContentFieldAsStaticFile(values, [fieldName], content, contentFileName, type,
            namespacePrefix)
        })
    },
    /**
     * TYPE field is not returned in the retrieve API and is necessary for future deploys logic
     */
    getMissingFields: (metadataFileName: string) => {
      const fileName = metadataFileName.split(METADATA_XML_SUFFIX)[0]
      const auraType = Object.entries(auraTypeToFileSuffix)
        .find(([_typeName, fileSuffix]) => fileName.endsWith(fileSuffix))?.[0]
      if (auraType === undefined) {
        throw new Error('failed to extract AuraDefinitionBundle type')
      }
      return { [TYPE]: auraType }
    },
    mapContentFields: (instanceName: string, values: Values) => {
      const type = values[TYPE]
      if (!Object.keys(auraTypeToFileSuffix).includes(type)) {
        throw new Error(`${type} is an invalid AuraDefinitionBundle type`)
      }
      return Object.fromEntries(Object.entries(auraFileSuffixToFieldName)
        .filter(([_fileSuffix, fieldName]) => fieldName !== MARKUP)
        .map(([fileSuffix, fieldName]) => [fieldName, { [`${PACKAGE}/aura/${instanceName}/${instanceName}${fileSuffix}`]: values[fieldName] }])
        .concat([[MARKUP, { [`${PACKAGE}/aura/${instanceName}/${instanceName}${auraTypeToFileSuffix[type]}`]: values[MARKUP] }]]))
    },
    getMetadataFilePath: (instanceName: string, values: Values) => {
      const type = values[TYPE]
      if (!Object.keys(auraTypeToFileSuffix).includes(type)) {
        throw new Error(`${type} is an invalid AuraDefinitionBundle type`)
      }
      return `${PACKAGE}/aura/${instanceName}/${instanceName}${auraTypeToFileSuffix[type]}${METADATA_XML_SUFFIX}`
    },
  },
  /**
   * LightningComponentBundle has array of base64Binary content fields under LWC_RESOURCES field.
   */
  LightningComponentBundle: {
    addContentFields: (fileNameToContent: Record<string, Buffer>, values: Values, type: string,
      namespacePrefix?: string) => {
      Object.entries(fileNameToContent)
        .forEach(([contentFileName, content], index) => {
          const resourcePath = [LWC_RESOURCES, LWC_RESOURCE, String(index)]
          addContentFieldAsStaticFile(values, [...resourcePath, 'source'], content, contentFileName,
            type, namespacePrefix)
          _.set(values, [...resourcePath, 'filePath'], contentFileName.split(`${PACKAGE}/`)[1])
        })
    },
    mapContentFields: (_instanceName: string, values: Values) => ({
      [LWC_RESOURCES]: Object.fromEntries(makeArray(values[LWC_RESOURCES]?.[LWC_RESOURCE])
        .map(lwcResource => [`${PACKAGE}/${lwcResource.filePath}`, lwcResource.source])),
    }),
    /**
     * Due to SF quirk, TARGET_CONFIGS field must be in the xml after the targets field
     */
    sortMetadataValues: (metadataValues: Values) =>
      Object.fromEntries(Object.entries(metadataValues)
        .filter(([name]) => name !== TARGET_CONFIGS)
        .concat([[TARGET_CONFIGS, metadataValues[TARGET_CONFIGS]]])),
    getMetadataFilePath: (instanceName: string) =>
      `${PACKAGE}/lwc/${instanceName}/${instanceName}.js${METADATA_XML_SUFFIX}`,
  },
}

const isComplexType = (typeName: string): typeName is keyof ComplexTypesMap =>
  Object.keys(complexTypesMap).includes(typeName)

const xmlToValues = (xmlAsString: string, type: string): Values => {
  const parsedXml = parser.parse(
    xmlAsString,
    {
      ignoreAttributes: false,
      attributeNamePrefix: XML_ATTRIBUTE_PREFIX,
      tagValueProcessor: val => he.decode(val),
    }
  )

  const values = parsedXml[type]
  if (!_.isPlainObject(values)) {
    log.debug('Could not find values for type %s in xml:\n%s', type, xmlAsString)
    return {}
  }
  const xmlnsAttributes = ['xmlns', 'xmlns:xsi'].map(attr => `${XML_ATTRIBUTE_PREFIX}${attr}`)
  return _.omit(values, xmlnsAttributes)
}

const extractFileNameToData = async (zip: JSZip, fileName: string, withMetadataSuffix: boolean,
  complexType: boolean, namespacePrefix?: string): Promise<Record<string, Buffer>> => {
  if (!complexType) { // this is a single file
    const zipFile = zip.file(`${PACKAGE}/${fileName}${withMetadataSuffix ? METADATA_XML_SUFFIX : ''}`)
    return zipFile === null ? {} : { [zipFile.name]: await zipFile.async('nodebuffer') }
  }
  // bring all matching files from the fileName directory
  const instanceFolderName = namespacePrefix === undefined ? fileName : fileName.replace(`${namespacePrefix}${NAMESPACE_SEPARATOR}`, '')
  const zipFiles = zip.file(new RegExp(`^${PACKAGE}/${instanceFolderName}/.*`))
    .filter(zipFile => zipFile.name.endsWith(METADATA_XML_SUFFIX) === withMetadataSuffix)
  return _.isEmpty(zipFiles)
    ? {}
    : Object.fromEntries(await Promise.all(zipFiles.map(async zipFile => [zipFile.name, await zipFile.async('nodebuffer')])))
}

export const fromRetrieveResult = async (
  result: RetrieveResult,
  fileProps: ReadonlyArray<FileProperties>,
  typesWithMetaFile: Set<string>,
  typesWithContent: Set<string>,
): Promise<{ file: FileProperties; values: MetadataValues}[]> => {
  const fromZip = async (zip: JSZip, file: FileProperties): Promise<MetadataValues | undefined> => {
    // extract metadata values
    const fileNameToValuesBuffer = await extractFileNameToData(zip, file.fileName,
      typesWithMetaFile.has(file.type) || isComplexType(file.type), isComplexType(file.type),
      file.namespacePrefix)
    if (Object.values(fileNameToValuesBuffer).length !== 1) {
      if (file.fullName !== UNFILED_PUBLIC_FOLDER) {
        log.warn(`Expected to retrieve only single values file for instance (type:${file.type}, fullName:${file.fullName}), found ${Object.values(fileNameToValuesBuffer).length}`)
      }
      return undefined
    }
    const [[valuesFileName, instanceValuesBuffer]] = Object.entries(fileNameToValuesBuffer)
    const metadataValues = Object.assign(
      xmlToValues(instanceValuesBuffer.toString(), file.type),
      { [INSTANCE_FULL_NAME_FIELD]: file.fullName }
    )

    // add content fields
    if (typesWithContent.has(file.type) || isComplexType(file.type)) {
      const fileNameToContent = await extractFileNameToData(zip, file.fileName, false,
        isComplexType(file.type), file.namespacePrefix)
      if (_.isEmpty(fileNameToContent)) {
        log.warn(`Could not find content files for instance (type:${file.type}, fullName:${file.fullName})`)
        return undefined
      }
      if (isComplexType(file.type)) {
        const complexType = complexTypesMap[file.type]
        Object.assign(metadataValues, complexType.getMissingFields?.(valuesFileName) ?? {})
        complexType.addContentFields(fileNameToContent, metadataValues, file.type,
          file.namespacePrefix)
      } else {
        const [contentFileName, content] = Object.entries(fileNameToContent)[0]
        addContentFieldAsStaticFile(metadataValues, [METADATA_CONTENT_FIELD], content,
          contentFileName, file.type, file.namespacePrefix)
      }
    }
    if (file.id !== undefined) {
      metadataValues[INTERNAL_ID_FIELD] = file.id
    }
    return metadataValues
  }

  const zip = await new JSZip().loadAsync(Buffer.from(result.zipFile, 'base64'))
  const instances = await Promise.all(fileProps.map(
    async file => {
      const values = await fromZip(zip, file)
      return values === undefined ? undefined : { file, values }
    }
  ))
  return instances.filter(isDefined)
}

const toMetadataXml = (name: string, values: Values): string =>
  // eslint-disable-next-line new-cap
  new parser.j2xParser({
    attributeNamePrefix: XML_ATTRIBUTE_PREFIX,
    ignoreAttributes: false,
    tagValueProcessor: val => he.encode(String(val)),
  }).parse({ [name]: _.omit(values, INSTANCE_FULL_NAME_FIELD) })

const cloneValuesWithAttributePrefixes = async (instance: InstanceElement): Promise<Values> => {
  const allAttributesPaths = new Set<string>()
  const createPathsSetCallback: TransformFunc = ({ value, field, path }) => {
    if (path && field && field.annotations[IS_ATTRIBUTE]) {
      allAttributesPaths.add(path.getFullName())
    }
    return value
  }

  await transformValues({
    values: instance.value,
    type: await instance.getType(),
    transformFunc: createPathsSetCallback,
    pathID: instance.elemID,
    strict: false,
  })

  const addAttributePrefixFunc: MapKeyFunc = ({ key, pathID }) => {
    if (pathID && allAttributesPaths.has(pathID.getFullName())) {
      return XML_ATTRIBUTE_PREFIX + key
    }
    return key
  }

  return mapKeysRecursive(instance.value, addAttributePrefixFunc, instance.elemID)
}

// Create values with the XML_ATTRIBUTE_PREFIX for xml attributes fields
const getValuesToDeploy = async (instance: InstanceElement): Promise<Values> => {
  if (!metadataTypesWithAttributes.includes(await metadataType(instance))) {
    return instance.value
  }
  return cloneValuesWithAttributePrefixes(instance)
}

const toPackageXml = (manifest: Map<string, string[]>): string => (
  toMetadataXml('Package', {
    version: API_VERSION,
    types: [...manifest.entries()].map(([name, members]) => ({ name, members })),
  })
)

export type DeployPackage = {
  add(instance: MetadataInstanceElement, withManifest?: boolean): Promise<void>
  addToManifest(type: MetadataObjectType, name: string): void
  delete(type: MetadataObjectType, name: string): void
  getZip(): Promise<Buffer>
  getDeletionsPackageName(): string
}

export const createDeployPackage = (deleteBeforeUpdate?: boolean): DeployPackage => {
  const zip = new JSZip()
  const addManifest = new collections.map.DefaultMap<string, string[]>(() => [])
  const deleteManifest = new collections.map.DefaultMap<string, string[]>(() => [])
  const deletionsPackageName = deleteBeforeUpdate ? 'destructiveChanges.xml' : 'destructiveChangesPost.xml'

  const addToManifest: DeployPackage['addToManifest'] = (type, name) => {
    const typeName = getManifestTypeName(type)
    addManifest.get(typeName).push(name)
  }
  return {
    add: async (instance, withManifest = true) => {
      const instanceName = await apiName(instance)
      if (withManifest) {
        addToManifest(assertMetadataObjectType(await instance.getType()), instanceName)
      }
      // Add instance file(s) to zip
      const typeName = await metadataType(instance)
      const values = await getValuesToDeploy(await toDeployableInstance(instance))
      if (isComplexType(typeName)) {
        const complexType = complexTypesMap[typeName]
        const fieldToFileToContent = complexType.mapContentFields(instanceName, values)

        // Add instance metadata
        const metadataValues = _.omit(values, ...Object.keys(fieldToFileToContent))
        zip.file(
          complexType.getMetadataFilePath(instanceName, values),
          toMetadataXml(
            typeName,
            complexType.sortMetadataValues?.(metadataValues) ?? metadataValues
          )
        )

        // Add instance content fields
        const fileNameToContentMaps = Object.values(fieldToFileToContent)
        fileNameToContentMaps.forEach(fileNameToContentMap =>
          Object.entries(fileNameToContentMap)
            .forEach(([fileName, content]) => zip.file(fileName, content)))
      } else {
        const { dirName, suffix, hasMetaFile } = (await instance.getType()).annotations
        const instanceContentPath = [
          PACKAGE,
          dirName,
          ...instance.annotations[CONTENT_FILENAME_OVERRIDE] ?? [`${instanceName}${suffix === undefined ? '' : `.${suffix}`}`],
        ].join('/')
        if (hasMetaFile) {
          zip.file(
            `${instanceContentPath}${METADATA_XML_SUFFIX}`,
            toMetadataXml(typeName, _.omit(values, METADATA_CONTENT_FIELD))
          )
          if (values[METADATA_CONTENT_FIELD] !== undefined) {
            zip.file(instanceContentPath, values[METADATA_CONTENT_FIELD])
          }
        } else {
          zip.file(instanceContentPath, toMetadataXml(typeName, values))
        }
      }
    },
    addToManifest,
    delete: (type, name) => {
      const typeName = getManifestTypeName(type)
      deleteManifest.get(typeName).push(name)
    },
    getZip: () => {
      zip.file(`${PACKAGE}/package.xml`, toPackageXml(addManifest))
      if (deleteManifest.size !== 0) {
        zip.file(`${PACKAGE}/${deletionsPackageName}`, toPackageXml(deleteManifest))
      }
      return zip.generateAsync({ type: 'nodebuffer' })
    },
    getDeletionsPackageName: () => deletionsPackageName,
  }
}<|MERGE_RESOLUTION|>--- conflicted
+++ resolved
@@ -29,10 +29,7 @@
   LIGHTNING_COMPONENT_BUNDLE_METADATA_TYPE, SETTINGS_METADATA_TYPE,
 } from '../constants'
 import { apiName, metadataType, MetadataValues, MetadataInstanceElement, MetadataObjectType, toDeployableInstance, assertMetadataObjectType } from './transformer'
-<<<<<<< HEAD
-=======
-
->>>>>>> 285e447b
+
 
 const { isDefined } = lowerDashValues
 const { makeArray } = collections.array
