/*
*                      Copyright 2023 Salto Labs Ltd.
*
* Licensed under the Apache License, Version 2.0 (the "License");
* you may not use this file except in compliance with
* the License.  You may obtain a copy of the License at
*
*     http://www.apache.org/licenses/LICENSE-2.0
*
* Unless required by applicable law or agreed to in writing, software
* distributed under the License is distributed on an "AS IS" BASIS,
* WITHOUT WARRANTIES OR CONDITIONS OF ANY KIND, either express or implied.
* See the License for the specific language governing permissions and
* limitations under the License.
*/
import { createMatchingObjectType } from '@salto-io/adapter-utils'
import {
  BuiltinTypes,
  CORE_ANNOTATIONS,
  createRestriction,
  ElemID,
  FieldDefinition,
  InstanceElement,
  ListType,
  MapType,
  ObjectType,
} from '@salto-io/adapter-api'
import { config as configUtils } from '@salto-io/adapter-components'
import { types } from '@salto-io/lowerdash'
import { FileProperties } from 'jsforce'
import { SUPPORTED_METADATA_TYPES } from './fetch_profile/metadata_types'
import * as constants from './constants'
import { DEFAULT_MAX_INSTANCES_PER_TYPE, SALESFORCE } from './constants'

type UserDeployConfig = configUtils.UserDeployConfig
const { createUserDeployConfigType } = configUtils

export const CLIENT_CONFIG = 'client'
export const MAX_ITEMS_IN_RETRIEVE_REQUEST = 'maxItemsInRetrieveRequest'
export const MAX_INSTANCES_PER_TYPE = 'maxInstancesPerType'
export const CUSTOM_OBJECTS_DEPLOY_RETRY_OPTIONS = 'customObjectsDeployRetryOptions'
export const FETCH_CONFIG = 'fetch'
export const DEPLOY_CONFIG = 'deploy'
export const METADATA_CONFIG = 'metadata'
export const METADATA_INCLUDE_LIST = 'include'
export const METADATA_EXCLUDE_LIST = 'exclude'
const METADATA_TYPE = 'metadataType'
const METADATA_NAME = 'name'
const METADATA_NAMESPACE = 'namespace'
export const METADATA_SEPARATE_FIELD_LIST = 'objectsToSeperateFieldsToFiles'
export const DATA_CONFIGURATION = 'data'
export const METADATA_TYPES_SKIPPED_LIST = 'metadataTypesSkippedList'
export const DATA_MANAGEMENT = 'dataManagement'
export const INSTANCES_REGEX_SKIPPED_LIST = 'instancesRegexSkippedList'
export const SHOULD_FETCH_ALL_CUSTOM_SETTINGS = 'fetchAllCustomSettings'
export const ENUM_FIELD_PERMISSIONS = 'enumFieldPermissions'

// Based on the list in https://salesforce.stackexchange.com/questions/101844/what-are-the-object-and-field-name-suffixes-that-salesforce-uses-such-as-c-an
export const INSTANCE_SUFFIXES = [
  'c', 'r', 'ka', 'kav', 'Feed', 'ViewStat', 'VoteStat', 'DataCategorySelection', 'x', 'xo', 'mdt', 'Share', 'Tag',
  'History', 'pc', 'pr', 'hd', 'hqr', 'hst', 'b', 'latitude__s', 'longitude__s', 'e', 'p', 'ChangeEvent', 'chn', 'gvs',
]

export type MetadataInstance = {
  metadataType: string
  namespace: string
  name: string
  isFolderType: boolean
  changedAt: string | undefined
}

export type MetadataQueryParams = Partial<Omit<MetadataInstance, 'isFolderType'>>

export type MetadataParams = {
  include?: MetadataQueryParams[]
  exclude?: MetadataQueryParams[]
  objectsToSeperateFieldsToFiles?: string[]
}

export type OptionalFeatures = {
  extraDependencies?: boolean
  elementsUrls?: boolean
  profilePaths?: boolean
  addMissingIds?: boolean
  authorInformation?: boolean
  describeSObjects?: boolean
  skipAliases?: boolean
  formulaDeps?: boolean
  fetchCustomObjectUsingRetrieveApi?: boolean
  generateRefsInProfiles?: boolean
  fetchProfilesUsingReadApi?: boolean
  toolingDepsOfCurrentNamespace?: boolean
  useLabelAsAlias?: boolean
  fixRetrieveFilePaths?: boolean
  organizationWideSharingDefaults?: boolean
}

export type ChangeValidatorName = (
  'managedPackage'
  | 'picklistStandardField'
  | 'customObjectInstances'
  | 'unknownField'
  | 'customFieldType'
  | 'standardFieldLabel'
  | 'mapKeys'
  | 'multipleDefaults'
  | 'picklistPromote'
  | 'cpqValidator'
  | 'recordTypeDeletion'
  | 'flowsValidator'
  | 'fullNameChangedValidator'
  | 'invalidListViewFilterScope'
  | 'caseAssignmentRulesValidator'
  | 'omitData'
  | 'unknownUser'
  | 'animationRuleRecordType'
  | 'currencyIsoCodes'
  | 'dataChange'
  | 'duplicateRulesSortOrder'
  | 'lastLayoutRemoval'
  | 'accountSettings'
  | 'unknownPicklistValues'
  | 'installedPackages'
  | 'dataCategoryGroup'
  | 'standardFieldOrObjectAdditionsOrDeletions'
  | 'deletedNonQueryableFields'
)

type ChangeValidatorConfig = Partial<Record<ChangeValidatorName, boolean>>

type ObjectIdSettings = {
  objectsRegex: string
  idFields: string[]
}

type ObjectAliasSettings = {
  objectsRegex: string
  aliasFields: string[]
}

export type SaltoIDSettings = {
  defaultIdFields: string[]
  overrides?: ObjectIdSettings[]
}

export type SaltoAliasSettings = {
  defaultAliasFields?: types.NonEmptyArray<string>
  overrides?: ObjectAliasSettings[]
}

export type SaltoManagementFieldSettings = {
  defaultFieldName: string
}

export const outgoingReferenceBehaviors = ['ExcludeInstance', 'BrokenReference', 'InternalId'] as const
export type OutgoingReferenceBehavior = typeof outgoingReferenceBehaviors[number]

export type BrokenOutgoingReferencesSettings = {
  defaultBehavior: OutgoingReferenceBehavior
  perTargetTypeOverrides?: Record<string, OutgoingReferenceBehavior>
}

const objectIdSettings = new ObjectType({
  elemID: new ElemID(constants.SALESFORCE, 'objectIdSettings'),
  fields: {
    objectsRegex: {
      refType: BuiltinTypes.STRING,
      annotations: {
        [CORE_ANNOTATIONS.REQUIRED]: true,
      },
    },
    idFields: {
      refType: new ListType(BuiltinTypes.STRING),
      annotations: {
        [CORE_ANNOTATIONS.REQUIRED]: true,
      },
    },
  } as Record<keyof ObjectIdSettings, FieldDefinition>,
  annotations: {
    [CORE_ANNOTATIONS.ADDITIONAL_PROPERTIES]: false,
  },
})

const saltoIDSettingsType = new ObjectType({
  elemID: new ElemID(constants.SALESFORCE, 'saltoIDSettings'),
  fields: {
    defaultIdFields: {
      refType: new ListType(BuiltinTypes.STRING),
      annotations: {
        [CORE_ANNOTATIONS.REQUIRED]: true,
      },
    },
    overrides: {
      refType: new ListType(objectIdSettings),
    },
  } as Record<keyof SaltoIDSettings, FieldDefinition>,
  annotations: {
    [CORE_ANNOTATIONS.ADDITIONAL_PROPERTIES]: false,
  },
})


const objectAliasSettings = new ObjectType({
  elemID: new ElemID(constants.SALESFORCE, 'objectAliasSettings'),
  fields: {
    objectsRegex: {
      refType: BuiltinTypes.STRING,
      annotations: {
        [CORE_ANNOTATIONS.REQUIRED]: true,
      },
    },
    aliasFields: {
      refType: new ListType(BuiltinTypes.STRING),
      annotations: {
        [CORE_ANNOTATIONS.REQUIRED]: true,
      },
    },
  } as Record<keyof ObjectAliasSettings, FieldDefinition>,
  annotations: {
    [CORE_ANNOTATIONS.ADDITIONAL_PROPERTIES]: false,
  },
})

const saltoAliasSettingsType = new ObjectType({
  elemID: new ElemID(constants.SALESFORCE, 'saltoAliasSettings'),
  fields: {
    defaultAliasFields: {
      refType: new ListType(BuiltinTypes.STRING),
    },
    overrides: {
      refType: new ListType(objectAliasSettings),
    },
  } as Record<keyof SaltoAliasSettings, FieldDefinition>,
  annotations: {
    [CORE_ANNOTATIONS.ADDITIONAL_PROPERTIES]: false,
  },
})

const saltoManagementFieldSettingsType = new ObjectType({
  elemID: new ElemID(constants.SALESFORCE, 'saltoManagementFieldSettings'),
  fields: {
    defaultFieldName: {
      refType: BuiltinTypes.STRING,
    },
  },
  annotations: {
    [CORE_ANNOTATIONS.ADDITIONAL_PROPERTIES]: false,
  },
})

const brokenOutgoingReferencesSettingsType = new ObjectType({
  elemID: new ElemID(constants.SALESFORCE, 'brokenOutgoingReferencesSettings'),
  fields: {
    defaultBehavior: {
      refType: BuiltinTypes.STRING,
      annotations: {
        [CORE_ANNOTATIONS.RESTRICTION]: createRestriction({
          values: outgoingReferenceBehaviors,
        }),
      },
    },
    perTargetTypeOverrides: {
      refType: new MapType(BuiltinTypes.STRING),
    },
  },
  annotations: {
    [CORE_ANNOTATIONS.ADDITIONAL_PROPERTIES]: false,
  },
})

const warningSettingsType = new ObjectType({
  elemID: new ElemID(constants.SALESFORCE, 'saltoWarningSettings'),
  fields: {
    nonQueryableFields: {
      refType: BuiltinTypes.BOOLEAN,
    },
  },
})

export type WarningSettings = {
  nonQueryableFields: boolean
}

export type DataManagementConfig = {
  includeObjects: string[]
  excludeObjects?: string[]
  allowReferenceTo?: string[]
  saltoIDSettings: SaltoIDSettings
  showReadOnlyValues?: boolean
  saltoAliasSettings?: SaltoAliasSettings
  saltoManagementFieldSettings?: SaltoManagementFieldSettings
  brokenOutgoingReferencesSettings?: BrokenOutgoingReferencesSettings
  omittedFields?: string[]
}

export type FetchParameters = {
  metadata?: MetadataParams
  data?: DataManagementConfig
  fetchAllCustomSettings?: boolean // TODO - move this into optional features
  optionalFeatures?: OptionalFeatures
  target?: string[]
  maxInstancesPerType?: number
  preferActiveFlowVersions?: boolean
  addNamespacePrefixToFullName?: boolean
  warningSettings?: WarningSettings
}

export type DeprecatedMetadataParams = {
  [METADATA_TYPES_SKIPPED_LIST]?: string[]
  [INSTANCES_REGEX_SKIPPED_LIST]?: string[]
}

export type DeprecatedFetchParameters = {
  [DATA_MANAGEMENT]?: DataManagementConfig
} & DeprecatedMetadataParams

export type ClientRateLimitConfig = Partial<{
  total: number
  retrieve: number
  read: number
  list: number
  query: number
  describe: number
  deploy: number
}>

export type ClientPollingConfig = Partial<{
  interval: number
  deployTimeout: number
  fetchTimeout: number
}>

export type QuickDeployParams = {
  requestId: string
  hash: string
}

type ClientDeployConfig = Partial<{
  rollbackOnError: boolean
  ignoreWarnings: boolean
  purgeOnDelete: boolean
  checkOnly: boolean
  testLevel: 'NoTestRun' | 'RunSpecifiedTests' | 'RunLocalTests' | 'RunAllTestsInOrg'
  runTests: string[]
  deleteBeforeUpdate: boolean
  quickDeployParams: QuickDeployParams
}>

export enum RetryStrategyName {
  'HttpError',
  'HTTPOrNetworkError',
  'NetworkError',
}
type RetryStrategy = keyof typeof RetryStrategyName
export type ClientRetryConfig = Partial<{
  maxAttempts: number
  retryDelay: number
  retryStrategy: RetryStrategy
  timeout: number
}>

export type CustomObjectsDeployRetryConfig = {
  maxAttempts: number
  retryDelay: number
  retryableFailures: string[]
}

export type ReadMetadataChunkSizeConfig = {
  default?: number
  overrides?: Record<string, number>
}

export type SalesforceClientConfig = Partial<{
  polling: ClientPollingConfig
  deploy: ClientDeployConfig
  maxConcurrentApiRequests: ClientRateLimitConfig
  retry: ClientRetryConfig
  dataRetry: CustomObjectsDeployRetryConfig
  readMetadataChunkSize: ReadMetadataChunkSizeConfig
}>

export type SalesforceConfig = {
  [FETCH_CONFIG]?: FetchParameters
  [MAX_ITEMS_IN_RETRIEVE_REQUEST]?: number
  [CLIENT_CONFIG]?: SalesforceClientConfig
  [ENUM_FIELD_PERMISSIONS]?: boolean
  [DEPLOY_CONFIG]?: UserDeployConfig
}

type DataManagementConfigSuggestions = {
  type: 'dataObjectsExclude'
  value: string
  reason?: string
}

export type MetadataConfigSuggestion = {
  type: 'metadataExclude'
  value: MetadataQueryParams
  reason?: string
}

export type RetrieveSizeConfigSuggstion = {
  type: typeof MAX_ITEMS_IN_RETRIEVE_REQUEST
  value: number
  reason?: string
}

export type ConfigChangeSuggestion =
    DataManagementConfigSuggestions
  | MetadataConfigSuggestion
  | RetrieveSizeConfigSuggstion

export const isDataManagementConfigSuggestions = (suggestion: ConfigChangeSuggestion):
  suggestion is DataManagementConfigSuggestions => suggestion.type === 'dataObjectsExclude'

export const isMetadataConfigSuggestions = (suggestion: ConfigChangeSuggestion):
  suggestion is MetadataConfigSuggestion => suggestion.type === 'metadataExclude'

export const isRetrieveSizeConfigSuggstion = (suggestion: ConfigChangeSuggestion):
  suggestion is RetrieveSizeConfigSuggstion => suggestion.type === MAX_ITEMS_IN_RETRIEVE_REQUEST

export type FetchElements<T> = {
  configChanges: ConfigChangeSuggestion[]
  elements: T
}

const configID = new ElemID('salesforce')

export const usernamePasswordCredentialsType = new ObjectType({
  elemID: configID,
  fields: {
    username: { refType: BuiltinTypes.STRING },
    password: { refType: BuiltinTypes.STRING },
    token: {
      refType: BuiltinTypes.STRING,
      annotations: { message: 'Token (empty if your org uses IP whitelisting)' },
    },
    sandbox: {
      refType: BuiltinTypes.BOOLEAN,
      annotations: { message: 'Is Sandbox/Scratch Org' },
    },
  },
})

export const accessTokenCredentialsType = new ObjectType({
  elemID: configID,
  fields: {
    accessToken: { refType: BuiltinTypes.STRING },
    instanceUrl: { refType: BuiltinTypes.STRING },
    sandbox: { refType: BuiltinTypes.BOOLEAN },
  },
})

export const oauthRequestParameters = new ObjectType({
  elemID: configID,
  fields: {
    consumerKey: {
      refType: BuiltinTypes.STRING,
      annotations: { message: 'Consumer key for a connected app, whose redirect URI is http://localhost:port' },
    },
    consumerSecret: {
      refType: BuiltinTypes.STRING,
      annotations: { message: 'Consumer secret for a connected app, whose redirect URI is http://localhost:port' },
    },
    port: {
      refType: BuiltinTypes.NUMBER,
      annotations: { message: 'Port provided in the redirect URI' },
    },
    sandbox: {
      refType: BuiltinTypes.BOOLEAN,
      annotations: { message: 'Is connection to a sandbox?' },
    },
  },
})

export const isAccessTokenConfig = (config: Readonly<InstanceElement>): boolean =>
  config.value.authType === 'oauth'

export class UsernamePasswordCredentials {
  constructor({ username, password, isSandbox, apiToken }:
    { username: string; password: string; isSandbox: boolean; apiToken?: string }) {
    this.username = username
    this.password = password
    this.isSandbox = isSandbox
    this.apiToken = apiToken
  }

  username: string
  password: string
  apiToken?: string
  isSandbox: boolean
}

export class OauthAccessTokenCredentials {
  constructor({ instanceUrl, accessToken, refreshToken, isSandbox, clientId, clientSecret }: {
    instanceUrl: string
    accessToken: string
    refreshToken: string
    clientId: string
    clientSecret: string
    isSandbox: boolean
  }) {
    this.instanceUrl = instanceUrl
    this.accessToken = accessToken
    this.refreshToken = refreshToken
    this.isSandbox = isSandbox
    this.clientId = clientId
    this.clientSecret = clientSecret
  }

  instanceUrl: string
  accessToken: string
  refreshToken: string
  isSandbox: boolean
  clientId: string
  clientSecret: string
}

export type Credentials = UsernamePasswordCredentials | OauthAccessTokenCredentials

const dataManagementType = new ObjectType({
  elemID: new ElemID(constants.SALESFORCE, DATA_CONFIGURATION),
  fields: {
    includeObjects: {
      refType: new ListType(BuiltinTypes.STRING),
    },
    excludeObjects: {
      refType: new ListType(BuiltinTypes.STRING),
    },
    allowReferenceTo: {
      refType: new ListType(BuiltinTypes.STRING),
    },
    saltoIDSettings: {
      refType: saltoIDSettingsType,
      annotations: {
        [CORE_ANNOTATIONS.REQUIRED]: true,
      },
    },
    saltoAliasSettings: {
      refType: saltoAliasSettingsType,
    },
    saltoManagementFieldSettings: {
      refType: saltoManagementFieldSettingsType,
    },
    brokenOutgoingReferencesSettings: {
      refType: brokenOutgoingReferencesSettingsType,
    },
    omittedFields: {
      refType: new ListType(BuiltinTypes.STRING),
    },
  } as Record<keyof DataManagementConfig, FieldDefinition>,
  annotations: {
    [CORE_ANNOTATIONS.ADDITIONAL_PROPERTIES]: false,
  },
})

const clientPollingConfigType = new ObjectType({
  elemID: new ElemID(constants.SALESFORCE, 'clientPollingConfig'),
  fields: {
    interval: { refType: BuiltinTypes.NUMBER },
    deployTimeout: { refType: BuiltinTypes.NUMBER },
    fetchTimeout: { refType: BuiltinTypes.NUMBER },
  } as Record<keyof ClientPollingConfig, FieldDefinition>,
  annotations: {
    [CORE_ANNOTATIONS.ADDITIONAL_PROPERTIES]: false,
  },
})

const QuickDeployParamsType = new ObjectType({
  elemID: new ElemID(constants.SALESFORCE, 'quickDeployParams'),
  fields: {
    requestId: { refType: BuiltinTypes.STRING },
    hash: { refType: BuiltinTypes.STRING },
  } as Record<keyof QuickDeployParams, FieldDefinition>,
  annotations: {
    [CORE_ANNOTATIONS.ADDITIONAL_PROPERTIES]: false,
  },
})

const clientDeployConfigType = new ObjectType({
  elemID: new ElemID(constants.SALESFORCE, 'clientDeployConfig'),
  fields: {
    rollbackOnError: { refType: BuiltinTypes.BOOLEAN },
    ignoreWarnings: { refType: BuiltinTypes.BOOLEAN },
    purgeOnDelete: { refType: BuiltinTypes.BOOLEAN },
    checkOnly: { refType: BuiltinTypes.BOOLEAN },
    testLevel: {
      refType: BuiltinTypes.STRING,
      annotations: {
        [CORE_ANNOTATIONS.RESTRICTION]: createRestriction({
          values: ['NoTestRun', 'RunSpecifiedTests', 'RunLocalTests', 'RunAllTestsInOrg'],
        }),
      },
    },
    runTests: { refType: new ListType(BuiltinTypes.STRING) },
    deleteBeforeUpdate: { refType: BuiltinTypes.BOOLEAN },
    quickDeployParams: { refType: QuickDeployParamsType },
  } as Record<keyof ClientDeployConfig, FieldDefinition>,
  annotations: {
    [CORE_ANNOTATIONS.ADDITIONAL_PROPERTIES]: false,
  },
})

const clientRateLimitConfigType = new ObjectType({
  elemID: new ElemID(constants.SALESFORCE, 'clientRateLimitConfig'),
  fields: {
    total: { refType: BuiltinTypes.NUMBER },
    retrieve: { refType: BuiltinTypes.NUMBER },
    read: { refType: BuiltinTypes.NUMBER },
    list: { refType: BuiltinTypes.NUMBER },
    query: { refType: BuiltinTypes.NUMBER },
    describe: { refType: BuiltinTypes.NUMBER },
    deploy: { refType: BuiltinTypes.NUMBER },

  } as Record<keyof ClientRateLimitConfig, FieldDefinition>,
  annotations: {
    [CORE_ANNOTATIONS.ADDITIONAL_PROPERTIES]: false,
  },
})

const clientRetryConfigType = new ObjectType({
  elemID: new ElemID(constants.SALESFORCE, 'clientRetryConfig'),
  fields: {
    maxAttempts: { refType: BuiltinTypes.NUMBER },
    retryDelay: { refType: BuiltinTypes.NUMBER },
    retryStrategy: {
      refType: BuiltinTypes.STRING,
      annotations: {
        [CORE_ANNOTATIONS.RESTRICTION]: createRestriction({
          values: Object.keys(RetryStrategyName),
        }),
      },
    },
    timeout: { refType: BuiltinTypes.NUMBER },
  } as Record<keyof ClientRetryConfig, FieldDefinition>,
  annotations: {
    [CORE_ANNOTATIONS.ADDITIONAL_PROPERTIES]: false,
  },
})

const readMetadataChunkSizeConfigType = createMatchingObjectType<ReadMetadataChunkSizeConfig>({
  elemID: new ElemID(constants.SALESFORCE, 'readMetadataChunkSizeConfig'),
  fields: {
    default: { refType: BuiltinTypes.NUMBER },
    overrides: {
      refType: new MapType(BuiltinTypes.NUMBER),
      annotations: { [CORE_ANNOTATIONS.RESTRICTION]: createRestriction({ min: 1, max: 10 }) },
    },
  },
  annotations: {
    [CORE_ANNOTATIONS.ADDITIONAL_PROPERTIES]: false,
  },
})

const clientConfigType = new ObjectType({
  elemID: new ElemID(constants.SALESFORCE, 'clientConfig'),
  fields: {
    polling: { refType: clientPollingConfigType },
    deploy: { refType: clientDeployConfigType },
    retry: { refType: clientRetryConfigType },
    maxConcurrentApiRequests: { refType: clientRateLimitConfigType },
    readMetadataChunkSize: { refType: readMetadataChunkSizeConfigType },
  } as Record<keyof SalesforceClientConfig, FieldDefinition>,
  annotations: {
    [CORE_ANNOTATIONS.ADDITIONAL_PROPERTIES]: false,
  },
})

const metadataQueryType = new ObjectType({
  elemID: new ElemID(constants.SALESFORCE, 'metadataQuery'),
  fields: {
    [METADATA_TYPE]: { refType: BuiltinTypes.STRING },
    [METADATA_NAMESPACE]: { refType: BuiltinTypes.STRING },
    [METADATA_NAME]: { refType: BuiltinTypes.STRING },
  },
  annotations: {
    [CORE_ANNOTATIONS.ADDITIONAL_PROPERTIES]: false,
  },
})

const metadataConfigType = createMatchingObjectType<MetadataParams>({
  elemID: new ElemID(constants.SALESFORCE, 'metadataConfig'),
  fields: {
    [METADATA_INCLUDE_LIST]: { refType: new ListType(metadataQueryType) },
    [METADATA_EXCLUDE_LIST]: { refType: new ListType(metadataQueryType) },
    [METADATA_SEPARATE_FIELD_LIST]: {
      refType: new ListType(BuiltinTypes.STRING),
      annotations: {
        [CORE_ANNOTATIONS.RESTRICTION]: createRestriction({
          max_length: constants.MAX_TYPES_TO_SEPARATE_TO_FILE_PER_FIELD,
        }),
      },
    },
  },
  annotations: {
    [CORE_ANNOTATIONS.ADDITIONAL_PROPERTIES]: false,
  },
})

const optionalFeaturesType = createMatchingObjectType<OptionalFeatures>({
  elemID: new ElemID(constants.SALESFORCE, 'optionalFeatures'),
  fields: {
    extraDependencies: { refType: BuiltinTypes.BOOLEAN },
    elementsUrls: { refType: BuiltinTypes.BOOLEAN },
    profilePaths: { refType: BuiltinTypes.BOOLEAN },
    addMissingIds: { refType: BuiltinTypes.BOOLEAN },
    authorInformation: { refType: BuiltinTypes.BOOLEAN },
    describeSObjects: { refType: BuiltinTypes.BOOLEAN },
    skipAliases: { refType: BuiltinTypes.BOOLEAN },
    formulaDeps: { refType: BuiltinTypes.BOOLEAN },
    fetchCustomObjectUsingRetrieveApi: { refType: BuiltinTypes.BOOLEAN },
    generateRefsInProfiles: { refType: BuiltinTypes.BOOLEAN },
    fetchProfilesUsingReadApi: { refType: BuiltinTypes.BOOLEAN },
    toolingDepsOfCurrentNamespace: { refType: BuiltinTypes.BOOLEAN },
    useLabelAsAlias: { refType: BuiltinTypes.BOOLEAN },
    fixRetrieveFilePaths: { refType: BuiltinTypes.BOOLEAN },
    organizationWideSharingDefaults: { refType: BuiltinTypes.BOOLEAN },
  },
  annotations: {
    [CORE_ANNOTATIONS.ADDITIONAL_PROPERTIES]: false,
  },
})

const changeValidatorConfigType = createMatchingObjectType<ChangeValidatorConfig>({
  elemID: new ElemID(constants.SALESFORCE, 'changeValidatorConfig'),
  fields: {
    managedPackage: { refType: BuiltinTypes.BOOLEAN },
    picklistStandardField: { refType: BuiltinTypes.BOOLEAN },
    customObjectInstances: { refType: BuiltinTypes.BOOLEAN },
    unknownField: { refType: BuiltinTypes.BOOLEAN },
    customFieldType: { refType: BuiltinTypes.BOOLEAN },
    standardFieldLabel: { refType: BuiltinTypes.BOOLEAN },
    mapKeys: { refType: BuiltinTypes.BOOLEAN },
    multipleDefaults: { refType: BuiltinTypes.BOOLEAN },
    picklistPromote: { refType: BuiltinTypes.BOOLEAN },
    cpqValidator: { refType: BuiltinTypes.BOOLEAN },
    recordTypeDeletion: { refType: BuiltinTypes.BOOLEAN },
    flowsValidator: { refType: BuiltinTypes.BOOLEAN },
    fullNameChangedValidator: { refType: BuiltinTypes.BOOLEAN },
    invalidListViewFilterScope: { refType: BuiltinTypes.BOOLEAN },
    caseAssignmentRulesValidator: { refType: BuiltinTypes.BOOLEAN },
    omitData: { refType: BuiltinTypes.BOOLEAN },
    dataChange: { refType: BuiltinTypes.BOOLEAN },
    unknownUser: { refType: BuiltinTypes.BOOLEAN },
    animationRuleRecordType: { refType: BuiltinTypes.BOOLEAN },
    currencyIsoCodes: { refType: BuiltinTypes.BOOLEAN },
    duplicateRulesSortOrder: { refType: BuiltinTypes.BOOLEAN },
    lastLayoutRemoval: { refType: BuiltinTypes.BOOLEAN },
    accountSettings: { refType: BuiltinTypes.BOOLEAN },
    unknownPicklistValues: { refType: BuiltinTypes.BOOLEAN },
    dataCategoryGroup: { refType: BuiltinTypes.BOOLEAN },
    installedPackages: { refType: BuiltinTypes.BOOLEAN },
    standardFieldOrObjectAdditionsOrDeletions: { refType: BuiltinTypes.BOOLEAN },
    deletedNonQueryableFields: { refType: BuiltinTypes.BOOLEAN },
  },
  annotations: {
    [CORE_ANNOTATIONS.ADDITIONAL_PROPERTIES]: false,
  },
})

const fetchConfigType = createMatchingObjectType<FetchParameters>({
  elemID: new ElemID(constants.SALESFORCE, 'fetchConfig'),
  fields: {
    metadata: { refType: metadataConfigType },
    data: { refType: dataManagementType },
    optionalFeatures: { refType: optionalFeaturesType },
    fetchAllCustomSettings: { refType: BuiltinTypes.BOOLEAN },
    target: {
      refType: new ListType(BuiltinTypes.STRING),
      annotations: {
        [CORE_ANNOTATIONS.RESTRICTION]: createRestriction({
          enforce_value: true,
          values: SUPPORTED_METADATA_TYPES,
        }),
      },
    },
    maxInstancesPerType: { refType: BuiltinTypes.NUMBER },
    preferActiveFlowVersions: { refType: BuiltinTypes.BOOLEAN },
    addNamespacePrefixToFullName: { refType: BuiltinTypes.BOOLEAN },
    warningSettings: { refType: warningSettingsType },
  },
  annotations: {
    [CORE_ANNOTATIONS.ADDITIONAL_PROPERTIES]: false,
  },
})

export const configType = createMatchingObjectType<SalesforceConfig>({
  elemID: configID,
  fields: {
    [FETCH_CONFIG]: {
      refType: fetchConfigType,
      annotations: {
        [CORE_ANNOTATIONS.DEFAULT]: {
          [METADATA_CONFIG]: {
            [METADATA_INCLUDE_LIST]: [
              {
                metadataType: '.*',
                namespace: '',
                name: '.*',
              },
            ],
            [METADATA_EXCLUDE_LIST]: [
              { metadataType: 'Report' },
              { metadataType: 'ReportType' },
              { metadataType: 'ReportFolder' },
              { metadataType: 'Dashboard' },
              { metadataType: 'DashboardFolder' },
              { metadataType: 'Document' },
              { metadataType: 'DocumentFolder' },
              { metadataType: 'Profile' },
              { metadataType: 'PermissionSet' },
              { metadataType: 'SiteDotCom' },
              {
                metadataType: 'EmailTemplate',
                name: 'MarketoEmailTemplates/.*',
              },
              { metadataType: 'ContentAsset' },
              { metadataType: 'CustomObjectTranslation' },
              { metadataType: 'AnalyticSnapshot' },
              { metadataType: 'WaveDashboard' },
              { metadataType: 'WaveDataflow' },
              {
                metadataType: 'StandardValueSet',
                name: '^(AddressCountryCode)|(AddressStateCode)$',
                namespace: '',
              },
              {
                metadataType: 'Layout',
                name: 'CollaborationGroup-Group Layout',
              },
              {
                metadataType: 'Layout',
                name: 'CaseInteraction-Case Feed Layout',
              },
            ],
          },
          [SHOULD_FETCH_ALL_CUSTOM_SETTINGS]: false,
          [MAX_INSTANCES_PER_TYPE]: DEFAULT_MAX_INSTANCES_PER_TYPE,
        },
      },
    },
    [MAX_ITEMS_IN_RETRIEVE_REQUEST]: {
      refType: BuiltinTypes.NUMBER,
      annotations: {
        [CORE_ANNOTATIONS.DEFAULT]: constants.DEFAULT_MAX_ITEMS_IN_RETRIEVE_REQUEST,
        [CORE_ANNOTATIONS.RESTRICTION]: createRestriction({
          min: constants.MINIMUM_MAX_ITEMS_IN_RETRIEVE_REQUEST,
          max: constants.MAXIMUM_MAX_ITEMS_IN_RETRIEVE_REQUEST,
        }),
      },
    },
    [ENUM_FIELD_PERMISSIONS]: {
      refType: BuiltinTypes.BOOLEAN,
    },
    [CLIENT_CONFIG]: {
      refType: clientConfigType,
    },
    [DEPLOY_CONFIG]: {
      refType: createUserDeployConfigType(SALESFORCE, changeValidatorConfigType),
    },
  },
  annotations: {
    [CORE_ANNOTATIONS.ADDITIONAL_PROPERTIES]: false,
  },
})
export type MetadataQuery = {
  isTypeMatch: (type: string) => boolean
  isInstanceMatch: (instance: MetadataInstance) => boolean
  isTargetedFetch: () => boolean
  isFetchWithChangesDetection: () => boolean
  isPartialFetch: () => boolean
  getFolderPathsByName: (folderType: string) => Record<string, string>
}

export type TypeFetchCategory = 'Always' | 'IfReferenced' | 'Never'

export type DataManagement = {
  shouldFetchObjectType: (objectType: ObjectType) => Promise<TypeFetchCategory>
  brokenReferenceBehaviorForTargetType: (typeName: string | undefined) => OutgoingReferenceBehavior
  isReferenceAllowed: (name: string) => boolean
  getObjectIdsFields: (name: string) => string[]
  getObjectAliasFields: (name: string) => types.NonEmptyArray<string>
  showReadOnlyValues?: boolean
  managedBySaltoFieldForType: (objType: ObjectType) => string | undefined
  omittedFieldsForType: (name: string) => string[]
}

export type FetchProfile = {
  readonly metadataQuery: MetadataQuery
  readonly dataManagement?: DataManagement
  readonly isFeatureEnabled: (name: keyof OptionalFeatures) => boolean
  readonly shouldFetchAllCustomSettings: () => boolean
  readonly maxInstancesPerType: number
  readonly preferActiveFlowVersions: boolean
  readonly addNamespacePrefixToFullName: boolean
<<<<<<< HEAD
}

export const METADATA_TYPES_WITH_RELATED_PROPS = ['CustomObject'] as const

export type MetadataTypeWithRelatedProps = typeof METADATA_TYPES_WITH_RELATED_PROPS[number]

export type RelatedPropsByMetadataType = {
  [K in MetadataTypeWithRelatedProps]: Record<string, FileProperties[]>
=======
  isWarningEnabled: (name: keyof WarningSettings) => boolean
>>>>>>> 5f2bd9c8
}<|MERGE_RESOLUTION|>--- conflicted
+++ resolved
@@ -893,7 +893,7 @@
   readonly maxInstancesPerType: number
   readonly preferActiveFlowVersions: boolean
   readonly addNamespacePrefixToFullName: boolean
-<<<<<<< HEAD
+  isWarningEnabled: (name: keyof WarningSettings) => boolean
 }
 
 export const METADATA_TYPES_WITH_RELATED_PROPS = ['CustomObject'] as const
@@ -902,7 +902,4 @@
 
 export type RelatedPropsByMetadataType = {
   [K in MetadataTypeWithRelatedProps]: Record<string, FileProperties[]>
-=======
-  isWarningEnabled: (name: keyof WarningSettings) => boolean
->>>>>>> 5f2bd9c8
 }