--- conflicted
+++ resolved
@@ -126,11 +126,8 @@
   skipParsingXmlNumbers?: boolean
   logDiffsFromParsingXmlNumbers?: boolean
   performSideEffectDeletes?: boolean
-<<<<<<< HEAD
+  extendTriggersMetadata?: boolean
   picklistsAsMaps?: boolean
-=======
-  extendTriggersMetadata?: boolean
->>>>>>> 2cc9efda
 }
 
 export type ChangeValidatorName =
@@ -840,11 +837,8 @@
     skipParsingXmlNumbers: { refType: BuiltinTypes.BOOLEAN },
     logDiffsFromParsingXmlNumbers: { refType: BuiltinTypes.BOOLEAN },
     performSideEffectDeletes: { refType: BuiltinTypes.BOOLEAN },
-<<<<<<< HEAD
+    extendTriggersMetadata: { refType: BuiltinTypes.BOOLEAN },
     picklistsAsMaps: { refType: BuiltinTypes.BOOLEAN },
-=======
-    extendTriggersMetadata: { refType: BuiltinTypes.BOOLEAN },
->>>>>>> 2cc9efda
   },
   annotations: {
     [CORE_ANNOTATIONS.ADDITIONAL_PROPERTIES]: false,
