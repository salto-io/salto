/*
 *                      Copyright 2024 Salto Labs Ltd.
 *
 * Licensed under the Apache License, Version 2.0 (the "License");
 * you may not use this file except in compliance with
 * the License.  You may obtain a copy of the License at
 *
 *     http://www.apache.org/licenses/LICENSE-2.0
 *
 * Unless required by applicable law or agreed to in writing, software
 * distributed under the License is distributed on an "AS IS" BASIS,
 * WITHOUT WARRANTIES OR CONDITIONS OF ANY KIND, either express or implied.
 * See the License for the specific language governing permissions and
 * limitations under the License.
 */
import { createMatchingObjectType, ImportantValues } from '@salto-io/adapter-utils'
import {
  BuiltinTypes,
  CORE_ANNOTATIONS,
  createRestriction,
  ElemID,
  FieldDefinition,
  importantValueType,
  InstanceElement,
  ListType,
  MapType,
  ObjectType,
  ReadOnlyElementsSource,
} from '@salto-io/adapter-api'
import { definitions, WeakReferencesHandler as ComponentsWeakReferencesHandler } from '@salto-io/adapter-components'
import { types } from '@salto-io/lowerdash'
import { SUPPORTED_METADATA_TYPES } from './fetch_profile/metadata_types'
import * as constants from './constants'

type UserDeployConfig = definitions.UserDeployConfig

export const CLIENT_CONFIG = 'client'
export const MAX_ITEMS_IN_RETRIEVE_REQUEST = 'maxItemsInRetrieveRequest'
export const MAX_INSTANCES_PER_TYPE = 'maxInstancesPerType'
export const CUSTOM_OBJECTS_DEPLOY_RETRY_OPTIONS = 'customObjectsDeployRetryOptions'
export const FETCH_CONFIG = 'fetch'
export const DEPLOY_CONFIG = 'deploy'
export const METADATA_CONFIG = 'metadata'
export const CUSTOM_REFS_CONFIG = 'customReferences'
export const FIX_ELEMENTS_CONFIG = 'fixElements'
export const METADATA_INCLUDE_LIST = 'include'
export const METADATA_EXCLUDE_LIST = 'exclude'
const METADATA_TYPE = 'metadataType'
const METADATA_NAME = 'name'
const METADATA_NAMESPACE = 'namespace'
export const METADATA_SEPARATE_FIELD_LIST = 'objectsToSeperateFieldsToFiles'
export const DATA_CONFIGURATION = 'data'
export const METADATA_TYPES_SKIPPED_LIST = 'metadataTypesSkippedList'
export const DATA_MANAGEMENT = 'dataManagement'
export const INSTANCES_REGEX_SKIPPED_LIST = 'instancesRegexSkippedList'
export const SHOULD_FETCH_ALL_CUSTOM_SETTINGS = 'fetchAllCustomSettings'
export const ENUM_FIELD_PERMISSIONS = 'enumFieldPermissions'

// Based on the list in https://salesforce.stackexchange.com/questions/101844/what-are-the-object-and-field-name-suffixes-that-salesforce-uses-such-as-c-an
export const INSTANCE_SUFFIXES = [
  'c',
  'r',
  'ka',
  'kav',
  'Feed',
  'ViewStat',
  'VoteStat',
  'DataCategorySelection',
  'x',
  'xo',
  'mdt',
  'Share',
  'Tag',
  'History',
  'pc',
  'pr',
  'hd',
  'hqr',
  'hst',
  'b',
  'latitude__s',
  'longitude__s',
  'e',
  'p',
  'ChangeEvent',
  'chn',
  'gvs',
]

export type MetadataInstance = {
  metadataType: string
  namespace: string
  name: string
  isFolderType: boolean
  changedAt: string | undefined
}

export type MetadataQueryParams = Partial<Omit<MetadataInstance, 'isFolderType'>>

export type MetadataParams = {
  include?: MetadataQueryParams[]
  exclude?: MetadataQueryParams[]
  objectsToSeperateFieldsToFiles?: string[]
}

export type OptionalFeatures = {
  extraDependencies?: boolean
  extraDependenciesV2?: boolean
  elementsUrls?: boolean
  profilePaths?: boolean
  addMissingIds?: boolean
  authorInformation?: boolean
  describeSObjects?: boolean
  skipAliases?: boolean
  formulaDeps?: boolean
  fetchCustomObjectUsingRetrieveApi?: boolean
  generateRefsInProfiles?: boolean
  fetchProfilesUsingReadApi?: boolean
  toolingDepsOfCurrentNamespace?: boolean
  useLabelAsAlias?: boolean
  fixRetrieveFilePaths?: boolean
  extendedCustomFieldInformation?: boolean
  importantValues?: boolean
  hideTypesFolder?: boolean
  omitStandardFieldsNonDeployableValues?: boolean
  latestSupportedApiVersion?: boolean
<<<<<<< HEAD
  cpqRulesAndConditionsRefs?: boolean
=======
  metaTypes?: boolean
>>>>>>> 92074712
}

export type ChangeValidatorName =
  | 'managedPackage'
  | 'picklistStandardField'
  | 'customObjectInstances'
  | 'unknownField'
  | 'customFieldType'
  | 'standardFieldLabel'
  | 'mapKeys'
  | 'multipleDefaults'
  | 'picklistPromote'
  | 'cpqValidator'
  | 'recordTypeDeletion'
  | 'flowsValidator'
  | 'fullNameChangedValidator'
  | 'invalidListViewFilterScope'
  | 'caseAssignmentRulesValidator'
  | 'omitData'
  | 'unknownUser'
  | 'animationRuleRecordType'
  | 'currencyIsoCodes'
  | 'dataChange'
  | 'duplicateRulesSortOrder'
  | 'lastLayoutRemoval'
  | 'accountSettings'
  | 'unknownPicklistValues'
  | 'installedPackages'
  | 'dataCategoryGroup'
  | 'standardFieldOrObjectAdditionsOrDeletions'
  | 'deletedNonQueryableFields'
  | 'instanceWithUnknownType'
  | 'artificialTypes'
  | 'metadataTypes'
  | 'taskOrEventFieldsModifications'
  | 'newFieldsAndObjectsFLS'
  | 'elementApiVersion'
  | 'cpqBillingStartDate'
  | 'cpqBillingTriggers'

type ChangeValidatorConfig = Partial<Record<ChangeValidatorName, boolean>>

type ObjectIdSettings = {
  objectsRegex: string
  idFields: string[]
}

type ObjectAliasSettings = {
  objectsRegex: string
  aliasFields: string[]
}

export type SaltoIDSettings = {
  defaultIdFields: string[]
  overrides?: ObjectIdSettings[]
  regenerateSaltoIds?: boolean
}

export type SaltoAliasSettings = {
  defaultAliasFields?: types.NonEmptyArray<string>
  overrides?: ObjectAliasSettings[]
}

export type SaltoManagementFieldSettings = {
  defaultFieldName: string
}

export const outgoingReferenceBehaviors = ['ExcludeInstance', 'BrokenReference', 'InternalId'] as const
export type OutgoingReferenceBehavior = (typeof outgoingReferenceBehaviors)[number]

export type BrokenOutgoingReferencesSettings = {
  defaultBehavior: OutgoingReferenceBehavior
  perTargetTypeOverrides?: Record<string, OutgoingReferenceBehavior>
}

const customReferencesHandlersNames = ['profiles', 'managedElements', 'permisisonSets'] as const
export type CustomReferencesHandlers = (typeof customReferencesHandlersNames)[number]

export type CustomReferencesSettings = Partial<Record<CustomReferencesHandlers, boolean>>

export type FixElementsSettings = Partial<Record<CustomReferencesHandlers, boolean>>

const objectIdSettings = new ObjectType({
  elemID: new ElemID(constants.SALESFORCE, 'objectIdSettings'),
  fields: {
    objectsRegex: {
      refType: BuiltinTypes.STRING,
      annotations: {
        [CORE_ANNOTATIONS.REQUIRED]: true,
      },
    },
    idFields: {
      refType: new ListType(BuiltinTypes.STRING),
      annotations: {
        [CORE_ANNOTATIONS.REQUIRED]: true,
      },
    },
  } as Record<keyof ObjectIdSettings, FieldDefinition>,
  annotations: {
    [CORE_ANNOTATIONS.ADDITIONAL_PROPERTIES]: false,
  },
})

const saltoIDSettingsType = new ObjectType({
  elemID: new ElemID(constants.SALESFORCE, 'saltoIDSettings'),
  fields: {
    defaultIdFields: {
      refType: new ListType(BuiltinTypes.STRING),
      annotations: {
        [CORE_ANNOTATIONS.REQUIRED]: true,
      },
    },
    overrides: {
      refType: new ListType(objectIdSettings),
    },
    regenerateSaltoIds: {
      refType: BuiltinTypes.BOOLEAN,
    },
  } as Record<keyof SaltoIDSettings, FieldDefinition>,
  annotations: {
    [CORE_ANNOTATIONS.ADDITIONAL_PROPERTIES]: false,
  },
})

const objectAliasSettings = new ObjectType({
  elemID: new ElemID(constants.SALESFORCE, 'objectAliasSettings'),
  fields: {
    objectsRegex: {
      refType: BuiltinTypes.STRING,
      annotations: {
        [CORE_ANNOTATIONS.REQUIRED]: true,
      },
    },
    aliasFields: {
      refType: new ListType(BuiltinTypes.STRING),
      annotations: {
        [CORE_ANNOTATIONS.REQUIRED]: true,
      },
    },
  } as Record<keyof ObjectAliasSettings, FieldDefinition>,
  annotations: {
    [CORE_ANNOTATIONS.ADDITIONAL_PROPERTIES]: false,
  },
})

const saltoAliasSettingsType = new ObjectType({
  elemID: new ElemID(constants.SALESFORCE, 'saltoAliasSettings'),
  fields: {
    defaultAliasFields: {
      refType: new ListType(BuiltinTypes.STRING),
    },
    overrides: {
      refType: new ListType(objectAliasSettings),
    },
  } as Record<keyof SaltoAliasSettings, FieldDefinition>,
  annotations: {
    [CORE_ANNOTATIONS.ADDITIONAL_PROPERTIES]: false,
  },
})

const saltoManagementFieldSettingsType = new ObjectType({
  elemID: new ElemID(constants.SALESFORCE, 'saltoManagementFieldSettings'),
  fields: {
    defaultFieldName: {
      refType: BuiltinTypes.STRING,
    },
  },
  annotations: {
    [CORE_ANNOTATIONS.ADDITIONAL_PROPERTIES]: false,
  },
})

const brokenOutgoingReferencesSettingsType = new ObjectType({
  elemID: new ElemID(constants.SALESFORCE, 'brokenOutgoingReferencesSettings'),
  fields: {
    defaultBehavior: {
      refType: BuiltinTypes.STRING,
      annotations: {
        [CORE_ANNOTATIONS.RESTRICTION]: createRestriction({
          values: outgoingReferenceBehaviors,
        }),
      },
    },
    perTargetTypeOverrides: {
      refType: new MapType(BuiltinTypes.STRING),
    },
  },
  annotations: {
    [CORE_ANNOTATIONS.ADDITIONAL_PROPERTIES]: false,
  },
})

const customReferencesSettingsType = new ObjectType({
  elemID: new ElemID(constants.SALESFORCE, 'saltoCustomReferencesSettings'),
  fields: Object.fromEntries(customReferencesHandlersNames.map(name => [name, { refType: BuiltinTypes.BOOLEAN }])),
})

const fixElementsSettingsType = new ObjectType({
  elemID: new ElemID(constants.SALESFORCE, 'saltoFixElementsSettings'),
  fields: Object.fromEntries(customReferencesHandlersNames.map(name => [name, { refType: BuiltinTypes.BOOLEAN }])),
})

const warningSettingsType = new ObjectType({
  elemID: new ElemID(constants.SALESFORCE, 'saltoWarningSettings'),
  fields: {
    nonQueryableFields: {
      refType: BuiltinTypes.BOOLEAN,
    },
  },
})

export type WarningSettings = {
  nonQueryableFields: boolean
}

export type DataManagementConfig = {
  includeObjects: string[]
  excludeObjects?: string[]
  allowReferenceTo?: string[]
  saltoIDSettings: SaltoIDSettings
  showReadOnlyValues?: boolean
  saltoAliasSettings?: SaltoAliasSettings
  saltoManagementFieldSettings?: SaltoManagementFieldSettings
  brokenOutgoingReferencesSettings?: BrokenOutgoingReferencesSettings
  omittedFields?: string[]
  regenerateSaltoIds?: boolean
}

export type FetchParameters = {
  metadata?: MetadataParams
  data?: DataManagementConfig
  fetchAllCustomSettings?: boolean // TODO - move this into optional features
  optionalFeatures?: OptionalFeatures
  target?: string[]
  maxInstancesPerType?: number
  preferActiveFlowVersions?: boolean
  addNamespacePrefixToFullName?: boolean
  warningSettings?: WarningSettings
  additionalImportantValues?: ImportantValues
}

export type DeprecatedMetadataParams = {
  [METADATA_TYPES_SKIPPED_LIST]?: string[]
  [INSTANCES_REGEX_SKIPPED_LIST]?: string[]
}

export type DeprecatedFetchParameters = {
  [DATA_MANAGEMENT]?: DataManagementConfig
} & DeprecatedMetadataParams

export type ClientRateLimitConfig = Partial<{
  total: number
  retrieve: number
  read: number
  list: number
  query: number
  describe: number
  deploy: number
}>

export type ClientPollingConfig = Partial<{
  interval: number
  deployTimeout: number
  fetchTimeout: number
}>

export type QuickDeployParams = {
  requestId: string
  hash: string
}

export type ClientDeployConfig = Partial<{
  rollbackOnError: boolean
  ignoreWarnings: boolean
  purgeOnDelete: boolean
  checkOnly: boolean
  testLevel: 'NoTestRun' | 'RunSpecifiedTests' | 'RunLocalTests' | 'RunAllTestsInOrg'
  runTests: string[]
  deleteBeforeUpdate: boolean
  quickDeployParams: QuickDeployParams
  performRetrieve: boolean
  flsProfiles: string[]
}>

export enum RetryStrategyName {
  'HttpError',
  'HTTPOrNetworkError',
  'NetworkError',
}
type RetryStrategy = keyof typeof RetryStrategyName
export type ClientRetryConfig = Partial<{
  maxAttempts: number
  retryDelay: number
  retryStrategy: RetryStrategy
  timeout: number
}>

export type CustomObjectsDeployRetryConfig = {
  maxAttempts: number
  retryDelay: number
  retryDelayMultiplier: number
  retryableFailures: string[]
}

export type ReadMetadataChunkSizeConfig = {
  default?: number
  overrides?: Record<string, number>
}

export type SalesforceClientConfig = Partial<{
  polling: ClientPollingConfig
  deploy: ClientDeployConfig
  maxConcurrentApiRequests: ClientRateLimitConfig
  retry: ClientRetryConfig
  dataRetry: CustomObjectsDeployRetryConfig
  readMetadataChunkSize: ReadMetadataChunkSizeConfig
}>

export type SalesforceConfig = {
  [FETCH_CONFIG]?: FetchParameters
  [MAX_ITEMS_IN_RETRIEVE_REQUEST]?: number
  [CLIENT_CONFIG]?: SalesforceClientConfig
  [ENUM_FIELD_PERMISSIONS]?: boolean
  [DEPLOY_CONFIG]?: UserDeployConfig
  [CUSTOM_REFS_CONFIG]?: CustomReferencesSettings
  [FIX_ELEMENTS_CONFIG]?: FixElementsSettings
}

type DataManagementConfigSuggestions = {
  type: 'dataObjectsExclude'
  value: string
  reason?: string
}

export type MetadataConfigSuggestion = {
  type: 'metadataExclude'
  value: MetadataQueryParams
  reason?: string
}

export type RetrieveSizeConfigSuggestion = {
  type: typeof MAX_ITEMS_IN_RETRIEVE_REQUEST
  value: number
  reason?: string
}

export type ConfigChangeSuggestion =
  | DataManagementConfigSuggestions
  | MetadataConfigSuggestion
  | RetrieveSizeConfigSuggestion

export const isDataManagementConfigSuggestions = (
  suggestion: ConfigChangeSuggestion,
): suggestion is DataManagementConfigSuggestions => suggestion.type === 'dataObjectsExclude'

export const isMetadataConfigSuggestions = (
  suggestion: ConfigChangeSuggestion,
): suggestion is MetadataConfigSuggestion => suggestion.type === 'metadataExclude'

export const isRetrieveSizeConfigSuggestion = (
  suggestion: ConfigChangeSuggestion,
): suggestion is RetrieveSizeConfigSuggestion => suggestion.type === MAX_ITEMS_IN_RETRIEVE_REQUEST

export type FetchElements<T> = {
  configChanges: ConfigChangeSuggestion[]
  elements: T
}

const configID = new ElemID('salesforce')

export const usernamePasswordCredentialsType = new ObjectType({
  elemID: configID,
  fields: {
    username: { refType: BuiltinTypes.STRING },
    password: { refType: BuiltinTypes.STRING },
    token: {
      refType: BuiltinTypes.STRING,
      annotations: {
        message: 'Token (empty if your org uses IP whitelisting)',
      },
    },
    sandbox: {
      refType: BuiltinTypes.BOOLEAN,
      annotations: { message: 'Is Sandbox/Scratch Org' },
    },
  },
})

export const accessTokenCredentialsType = new ObjectType({
  elemID: configID,
  fields: {
    accessToken: { refType: BuiltinTypes.STRING },
    instanceUrl: { refType: BuiltinTypes.STRING },
    sandbox: { refType: BuiltinTypes.BOOLEAN },
  },
})

export const oauthRequestParameters = new ObjectType({
  elemID: configID,
  fields: {
    consumerKey: {
      refType: BuiltinTypes.STRING,
      annotations: {
        message: 'Consumer key for a connected app, whose redirect URI is http://localhost:port',
      },
    },
    consumerSecret: {
      refType: BuiltinTypes.STRING,
      annotations: {
        message: 'Consumer secret for a connected app, whose redirect URI is http://localhost:port',
      },
    },
    port: {
      refType: BuiltinTypes.NUMBER,
      annotations: { message: 'Port provided in the redirect URI' },
    },
    sandbox: {
      refType: BuiltinTypes.BOOLEAN,
      annotations: { message: 'Is connection to a sandbox?' },
    },
  },
})

export const isAccessTokenConfig = (config: Readonly<InstanceElement>): boolean => config.value.authType === 'oauth'

export class UsernamePasswordCredentials {
  constructor({
    username,
    password,
    isSandbox,
    apiToken,
  }: {
    username: string
    password: string
    isSandbox: boolean
    apiToken?: string
  }) {
    this.username = username
    this.password = password
    this.isSandbox = isSandbox
    this.apiToken = apiToken
  }

  username: string
  password: string
  apiToken?: string
  isSandbox: boolean
}

export class OauthAccessTokenCredentials {
  constructor({
    instanceUrl,
    accessToken,
    refreshToken,
    isSandbox,
    clientId,
    clientSecret,
  }: {
    instanceUrl: string
    accessToken: string
    refreshToken: string
    clientId: string
    clientSecret: string
    isSandbox: boolean
  }) {
    this.instanceUrl = instanceUrl
    this.accessToken = accessToken
    this.refreshToken = refreshToken
    this.isSandbox = isSandbox
    this.clientId = clientId
    this.clientSecret = clientSecret
  }

  instanceUrl: string
  accessToken: string
  refreshToken: string
  isSandbox: boolean
  clientId: string
  clientSecret: string
}

export type Credentials = UsernamePasswordCredentials | OauthAccessTokenCredentials

const dataManagementType = new ObjectType({
  elemID: new ElemID(constants.SALESFORCE, DATA_CONFIGURATION),
  fields: {
    includeObjects: {
      refType: new ListType(BuiltinTypes.STRING),
    },
    excludeObjects: {
      refType: new ListType(BuiltinTypes.STRING),
    },
    allowReferenceTo: {
      refType: new ListType(BuiltinTypes.STRING),
    },
    saltoIDSettings: {
      refType: saltoIDSettingsType,
      annotations: {
        [CORE_ANNOTATIONS.REQUIRED]: true,
      },
    },
    saltoAliasSettings: {
      refType: saltoAliasSettingsType,
    },
    saltoManagementFieldSettings: {
      refType: saltoManagementFieldSettingsType,
    },
    brokenOutgoingReferencesSettings: {
      refType: brokenOutgoingReferencesSettingsType,
    },
    omittedFields: {
      refType: new ListType(BuiltinTypes.STRING),
    },
  } as Record<keyof DataManagementConfig, FieldDefinition>,
  annotations: {
    [CORE_ANNOTATIONS.ADDITIONAL_PROPERTIES]: false,
  },
})

const clientPollingConfigType = new ObjectType({
  elemID: new ElemID(constants.SALESFORCE, 'clientPollingConfig'),
  fields: {
    interval: { refType: BuiltinTypes.NUMBER },
    deployTimeout: { refType: BuiltinTypes.NUMBER },
    fetchTimeout: { refType: BuiltinTypes.NUMBER },
  } as Record<keyof ClientPollingConfig, FieldDefinition>,
  annotations: {
    [CORE_ANNOTATIONS.ADDITIONAL_PROPERTIES]: false,
  },
})

const QuickDeployParamsType = new ObjectType({
  elemID: new ElemID(constants.SALESFORCE, 'quickDeployParams'),
  fields: {
    requestId: { refType: BuiltinTypes.STRING },
    hash: { refType: BuiltinTypes.STRING },
  } as Record<keyof QuickDeployParams, FieldDefinition>,
  annotations: {
    [CORE_ANNOTATIONS.ADDITIONAL_PROPERTIES]: false,
  },
})

const clientDeployConfigType = new ObjectType({
  elemID: new ElemID(constants.SALESFORCE, 'clientDeployConfig'),
  fields: {
    rollbackOnError: { refType: BuiltinTypes.BOOLEAN },
    ignoreWarnings: { refType: BuiltinTypes.BOOLEAN },
    purgeOnDelete: { refType: BuiltinTypes.BOOLEAN },
    checkOnly: { refType: BuiltinTypes.BOOLEAN },
    testLevel: {
      refType: BuiltinTypes.STRING,
      annotations: {
        [CORE_ANNOTATIONS.RESTRICTION]: createRestriction({
          values: ['NoTestRun', 'RunSpecifiedTests', 'RunLocalTests', 'RunAllTestsInOrg'],
        }),
      },
    },
    runTests: { refType: new ListType(BuiltinTypes.STRING) },
    deleteBeforeUpdate: { refType: BuiltinTypes.BOOLEAN },
    quickDeployParams: { refType: QuickDeployParamsType },
    performRetrieve: { refType: BuiltinTypes.BOOLEAN },
    flsProfiles: { refType: new ListType(BuiltinTypes.STRING) },
  } as Record<keyof ClientDeployConfig, FieldDefinition>,
  annotations: {
    [CORE_ANNOTATIONS.ADDITIONAL_PROPERTIES]: false,
  },
})

const clientRateLimitConfigType = new ObjectType({
  elemID: new ElemID(constants.SALESFORCE, 'clientRateLimitConfig'),
  fields: {
    total: { refType: BuiltinTypes.NUMBER },
    retrieve: { refType: BuiltinTypes.NUMBER },
    read: { refType: BuiltinTypes.NUMBER },
    list: { refType: BuiltinTypes.NUMBER },
    query: { refType: BuiltinTypes.NUMBER },
    describe: { refType: BuiltinTypes.NUMBER },
    deploy: { refType: BuiltinTypes.NUMBER },
  } as Record<keyof ClientRateLimitConfig, FieldDefinition>,
  annotations: {
    [CORE_ANNOTATIONS.ADDITIONAL_PROPERTIES]: false,
  },
})

const clientRetryConfigType = new ObjectType({
  elemID: new ElemID(constants.SALESFORCE, 'clientRetryConfig'),
  fields: {
    maxAttempts: { refType: BuiltinTypes.NUMBER },
    retryDelay: { refType: BuiltinTypes.NUMBER },
    retryDelayMultiplier: { refType: BuiltinTypes.NUMBER },
    retryStrategy: {
      refType: BuiltinTypes.STRING,
      annotations: {
        [CORE_ANNOTATIONS.RESTRICTION]: createRestriction({
          values: Object.keys(RetryStrategyName),
        }),
      },
    },
    timeout: { refType: BuiltinTypes.NUMBER },
  } as Record<keyof ClientRetryConfig, FieldDefinition>,
  annotations: {
    [CORE_ANNOTATIONS.ADDITIONAL_PROPERTIES]: false,
  },
})

const readMetadataChunkSizeConfigType = createMatchingObjectType<ReadMetadataChunkSizeConfig>({
  elemID: new ElemID(constants.SALESFORCE, 'readMetadataChunkSizeConfig'),
  fields: {
    default: { refType: BuiltinTypes.NUMBER },
    overrides: {
      refType: new MapType(BuiltinTypes.NUMBER),
      annotations: {
        [CORE_ANNOTATIONS.RESTRICTION]: createRestriction({
          min: 1,
          max: 10,
        }),
      },
    },
  },
  annotations: {
    [CORE_ANNOTATIONS.ADDITIONAL_PROPERTIES]: false,
  },
})

const clientConfigType = new ObjectType({
  elemID: new ElemID(constants.SALESFORCE, 'clientConfig'),
  fields: {
    polling: { refType: clientPollingConfigType },
    deploy: { refType: clientDeployConfigType },
    retry: { refType: clientRetryConfigType },
    maxConcurrentApiRequests: { refType: clientRateLimitConfigType },
    readMetadataChunkSize: { refType: readMetadataChunkSizeConfigType },
  } as Record<keyof SalesforceClientConfig, FieldDefinition>,
  annotations: {
    [CORE_ANNOTATIONS.ADDITIONAL_PROPERTIES]: false,
  },
})

const metadataQueryType = new ObjectType({
  elemID: new ElemID(constants.SALESFORCE, 'metadataQuery'),
  fields: {
    [METADATA_TYPE]: { refType: BuiltinTypes.STRING },
    [METADATA_NAMESPACE]: { refType: BuiltinTypes.STRING },
    [METADATA_NAME]: { refType: BuiltinTypes.STRING },
  },
  annotations: {
    [CORE_ANNOTATIONS.ADDITIONAL_PROPERTIES]: false,
  },
})

const metadataConfigType = createMatchingObjectType<MetadataParams>({
  elemID: new ElemID(constants.SALESFORCE, 'metadataConfig'),
  fields: {
    [METADATA_INCLUDE_LIST]: { refType: new ListType(metadataQueryType) },
    [METADATA_EXCLUDE_LIST]: { refType: new ListType(metadataQueryType) },
    [METADATA_SEPARATE_FIELD_LIST]: {
      refType: new ListType(BuiltinTypes.STRING),
      annotations: {
        [CORE_ANNOTATIONS.RESTRICTION]: createRestriction({
          max_length: constants.MAX_TYPES_TO_SEPARATE_TO_FILE_PER_FIELD,
        }),
      },
    },
  },
  annotations: {
    [CORE_ANNOTATIONS.ADDITIONAL_PROPERTIES]: false,
  },
})

const optionalFeaturesType = createMatchingObjectType<OptionalFeatures>({
  elemID: new ElemID(constants.SALESFORCE, 'optionalFeatures'),
  fields: {
    extraDependencies: { refType: BuiltinTypes.BOOLEAN },
    extraDependenciesV2: { refType: BuiltinTypes.BOOLEAN },
    elementsUrls: { refType: BuiltinTypes.BOOLEAN },
    profilePaths: { refType: BuiltinTypes.BOOLEAN },
    addMissingIds: { refType: BuiltinTypes.BOOLEAN },
    authorInformation: { refType: BuiltinTypes.BOOLEAN },
    describeSObjects: { refType: BuiltinTypes.BOOLEAN },
    skipAliases: { refType: BuiltinTypes.BOOLEAN },
    formulaDeps: { refType: BuiltinTypes.BOOLEAN },
    fetchCustomObjectUsingRetrieveApi: { refType: BuiltinTypes.BOOLEAN },
    generateRefsInProfiles: { refType: BuiltinTypes.BOOLEAN },
    fetchProfilesUsingReadApi: { refType: BuiltinTypes.BOOLEAN },
    toolingDepsOfCurrentNamespace: { refType: BuiltinTypes.BOOLEAN },
    useLabelAsAlias: { refType: BuiltinTypes.BOOLEAN },
    fixRetrieveFilePaths: { refType: BuiltinTypes.BOOLEAN },
    extendedCustomFieldInformation: { refType: BuiltinTypes.BOOLEAN },
    importantValues: { refType: BuiltinTypes.BOOLEAN },
    hideTypesFolder: { refType: BuiltinTypes.BOOLEAN },
    omitStandardFieldsNonDeployableValues: { refType: BuiltinTypes.BOOLEAN },
    latestSupportedApiVersion: { refType: BuiltinTypes.BOOLEAN },
<<<<<<< HEAD
    cpqRulesAndConditionsRefs: { refType: BuiltinTypes.BOOLEAN },
=======
    metaTypes: { refType: BuiltinTypes.BOOLEAN },
>>>>>>> 92074712
  },
  annotations: {
    [CORE_ANNOTATIONS.ADDITIONAL_PROPERTIES]: false,
  },
})

const changeValidatorConfigType = createMatchingObjectType<ChangeValidatorConfig>({
  elemID: new ElemID(constants.SALESFORCE, 'changeValidatorConfig'),
  fields: {
    managedPackage: { refType: BuiltinTypes.BOOLEAN },
    picklistStandardField: { refType: BuiltinTypes.BOOLEAN },
    customObjectInstances: { refType: BuiltinTypes.BOOLEAN },
    unknownField: { refType: BuiltinTypes.BOOLEAN },
    customFieldType: { refType: BuiltinTypes.BOOLEAN },
    standardFieldLabel: { refType: BuiltinTypes.BOOLEAN },
    mapKeys: { refType: BuiltinTypes.BOOLEAN },
    multipleDefaults: { refType: BuiltinTypes.BOOLEAN },
    picklistPromote: { refType: BuiltinTypes.BOOLEAN },
    cpqValidator: { refType: BuiltinTypes.BOOLEAN },
    recordTypeDeletion: { refType: BuiltinTypes.BOOLEAN },
    flowsValidator: { refType: BuiltinTypes.BOOLEAN },
    fullNameChangedValidator: { refType: BuiltinTypes.BOOLEAN },
    invalidListViewFilterScope: { refType: BuiltinTypes.BOOLEAN },
    caseAssignmentRulesValidator: { refType: BuiltinTypes.BOOLEAN },
    omitData: { refType: BuiltinTypes.BOOLEAN },
    dataChange: { refType: BuiltinTypes.BOOLEAN },
    unknownUser: { refType: BuiltinTypes.BOOLEAN },
    animationRuleRecordType: { refType: BuiltinTypes.BOOLEAN },
    currencyIsoCodes: { refType: BuiltinTypes.BOOLEAN },
    duplicateRulesSortOrder: { refType: BuiltinTypes.BOOLEAN },
    lastLayoutRemoval: { refType: BuiltinTypes.BOOLEAN },
    accountSettings: { refType: BuiltinTypes.BOOLEAN },
    unknownPicklistValues: { refType: BuiltinTypes.BOOLEAN },
    dataCategoryGroup: { refType: BuiltinTypes.BOOLEAN },
    installedPackages: { refType: BuiltinTypes.BOOLEAN },
    standardFieldOrObjectAdditionsOrDeletions: {
      refType: BuiltinTypes.BOOLEAN,
    },
    deletedNonQueryableFields: { refType: BuiltinTypes.BOOLEAN },
    instanceWithUnknownType: { refType: BuiltinTypes.BOOLEAN },
    artificialTypes: { refType: BuiltinTypes.BOOLEAN },
    metadataTypes: { refType: BuiltinTypes.BOOLEAN },
    taskOrEventFieldsModifications: { refType: BuiltinTypes.BOOLEAN },
    newFieldsAndObjectsFLS: { refType: BuiltinTypes.BOOLEAN },
    elementApiVersion: { refType: BuiltinTypes.BOOLEAN },
    cpqBillingStartDate: { refType: BuiltinTypes.BOOLEAN },
    cpqBillingTriggers: { refType: BuiltinTypes.BOOLEAN },
  },
  annotations: {
    [CORE_ANNOTATIONS.ADDITIONAL_PROPERTIES]: false,
  },
})

const fetchConfigType = createMatchingObjectType<FetchParameters>({
  elemID: new ElemID(constants.SALESFORCE, 'fetchConfig'),
  fields: {
    metadata: { refType: metadataConfigType },
    data: { refType: dataManagementType },
    optionalFeatures: { refType: optionalFeaturesType },
    fetchAllCustomSettings: { refType: BuiltinTypes.BOOLEAN },
    target: {
      refType: new ListType(BuiltinTypes.STRING),
      annotations: {
        [CORE_ANNOTATIONS.RESTRICTION]: createRestriction({
          enforce_value: true,
          values: SUPPORTED_METADATA_TYPES,
        }),
      },
    },
    maxInstancesPerType: { refType: BuiltinTypes.NUMBER },
    preferActiveFlowVersions: { refType: BuiltinTypes.BOOLEAN },
    addNamespacePrefixToFullName: { refType: BuiltinTypes.BOOLEAN },
    warningSettings: { refType: warningSettingsType },
    additionalImportantValues: {
      // Exported type is downcast to TypeElement
      refType: new ListType(importantValueType),
    },
  },
  annotations: {
    [CORE_ANNOTATIONS.ADDITIONAL_PROPERTIES]: false,
  },
})

export const configType = createMatchingObjectType<SalesforceConfig>({
  elemID: configID,
  fields: {
    [FETCH_CONFIG]: {
      refType: fetchConfigType,
      annotations: {
        [CORE_ANNOTATIONS.DEFAULT]: {
          [METADATA_CONFIG]: {
            [METADATA_INCLUDE_LIST]: [
              {
                metadataType: '.*',
                namespace: '',
                name: '.*',
              },
            ],
            [METADATA_EXCLUDE_LIST]: [
              { metadataType: 'Report' },
              { metadataType: 'ReportType' },
              { metadataType: 'ReportFolder' },
              { metadataType: 'Dashboard' },
              { metadataType: 'DashboardFolder' },
              { metadataType: 'Document' },
              { metadataType: 'DocumentFolder' },
              { metadataType: 'Profile' },
              { metadataType: 'PermissionSet' },
              { metadataType: 'SiteDotCom' },
              {
                metadataType: 'EmailTemplate',
                name: 'Marketo_?Email_?Templates/.*',
              },
              { metadataType: 'ContentAsset' },
              { metadataType: 'CustomObjectTranslation' },
              { metadataType: 'AnalyticSnapshot' },
              { metadataType: 'WaveDashboard' },
              { metadataType: 'WaveDataflow' },
              {
                metadataType: 'StandardValueSet',
                name: '^(AddressCountryCode)|(AddressStateCode)$',
                namespace: '',
              },
              {
                metadataType: 'Layout',
                name: 'CollaborationGroup-Group Layout',
              },
              {
                metadataType: 'Layout',
                name: 'CaseInteraction-Case Feed Layout',
              },
              {
                metadataType: 'EclairGeoData',
              },
              {
                metadataType:
                  'OmniUiCard|OmniDataTransform|OmniIntegrationProcedure|OmniInteractionAccessConfig|OmniInteractionConfig|OmniScript',
              },
              {
                metadataType: 'DiscoveryAIModel',
              },
              {
                metadataType: 'Translations',
              },
            ],
          },
          [SHOULD_FETCH_ALL_CUSTOM_SETTINGS]: false,
          [MAX_INSTANCES_PER_TYPE]: constants.DEFAULT_MAX_INSTANCES_PER_TYPE,
        },
      },
    },
    [MAX_ITEMS_IN_RETRIEVE_REQUEST]: {
      refType: BuiltinTypes.NUMBER,
      annotations: {
        [CORE_ANNOTATIONS.DEFAULT]: constants.DEFAULT_MAX_ITEMS_IN_RETRIEVE_REQUEST,
        [CORE_ANNOTATIONS.RESTRICTION]: createRestriction({
          min: constants.MINIMUM_MAX_ITEMS_IN_RETRIEVE_REQUEST,
          max: constants.MAXIMUM_MAX_ITEMS_IN_RETRIEVE_REQUEST,
        }),
      },
    },
    [ENUM_FIELD_PERMISSIONS]: {
      refType: BuiltinTypes.BOOLEAN,
    },
    [CLIENT_CONFIG]: {
      refType: clientConfigType,
    },
    [DEPLOY_CONFIG]: {
      refType: definitions.createUserDeployConfigType(constants.SALESFORCE, changeValidatorConfigType),
    },
    [CUSTOM_REFS_CONFIG]: {
      refType: customReferencesSettingsType,
    },
    [FIX_ELEMENTS_CONFIG]: {
      refType: fixElementsSettingsType,
    },
  },
  annotations: {
    [CORE_ANNOTATIONS.ADDITIONAL_PROPERTIES]: false,
  },
})
export type MetadataQuery<T = MetadataInstance> = {
  isTypeMatch: (type: string) => boolean
  isInstanceIncluded: (instance: T) => boolean
  isInstanceMatch: (instance: T) => boolean
  isTargetedFetch: () => boolean
  isFetchWithChangesDetection: () => boolean
  isPartialFetch: () => boolean
  getFolderPathsByName: (folderType: string) => Record<string, string>
  logData: () => void
}

export type TypeFetchCategory = 'Always' | 'IfReferenced' | 'Never'

export type DataManagement = {
  shouldFetchObjectType: (objectType: ObjectType) => Promise<TypeFetchCategory>
  brokenReferenceBehaviorForTargetType: (typeName: string | undefined) => OutgoingReferenceBehavior
  isReferenceAllowed: (name: string) => boolean
  getObjectIdsFields: (name: string) => string[]
  getObjectAliasFields: (name: string) => types.NonEmptyArray<string>
  showReadOnlyValues?: boolean
  managedBySaltoFieldForType: (objType: ObjectType) => string | undefined
  omittedFieldsForType: (name: string) => string[]
  regenerateSaltoIds: boolean
}

export type FetchProfile = {
  readonly metadataQuery: MetadataQuery
  readonly dataManagement?: DataManagement
  readonly isFeatureEnabled: (name: keyof OptionalFeatures) => boolean
  readonly isCustomReferencesHandlerEnabled: (name: CustomReferencesHandlers) => boolean
  readonly shouldFetchAllCustomSettings: () => boolean
  readonly maxInstancesPerType: number
  readonly preferActiveFlowVersions: boolean
  readonly addNamespacePrefixToFullName: boolean
  isWarningEnabled: (name: keyof WarningSettings) => boolean
  readonly maxItemsInRetrieveRequest: number
  readonly importantValues: ImportantValues
}

export type TypeWithNestedInstances = (typeof constants.TYPES_WITH_NESTED_INSTANCES)[number]
export type TypeWithNestedInstancesPerParent = (typeof constants.TYPES_WITH_NESTED_INSTANCES_PER_PARENT)[number]
export type LastChangeDateOfTypesWithNestedInstances = {
  [key in TypeWithNestedInstancesPerParent]: Record<string, string>
} & {
  [key in TypeWithNestedInstances]: string | undefined
}

export type ProfileRelatedMetadataType = (typeof constants.PROFILE_RELATED_METADATA_TYPES)[number]

export type WeakReferencesHandler = ComponentsWeakReferencesHandler<{
  elementsSource: ReadOnlyElementsSource
}><|MERGE_RESOLUTION|>--- conflicted
+++ resolved
@@ -124,11 +124,8 @@
   hideTypesFolder?: boolean
   omitStandardFieldsNonDeployableValues?: boolean
   latestSupportedApiVersion?: boolean
-<<<<<<< HEAD
+  metaTypes?: boolean
   cpqRulesAndConditionsRefs?: boolean
-=======
-  metaTypes?: boolean
->>>>>>> 92074712
 }
 
 export type ChangeValidatorName =
@@ -821,11 +818,8 @@
     hideTypesFolder: { refType: BuiltinTypes.BOOLEAN },
     omitStandardFieldsNonDeployableValues: { refType: BuiltinTypes.BOOLEAN },
     latestSupportedApiVersion: { refType: BuiltinTypes.BOOLEAN },
-<<<<<<< HEAD
+    metaTypes: { refType: BuiltinTypes.BOOLEAN },
     cpqRulesAndConditionsRefs: { refType: BuiltinTypes.BOOLEAN },
-=======
-    metaTypes: { refType: BuiltinTypes.BOOLEAN },
->>>>>>> 92074712
   },
   annotations: {
     [CORE_ANNOTATIONS.ADDITIONAL_PROPERTIES]: false,
