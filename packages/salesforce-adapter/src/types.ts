--- conflicted
+++ resolved
@@ -107,6 +107,7 @@
   'picklistsAsMaps',
   'retrieveSettings',
   'genAiReferences',
+  'extendFetchTargets',
 ] as const
 const DEPRECATED_OPTIONAL_FEATURES = [
   'addMissingIds',
@@ -136,43 +137,7 @@
   'waveMetadataSupport',
 ] as const
 export type OptionalFeatures = {
-<<<<<<< HEAD
-  extraDependencies?: boolean
-  extraDependenciesV2?: boolean
-  elementsUrls?: boolean
-  profilePaths?: boolean
-  addMissingIds?: boolean
-  authorInformation?: boolean
-  describeSObjects?: boolean
-  skipAliases?: boolean
-  formulaDeps?: boolean
-  fetchCustomObjectUsingRetrieveApi?: boolean
-  generateRefsInProfiles?: boolean
-  fetchProfilesUsingReadApi?: boolean
-  toolingDepsOfCurrentNamespace?: boolean
-  useLabelAsAlias?: boolean
-  extendedCustomFieldInformation?: boolean
-  importantValues?: boolean
-  hideTypesFolder?: boolean
-  omitStandardFieldsNonDeployableValues?: boolean
-  metaTypes?: boolean
-  cpqRulesAndConditionsRefs?: boolean
-  flowCoordinates?: boolean
-  improvedDataBrokenReferences?: boolean
-  taskAndEventCustomFields?: boolean
-  sharingRulesMaps?: boolean
-  excludeNonRetrievedProfilesRelatedInstances?: boolean
-  waveMetadataSupport?: boolean
-  indexedEmailTemplateAttachments?: boolean
-  skipParsingXmlNumbers?: boolean
-  logDiffsFromParsingXmlNumbers?: boolean
-  extendTriggersMetadata?: boolean
-  storeProfilesAndPermissionSetsBrokenPaths?: boolean
-  removeReferenceFromFilterItemToRecordType?: boolean
-  extendFetchTargets?: boolean
-=======
   [key in (typeof OPTIONAL_FEATURES)[number]]?: boolean
->>>>>>> 988fed7e
 }
 
 export type ChangeValidatorName =
@@ -850,49 +815,11 @@
 
 const optionalFeaturesType = new ObjectType({
   elemID: new ElemID(constants.SALESFORCE, 'optionalFeatures'),
-<<<<<<< HEAD
-  fields: {
-    extraDependencies: { refType: BuiltinTypes.BOOLEAN },
-    extraDependenciesV2: { refType: BuiltinTypes.BOOLEAN },
-    elementsUrls: { refType: BuiltinTypes.BOOLEAN },
-    profilePaths: { refType: BuiltinTypes.BOOLEAN },
-    addMissingIds: { refType: BuiltinTypes.BOOLEAN },
-    authorInformation: { refType: BuiltinTypes.BOOLEAN },
-    describeSObjects: { refType: BuiltinTypes.BOOLEAN },
-    skipAliases: { refType: BuiltinTypes.BOOLEAN },
-    formulaDeps: { refType: BuiltinTypes.BOOLEAN },
-    fetchCustomObjectUsingRetrieveApi: { refType: BuiltinTypes.BOOLEAN },
-    generateRefsInProfiles: { refType: BuiltinTypes.BOOLEAN },
-    fetchProfilesUsingReadApi: { refType: BuiltinTypes.BOOLEAN },
-    toolingDepsOfCurrentNamespace: { refType: BuiltinTypes.BOOLEAN },
-    useLabelAsAlias: { refType: BuiltinTypes.BOOLEAN },
-    extendedCustomFieldInformation: { refType: BuiltinTypes.BOOLEAN },
-    importantValues: { refType: BuiltinTypes.BOOLEAN },
-    hideTypesFolder: { refType: BuiltinTypes.BOOLEAN },
-    omitStandardFieldsNonDeployableValues: { refType: BuiltinTypes.BOOLEAN },
-    metaTypes: { refType: BuiltinTypes.BOOLEAN },
-    cpqRulesAndConditionsRefs: { refType: BuiltinTypes.BOOLEAN },
-    flowCoordinates: { refType: BuiltinTypes.BOOLEAN },
-    improvedDataBrokenReferences: { refType: BuiltinTypes.BOOLEAN },
-    taskAndEventCustomFields: { refType: BuiltinTypes.BOOLEAN },
-    sharingRulesMaps: { refType: BuiltinTypes.BOOLEAN },
-    excludeNonRetrievedProfilesRelatedInstances: { refType: BuiltinTypes.BOOLEAN },
-    waveMetadataSupport: { refType: BuiltinTypes.BOOLEAN },
-    indexedEmailTemplateAttachments: { refType: BuiltinTypes.BOOLEAN },
-    skipParsingXmlNumbers: { refType: BuiltinTypes.BOOLEAN },
-    logDiffsFromParsingXmlNumbers: { refType: BuiltinTypes.BOOLEAN },
-    extendTriggersMetadata: { refType: BuiltinTypes.BOOLEAN },
-    storeProfilesAndPermissionSetsBrokenPaths: { refType: BuiltinTypes.BOOLEAN },
-    removeReferenceFromFilterItemToRecordType: { refType: BuiltinTypes.BOOLEAN },
-    extendFetchTargets: { refType: BuiltinTypes.BOOLEAN },
-  },
-=======
   fields: Object.fromEntries(
     (OPTIONAL_FEATURES as readonly string[])
       .concat(DEPRECATED_OPTIONAL_FEATURES)
       .map(name => [name, { refType: BuiltinTypes.BOOLEAN }]),
   ),
->>>>>>> 988fed7e
   annotations: {
     [CORE_ANNOTATIONS.ADDITIONAL_PROPERTIES]: false,
   },
