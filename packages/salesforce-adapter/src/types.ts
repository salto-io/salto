/*
 *                      Copyright 2024 Salto Labs Ltd.
 *
 * Licensed under the Apache License, Version 2.0 (the "License");
 * you may not use this file except in compliance with
 * the License.  You may obtain a copy of the License at
 *
 *     http://www.apache.org/licenses/LICENSE-2.0
 *
 * Unless required by applicable law or agreed to in writing, software
 * distributed under the License is distributed on an "AS IS" BASIS,
 * WITHOUT WARRANTIES OR CONDITIONS OF ANY KIND, either express or implied.
 * See the License for the specific language governing permissions and
 * limitations under the License.
 */
import {
  createMatchingObjectType,
  ImportantValues,
} from '@salto-io/adapter-utils'
import {
  BuiltinTypes,
  CORE_ANNOTATIONS,
  createRestriction,
  ElemID,
  FieldDefinition,
  InstanceElement,
  ListType,
  MapType,
  ObjectType,
  importantValueType,
} from '@salto-io/adapter-api'
import { definitions } from '@salto-io/adapter-components'
import { types } from '@salto-io/lowerdash'
import { SUPPORTED_METADATA_TYPES } from './fetch_profile/metadata_types'
import * as constants from './constants'

type UserDeployConfig = definitions.UserDeployConfig

export const CLIENT_CONFIG = 'client'
export const MAX_ITEMS_IN_RETRIEVE_REQUEST = 'maxItemsInRetrieveRequest'
export const MAX_INSTANCES_PER_TYPE = 'maxInstancesPerType'
export const CUSTOM_OBJECTS_DEPLOY_RETRY_OPTIONS =
  'customObjectsDeployRetryOptions'
export const FETCH_CONFIG = 'fetch'
export const DEPLOY_CONFIG = 'deploy'
export const METADATA_CONFIG = 'metadata'
export const CUSTOM_REFS_CONFIG = 'customReferences'
export const METADATA_INCLUDE_LIST = 'include'
export const METADATA_EXCLUDE_LIST = 'exclude'
const METADATA_TYPE = 'metadataType'
const METADATA_NAME = 'name'
const METADATA_NAMESPACE = 'namespace'
export const METADATA_SEPARATE_FIELD_LIST = 'objectsToSeperateFieldsToFiles'
export const DATA_CONFIGURATION = 'data'
export const METADATA_TYPES_SKIPPED_LIST = 'metadataTypesSkippedList'
export const DATA_MANAGEMENT = 'dataManagement'
export const INSTANCES_REGEX_SKIPPED_LIST = 'instancesRegexSkippedList'
export const SHOULD_FETCH_ALL_CUSTOM_SETTINGS = 'fetchAllCustomSettings'
export const ENUM_FIELD_PERMISSIONS = 'enumFieldPermissions'

// Based on the list in https://salesforce.stackexchange.com/questions/101844/what-are-the-object-and-field-name-suffixes-that-salesforce-uses-such-as-c-an
export const INSTANCE_SUFFIXES = [
  'c',
  'r',
  'ka',
  'kav',
  'Feed',
  'ViewStat',
  'VoteStat',
  'DataCategorySelection',
  'x',
  'xo',
  'mdt',
  'Share',
  'Tag',
  'History',
  'pc',
  'pr',
  'hd',
  'hqr',
  'hst',
  'b',
  'latitude__s',
  'longitude__s',
  'e',
  'p',
  'ChangeEvent',
  'chn',
  'gvs',
]

export type MetadataInstance = {
  metadataType: string
  namespace: string
  name: string
  isFolderType: boolean
  changedAt: string | undefined
}

export type MetadataQueryParams = Partial<
  Omit<MetadataInstance, 'isFolderType'>
>

export type MetadataParams = {
  include?: MetadataQueryParams[]
  exclude?: MetadataQueryParams[]
  objectsToSeperateFieldsToFiles?: string[]
}

export type OptionalFeatures = {
  extraDependencies?: boolean
  extraDependenciesV2?: boolean
  elementsUrls?: boolean
  profilePaths?: boolean
  addMissingIds?: boolean
  authorInformation?: boolean
  describeSObjects?: boolean
  skipAliases?: boolean
  formulaDeps?: boolean
  fetchCustomObjectUsingRetrieveApi?: boolean
  generateRefsInProfiles?: boolean
  fetchProfilesUsingReadApi?: boolean
  toolingDepsOfCurrentNamespace?: boolean
  useLabelAsAlias?: boolean
  fixRetrieveFilePaths?: boolean
  organizationWideSharingDefaults?: boolean
  extendedCustomFieldInformation?: boolean
  importantValues?: boolean
}

export type ChangeValidatorName =
  | 'managedPackage'
  | 'picklistStandardField'
  | 'customObjectInstances'
  | 'unknownField'
  | 'customFieldType'
  | 'standardFieldLabel'
  | 'mapKeys'
  | 'multipleDefaults'
  | 'picklistPromote'
  | 'cpqValidator'
  | 'recordTypeDeletion'
  | 'flowsValidator'
  | 'fullNameChangedValidator'
  | 'invalidListViewFilterScope'
  | 'caseAssignmentRulesValidator'
  | 'omitData'
  | 'unknownUser'
  | 'animationRuleRecordType'
  | 'currencyIsoCodes'
  | 'dataChange'
  | 'duplicateRulesSortOrder'
  | 'lastLayoutRemoval'
  | 'accountSettings'
  | 'unknownPicklistValues'
  | 'installedPackages'
  | 'dataCategoryGroup'
  | 'standardFieldOrObjectAdditionsOrDeletions'
  | 'deletedNonQueryableFields'
  | 'instanceWithUnknownType'
  | 'artificialTypes'
  | 'metadataTypes'
<<<<<<< HEAD
  | 'taskOrEventFieldsModifications'
=======
  | 'newFieldsAndObjectsFLS'
>>>>>>> 25d6b6d1

type ChangeValidatorConfig = Partial<Record<ChangeValidatorName, boolean>>

type ObjectIdSettings = {
  objectsRegex: string
  idFields: string[]
}

type ObjectAliasSettings = {
  objectsRegex: string
  aliasFields: string[]
}

export type SaltoIDSettings = {
  defaultIdFields: string[]
  overrides?: ObjectIdSettings[]
}

export type SaltoAliasSettings = {
  defaultAliasFields?: types.NonEmptyArray<string>
  overrides?: ObjectAliasSettings[]
}

export type SaltoManagementFieldSettings = {
  defaultFieldName: string
}

export const outgoingReferenceBehaviors = [
  'ExcludeInstance',
  'BrokenReference',
  'InternalId',
] as const
export type OutgoingReferenceBehavior =
  (typeof outgoingReferenceBehaviors)[number]

export type BrokenOutgoingReferencesSettings = {
  defaultBehavior: OutgoingReferenceBehavior
  perTargetTypeOverrides?: Record<string, OutgoingReferenceBehavior>
}

const customReferencesTypeNames = ['profiles'] as const
type customReferencesTypes = (typeof customReferencesTypeNames)[number]

export type CustomReferencesSettings = Partial<
  Record<customReferencesTypes, boolean>
>

const objectIdSettings = new ObjectType({
  elemID: new ElemID(constants.SALESFORCE, 'objectIdSettings'),
  fields: {
    objectsRegex: {
      refType: BuiltinTypes.STRING,
      annotations: {
        [CORE_ANNOTATIONS.REQUIRED]: true,
      },
    },
    idFields: {
      refType: new ListType(BuiltinTypes.STRING),
      annotations: {
        [CORE_ANNOTATIONS.REQUIRED]: true,
      },
    },
  } as Record<keyof ObjectIdSettings, FieldDefinition>,
  annotations: {
    [CORE_ANNOTATIONS.ADDITIONAL_PROPERTIES]: false,
  },
})

const saltoIDSettingsType = new ObjectType({
  elemID: new ElemID(constants.SALESFORCE, 'saltoIDSettings'),
  fields: {
    defaultIdFields: {
      refType: new ListType(BuiltinTypes.STRING),
      annotations: {
        [CORE_ANNOTATIONS.REQUIRED]: true,
      },
    },
    overrides: {
      refType: new ListType(objectIdSettings),
    },
  } as Record<keyof SaltoIDSettings, FieldDefinition>,
  annotations: {
    [CORE_ANNOTATIONS.ADDITIONAL_PROPERTIES]: false,
  },
})

const objectAliasSettings = new ObjectType({
  elemID: new ElemID(constants.SALESFORCE, 'objectAliasSettings'),
  fields: {
    objectsRegex: {
      refType: BuiltinTypes.STRING,
      annotations: {
        [CORE_ANNOTATIONS.REQUIRED]: true,
      },
    },
    aliasFields: {
      refType: new ListType(BuiltinTypes.STRING),
      annotations: {
        [CORE_ANNOTATIONS.REQUIRED]: true,
      },
    },
  } as Record<keyof ObjectAliasSettings, FieldDefinition>,
  annotations: {
    [CORE_ANNOTATIONS.ADDITIONAL_PROPERTIES]: false,
  },
})

const saltoAliasSettingsType = new ObjectType({
  elemID: new ElemID(constants.SALESFORCE, 'saltoAliasSettings'),
  fields: {
    defaultAliasFields: {
      refType: new ListType(BuiltinTypes.STRING),
    },
    overrides: {
      refType: new ListType(objectAliasSettings),
    },
  } as Record<keyof SaltoAliasSettings, FieldDefinition>,
  annotations: {
    [CORE_ANNOTATIONS.ADDITIONAL_PROPERTIES]: false,
  },
})

const saltoManagementFieldSettingsType = new ObjectType({
  elemID: new ElemID(constants.SALESFORCE, 'saltoManagementFieldSettings'),
  fields: {
    defaultFieldName: {
      refType: BuiltinTypes.STRING,
    },
  },
  annotations: {
    [CORE_ANNOTATIONS.ADDITIONAL_PROPERTIES]: false,
  },
})

const brokenOutgoingReferencesSettingsType = new ObjectType({
  elemID: new ElemID(constants.SALESFORCE, 'brokenOutgoingReferencesSettings'),
  fields: {
    defaultBehavior: {
      refType: BuiltinTypes.STRING,
      annotations: {
        [CORE_ANNOTATIONS.RESTRICTION]: createRestriction({
          values: outgoingReferenceBehaviors,
        }),
      },
    },
    perTargetTypeOverrides: {
      refType: new MapType(BuiltinTypes.STRING),
    },
  },
  annotations: {
    [CORE_ANNOTATIONS.ADDITIONAL_PROPERTIES]: false,
  },
})

const customReferencesSettingsType = new ObjectType({
  elemID: new ElemID(constants.SALESFORCE, 'saltoCustomReferencesSettings'),
  fields: Object.fromEntries(
    customReferencesTypeNames.map((name) => [
      name,
      { refType: BuiltinTypes.BOOLEAN },
    ]),
  ),
})

const warningSettingsType = new ObjectType({
  elemID: new ElemID(constants.SALESFORCE, 'saltoWarningSettings'),
  fields: {
    nonQueryableFields: {
      refType: BuiltinTypes.BOOLEAN,
    },
  },
})

export type WarningSettings = {
  nonQueryableFields: boolean
}

export type DataManagementConfig = {
  includeObjects: string[]
  excludeObjects?: string[]
  allowReferenceTo?: string[]
  saltoIDSettings: SaltoIDSettings
  showReadOnlyValues?: boolean
  saltoAliasSettings?: SaltoAliasSettings
  saltoManagementFieldSettings?: SaltoManagementFieldSettings
  brokenOutgoingReferencesSettings?: BrokenOutgoingReferencesSettings
  omittedFields?: string[]
  [CUSTOM_REFS_CONFIG]?: CustomReferencesSettings
}

export type FetchParameters = {
  metadata?: MetadataParams
  data?: DataManagementConfig
  fetchAllCustomSettings?: boolean // TODO - move this into optional features
  optionalFeatures?: OptionalFeatures
  target?: string[]
  maxInstancesPerType?: number
  preferActiveFlowVersions?: boolean
  addNamespacePrefixToFullName?: boolean
  warningSettings?: WarningSettings
  additionalImportantValues?: ImportantValues
}

export type DeprecatedMetadataParams = {
  [METADATA_TYPES_SKIPPED_LIST]?: string[]
  [INSTANCES_REGEX_SKIPPED_LIST]?: string[]
}

export type DeprecatedFetchParameters = {
  [DATA_MANAGEMENT]?: DataManagementConfig
} & DeprecatedMetadataParams

export type ClientRateLimitConfig = Partial<{
  total: number
  retrieve: number
  read: number
  list: number
  query: number
  describe: number
  deploy: number
}>

export type ClientPollingConfig = Partial<{
  interval: number
  deployTimeout: number
  fetchTimeout: number
}>

export type QuickDeployParams = {
  requestId: string
  hash: string
}

export type ClientDeployConfig = Partial<{
  rollbackOnError: boolean
  ignoreWarnings: boolean
  purgeOnDelete: boolean
  checkOnly: boolean
  testLevel:
    | 'NoTestRun'
    | 'RunSpecifiedTests'
    | 'RunLocalTests'
    | 'RunAllTestsInOrg'
  runTests: string[]
  deleteBeforeUpdate: boolean
  quickDeployParams: QuickDeployParams
  performRetrieve: boolean
  flsProfiles: string[]
}>

export enum RetryStrategyName {
  'HttpError',
  'HTTPOrNetworkError',
  'NetworkError',
}
type RetryStrategy = keyof typeof RetryStrategyName
export type ClientRetryConfig = Partial<{
  maxAttempts: number
  retryDelay: number
  retryStrategy: RetryStrategy
  timeout: number
}>

export type CustomObjectsDeployRetryConfig = {
  maxAttempts: number
  retryDelay: number
  retryDelayMultiplier: number
  retryableFailures: string[]
}

export type ReadMetadataChunkSizeConfig = {
  default?: number
  overrides?: Record<string, number>
}

export type SalesforceClientConfig = Partial<{
  polling: ClientPollingConfig
  deploy: ClientDeployConfig
  maxConcurrentApiRequests: ClientRateLimitConfig
  retry: ClientRetryConfig
  dataRetry: CustomObjectsDeployRetryConfig
  readMetadataChunkSize: ReadMetadataChunkSizeConfig
}>

export type SalesforceConfig = {
  [FETCH_CONFIG]?: FetchParameters
  [MAX_ITEMS_IN_RETRIEVE_REQUEST]?: number
  [CLIENT_CONFIG]?: SalesforceClientConfig
  [ENUM_FIELD_PERMISSIONS]?: boolean
  [DEPLOY_CONFIG]?: UserDeployConfig
}

type DataManagementConfigSuggestions = {
  type: 'dataObjectsExclude'
  value: string
  reason?: string
}

export type MetadataConfigSuggestion = {
  type: 'metadataExclude'
  value: MetadataQueryParams
  reason?: string
}

export type RetrieveSizeConfigSuggstion = {
  type: typeof MAX_ITEMS_IN_RETRIEVE_REQUEST
  value: number
  reason?: string
}

export type ConfigChangeSuggestion =
  | DataManagementConfigSuggestions
  | MetadataConfigSuggestion
  | RetrieveSizeConfigSuggstion

export const isDataManagementConfigSuggestions = (
  suggestion: ConfigChangeSuggestion,
): suggestion is DataManagementConfigSuggestions =>
  suggestion.type === 'dataObjectsExclude'

export const isMetadataConfigSuggestions = (
  suggestion: ConfigChangeSuggestion,
): suggestion is MetadataConfigSuggestion =>
  suggestion.type === 'metadataExclude'

export const isRetrieveSizeConfigSuggstion = (
  suggestion: ConfigChangeSuggestion,
): suggestion is RetrieveSizeConfigSuggstion =>
  suggestion.type === MAX_ITEMS_IN_RETRIEVE_REQUEST

export type FetchElements<T> = {
  configChanges: ConfigChangeSuggestion[]
  elements: T
}

const configID = new ElemID('salesforce')

export const usernamePasswordCredentialsType = new ObjectType({
  elemID: configID,
  fields: {
    username: { refType: BuiltinTypes.STRING },
    password: { refType: BuiltinTypes.STRING },
    token: {
      refType: BuiltinTypes.STRING,
      annotations: {
        message: 'Token (empty if your org uses IP whitelisting)',
      },
    },
    sandbox: {
      refType: BuiltinTypes.BOOLEAN,
      annotations: { message: 'Is Sandbox/Scratch Org' },
    },
  },
})

export const accessTokenCredentialsType = new ObjectType({
  elemID: configID,
  fields: {
    accessToken: { refType: BuiltinTypes.STRING },
    instanceUrl: { refType: BuiltinTypes.STRING },
    sandbox: { refType: BuiltinTypes.BOOLEAN },
  },
})

export const oauthRequestParameters = new ObjectType({
  elemID: configID,
  fields: {
    consumerKey: {
      refType: BuiltinTypes.STRING,
      annotations: {
        message:
          'Consumer key for a connected app, whose redirect URI is http://localhost:port',
      },
    },
    consumerSecret: {
      refType: BuiltinTypes.STRING,
      annotations: {
        message:
          'Consumer secret for a connected app, whose redirect URI is http://localhost:port',
      },
    },
    port: {
      refType: BuiltinTypes.NUMBER,
      annotations: { message: 'Port provided in the redirect URI' },
    },
    sandbox: {
      refType: BuiltinTypes.BOOLEAN,
      annotations: { message: 'Is connection to a sandbox?' },
    },
  },
})

export const isAccessTokenConfig = (
  config: Readonly<InstanceElement>,
): boolean => config.value.authType === 'oauth'

export class UsernamePasswordCredentials {
  constructor({
    username,
    password,
    isSandbox,
    apiToken,
  }: {
    username: string
    password: string
    isSandbox: boolean
    apiToken?: string
  }) {
    this.username = username
    this.password = password
    this.isSandbox = isSandbox
    this.apiToken = apiToken
  }

  username: string
  password: string
  apiToken?: string
  isSandbox: boolean
}

export class OauthAccessTokenCredentials {
  constructor({
    instanceUrl,
    accessToken,
    refreshToken,
    isSandbox,
    clientId,
    clientSecret,
  }: {
    instanceUrl: string
    accessToken: string
    refreshToken: string
    clientId: string
    clientSecret: string
    isSandbox: boolean
  }) {
    this.instanceUrl = instanceUrl
    this.accessToken = accessToken
    this.refreshToken = refreshToken
    this.isSandbox = isSandbox
    this.clientId = clientId
    this.clientSecret = clientSecret
  }

  instanceUrl: string
  accessToken: string
  refreshToken: string
  isSandbox: boolean
  clientId: string
  clientSecret: string
}

export type Credentials =
  | UsernamePasswordCredentials
  | OauthAccessTokenCredentials

const dataManagementType = new ObjectType({
  elemID: new ElemID(constants.SALESFORCE, DATA_CONFIGURATION),
  fields: {
    includeObjects: {
      refType: new ListType(BuiltinTypes.STRING),
    },
    excludeObjects: {
      refType: new ListType(BuiltinTypes.STRING),
    },
    allowReferenceTo: {
      refType: new ListType(BuiltinTypes.STRING),
    },
    saltoIDSettings: {
      refType: saltoIDSettingsType,
      annotations: {
        [CORE_ANNOTATIONS.REQUIRED]: true,
      },
    },
    saltoAliasSettings: {
      refType: saltoAliasSettingsType,
    },
    saltoManagementFieldSettings: {
      refType: saltoManagementFieldSettingsType,
    },
    brokenOutgoingReferencesSettings: {
      refType: brokenOutgoingReferencesSettingsType,
    },
    omittedFields: {
      refType: new ListType(BuiltinTypes.STRING),
    },
    [CUSTOM_REFS_CONFIG]: {
      refType: customReferencesSettingsType,
    },
  } as Record<keyof DataManagementConfig, FieldDefinition>,
  annotations: {
    [CORE_ANNOTATIONS.ADDITIONAL_PROPERTIES]: false,
  },
})

const clientPollingConfigType = new ObjectType({
  elemID: new ElemID(constants.SALESFORCE, 'clientPollingConfig'),
  fields: {
    interval: { refType: BuiltinTypes.NUMBER },
    deployTimeout: { refType: BuiltinTypes.NUMBER },
    fetchTimeout: { refType: BuiltinTypes.NUMBER },
  } as Record<keyof ClientPollingConfig, FieldDefinition>,
  annotations: {
    [CORE_ANNOTATIONS.ADDITIONAL_PROPERTIES]: false,
  },
})

const QuickDeployParamsType = new ObjectType({
  elemID: new ElemID(constants.SALESFORCE, 'quickDeployParams'),
  fields: {
    requestId: { refType: BuiltinTypes.STRING },
    hash: { refType: BuiltinTypes.STRING },
  } as Record<keyof QuickDeployParams, FieldDefinition>,
  annotations: {
    [CORE_ANNOTATIONS.ADDITIONAL_PROPERTIES]: false,
  },
})

const clientDeployConfigType = new ObjectType({
  elemID: new ElemID(constants.SALESFORCE, 'clientDeployConfig'),
  fields: {
    rollbackOnError: { refType: BuiltinTypes.BOOLEAN },
    ignoreWarnings: { refType: BuiltinTypes.BOOLEAN },
    purgeOnDelete: { refType: BuiltinTypes.BOOLEAN },
    checkOnly: { refType: BuiltinTypes.BOOLEAN },
    testLevel: {
      refType: BuiltinTypes.STRING,
      annotations: {
        [CORE_ANNOTATIONS.RESTRICTION]: createRestriction({
          values: [
            'NoTestRun',
            'RunSpecifiedTests',
            'RunLocalTests',
            'RunAllTestsInOrg',
          ],
        }),
      },
    },
    runTests: { refType: new ListType(BuiltinTypes.STRING) },
    deleteBeforeUpdate: { refType: BuiltinTypes.BOOLEAN },
    quickDeployParams: { refType: QuickDeployParamsType },
    performRetrieve: { refType: BuiltinTypes.BOOLEAN },
    flsProfiles: { refType: new ListType(BuiltinTypes.STRING) },
  } as Record<keyof ClientDeployConfig, FieldDefinition>,
  annotations: {
    [CORE_ANNOTATIONS.ADDITIONAL_PROPERTIES]: false,
  },
})

const clientRateLimitConfigType = new ObjectType({
  elemID: new ElemID(constants.SALESFORCE, 'clientRateLimitConfig'),
  fields: {
    total: { refType: BuiltinTypes.NUMBER },
    retrieve: { refType: BuiltinTypes.NUMBER },
    read: { refType: BuiltinTypes.NUMBER },
    list: { refType: BuiltinTypes.NUMBER },
    query: { refType: BuiltinTypes.NUMBER },
    describe: { refType: BuiltinTypes.NUMBER },
    deploy: { refType: BuiltinTypes.NUMBER },
  } as Record<keyof ClientRateLimitConfig, FieldDefinition>,
  annotations: {
    [CORE_ANNOTATIONS.ADDITIONAL_PROPERTIES]: false,
  },
})

const clientRetryConfigType = new ObjectType({
  elemID: new ElemID(constants.SALESFORCE, 'clientRetryConfig'),
  fields: {
    maxAttempts: { refType: BuiltinTypes.NUMBER },
    retryDelay: { refType: BuiltinTypes.NUMBER },
    retryDelayMultiplier: { refType: BuiltinTypes.NUMBER },
    retryStrategy: {
      refType: BuiltinTypes.STRING,
      annotations: {
        [CORE_ANNOTATIONS.RESTRICTION]: createRestriction({
          values: Object.keys(RetryStrategyName),
        }),
      },
    },
    timeout: { refType: BuiltinTypes.NUMBER },
  } as Record<keyof ClientRetryConfig, FieldDefinition>,
  annotations: {
    [CORE_ANNOTATIONS.ADDITIONAL_PROPERTIES]: false,
  },
})

const readMetadataChunkSizeConfigType =
  createMatchingObjectType<ReadMetadataChunkSizeConfig>({
    elemID: new ElemID(constants.SALESFORCE, 'readMetadataChunkSizeConfig'),
    fields: {
      default: { refType: BuiltinTypes.NUMBER },
      overrides: {
        refType: new MapType(BuiltinTypes.NUMBER),
        annotations: {
          [CORE_ANNOTATIONS.RESTRICTION]: createRestriction({
            min: 1,
            max: 10,
          }),
        },
      },
    },
    annotations: {
      [CORE_ANNOTATIONS.ADDITIONAL_PROPERTIES]: false,
    },
  })

const clientConfigType = new ObjectType({
  elemID: new ElemID(constants.SALESFORCE, 'clientConfig'),
  fields: {
    polling: { refType: clientPollingConfigType },
    deploy: { refType: clientDeployConfigType },
    retry: { refType: clientRetryConfigType },
    maxConcurrentApiRequests: { refType: clientRateLimitConfigType },
    readMetadataChunkSize: { refType: readMetadataChunkSizeConfigType },
  } as Record<keyof SalesforceClientConfig, FieldDefinition>,
  annotations: {
    [CORE_ANNOTATIONS.ADDITIONAL_PROPERTIES]: false,
  },
})

const metadataQueryType = new ObjectType({
  elemID: new ElemID(constants.SALESFORCE, 'metadataQuery'),
  fields: {
    [METADATA_TYPE]: { refType: BuiltinTypes.STRING },
    [METADATA_NAMESPACE]: { refType: BuiltinTypes.STRING },
    [METADATA_NAME]: { refType: BuiltinTypes.STRING },
  },
  annotations: {
    [CORE_ANNOTATIONS.ADDITIONAL_PROPERTIES]: false,
  },
})

const metadataConfigType = createMatchingObjectType<MetadataParams>({
  elemID: new ElemID(constants.SALESFORCE, 'metadataConfig'),
  fields: {
    [METADATA_INCLUDE_LIST]: { refType: new ListType(metadataQueryType) },
    [METADATA_EXCLUDE_LIST]: { refType: new ListType(metadataQueryType) },
    [METADATA_SEPARATE_FIELD_LIST]: {
      refType: new ListType(BuiltinTypes.STRING),
      annotations: {
        [CORE_ANNOTATIONS.RESTRICTION]: createRestriction({
          max_length: constants.MAX_TYPES_TO_SEPARATE_TO_FILE_PER_FIELD,
        }),
      },
    },
  },
  annotations: {
    [CORE_ANNOTATIONS.ADDITIONAL_PROPERTIES]: false,
  },
})

const optionalFeaturesType = createMatchingObjectType<OptionalFeatures>({
  elemID: new ElemID(constants.SALESFORCE, 'optionalFeatures'),
  fields: {
    extraDependencies: { refType: BuiltinTypes.BOOLEAN },
    extraDependenciesV2: { refType: BuiltinTypes.BOOLEAN },
    elementsUrls: { refType: BuiltinTypes.BOOLEAN },
    profilePaths: { refType: BuiltinTypes.BOOLEAN },
    addMissingIds: { refType: BuiltinTypes.BOOLEAN },
    authorInformation: { refType: BuiltinTypes.BOOLEAN },
    describeSObjects: { refType: BuiltinTypes.BOOLEAN },
    skipAliases: { refType: BuiltinTypes.BOOLEAN },
    formulaDeps: { refType: BuiltinTypes.BOOLEAN },
    fetchCustomObjectUsingRetrieveApi: { refType: BuiltinTypes.BOOLEAN },
    generateRefsInProfiles: { refType: BuiltinTypes.BOOLEAN },
    fetchProfilesUsingReadApi: { refType: BuiltinTypes.BOOLEAN },
    toolingDepsOfCurrentNamespace: { refType: BuiltinTypes.BOOLEAN },
    useLabelAsAlias: { refType: BuiltinTypes.BOOLEAN },
    fixRetrieveFilePaths: { refType: BuiltinTypes.BOOLEAN },
    organizationWideSharingDefaults: { refType: BuiltinTypes.BOOLEAN },
    extendedCustomFieldInformation: { refType: BuiltinTypes.BOOLEAN },
    importantValues: { refType: BuiltinTypes.BOOLEAN },
  },
  annotations: {
    [CORE_ANNOTATIONS.ADDITIONAL_PROPERTIES]: false,
  },
})

const changeValidatorConfigType =
  createMatchingObjectType<ChangeValidatorConfig>({
    elemID: new ElemID(constants.SALESFORCE, 'changeValidatorConfig'),
    fields: {
      managedPackage: { refType: BuiltinTypes.BOOLEAN },
      picklistStandardField: { refType: BuiltinTypes.BOOLEAN },
      customObjectInstances: { refType: BuiltinTypes.BOOLEAN },
      unknownField: { refType: BuiltinTypes.BOOLEAN },
      customFieldType: { refType: BuiltinTypes.BOOLEAN },
      standardFieldLabel: { refType: BuiltinTypes.BOOLEAN },
      mapKeys: { refType: BuiltinTypes.BOOLEAN },
      multipleDefaults: { refType: BuiltinTypes.BOOLEAN },
      picklistPromote: { refType: BuiltinTypes.BOOLEAN },
      cpqValidator: { refType: BuiltinTypes.BOOLEAN },
      recordTypeDeletion: { refType: BuiltinTypes.BOOLEAN },
      flowsValidator: { refType: BuiltinTypes.BOOLEAN },
      fullNameChangedValidator: { refType: BuiltinTypes.BOOLEAN },
      invalidListViewFilterScope: { refType: BuiltinTypes.BOOLEAN },
      caseAssignmentRulesValidator: { refType: BuiltinTypes.BOOLEAN },
      omitData: { refType: BuiltinTypes.BOOLEAN },
      dataChange: { refType: BuiltinTypes.BOOLEAN },
      unknownUser: { refType: BuiltinTypes.BOOLEAN },
      animationRuleRecordType: { refType: BuiltinTypes.BOOLEAN },
      currencyIsoCodes: { refType: BuiltinTypes.BOOLEAN },
      duplicateRulesSortOrder: { refType: BuiltinTypes.BOOLEAN },
      lastLayoutRemoval: { refType: BuiltinTypes.BOOLEAN },
      accountSettings: { refType: BuiltinTypes.BOOLEAN },
      unknownPicklistValues: { refType: BuiltinTypes.BOOLEAN },
      dataCategoryGroup: { refType: BuiltinTypes.BOOLEAN },
      installedPackages: { refType: BuiltinTypes.BOOLEAN },
      newFieldsAndObjectsFLS: { refType: BuiltinTypes.BOOLEAN },
      standardFieldOrObjectAdditionsOrDeletions: {
        refType: BuiltinTypes.BOOLEAN,
      },
      deletedNonQueryableFields: { refType: BuiltinTypes.BOOLEAN },
      instanceWithUnknownType: { refType: BuiltinTypes.BOOLEAN },
      artificialTypes: { refType: BuiltinTypes.BOOLEAN },
      metadataTypes: { refType: BuiltinTypes.BOOLEAN },
      taskOrEventFieldsModifications: { refType: BuiltinTypes.BOOLEAN },
    },
    annotations: {
      [CORE_ANNOTATIONS.ADDITIONAL_PROPERTIES]: false,
    },
  })

const fetchConfigType = createMatchingObjectType<FetchParameters>({
  elemID: new ElemID(constants.SALESFORCE, 'fetchConfig'),
  fields: {
    metadata: { refType: metadataConfigType },
    data: { refType: dataManagementType },
    optionalFeatures: { refType: optionalFeaturesType },
    fetchAllCustomSettings: { refType: BuiltinTypes.BOOLEAN },
    target: {
      refType: new ListType(BuiltinTypes.STRING),
      annotations: {
        [CORE_ANNOTATIONS.RESTRICTION]: createRestriction({
          enforce_value: true,
          values: SUPPORTED_METADATA_TYPES,
        }),
      },
    },
    maxInstancesPerType: { refType: BuiltinTypes.NUMBER },
    preferActiveFlowVersions: { refType: BuiltinTypes.BOOLEAN },
    addNamespacePrefixToFullName: { refType: BuiltinTypes.BOOLEAN },
    warningSettings: { refType: warningSettingsType },
    additionalImportantValues: {
      // Exported type is downcasted to TypeElement
      refType: new ListType(importantValueType),
    },
  },
  annotations: {
    [CORE_ANNOTATIONS.ADDITIONAL_PROPERTIES]: false,
  },
})

export const configType = createMatchingObjectType<SalesforceConfig>({
  elemID: configID,
  fields: {
    [FETCH_CONFIG]: {
      refType: fetchConfigType,
      annotations: {
        [CORE_ANNOTATIONS.DEFAULT]: {
          [METADATA_CONFIG]: {
            [METADATA_INCLUDE_LIST]: [
              {
                metadataType: '.*',
                namespace: '',
                name: '.*',
              },
            ],
            [METADATA_EXCLUDE_LIST]: [
              { metadataType: 'Report' },
              { metadataType: 'ReportType' },
              { metadataType: 'ReportFolder' },
              { metadataType: 'Dashboard' },
              { metadataType: 'DashboardFolder' },
              { metadataType: 'Document' },
              { metadataType: 'DocumentFolder' },
              { metadataType: 'Profile' },
              { metadataType: 'PermissionSet' },
              { metadataType: 'SiteDotCom' },
              {
                metadataType: 'EmailTemplate',
                name: 'MarketoEmailTemplates/.*',
              },
              { metadataType: 'ContentAsset' },
              { metadataType: 'CustomObjectTranslation' },
              { metadataType: 'AnalyticSnapshot' },
              { metadataType: 'WaveDashboard' },
              { metadataType: 'WaveDataflow' },
              {
                metadataType: 'StandardValueSet',
                name: '^(AddressCountryCode)|(AddressStateCode)$',
                namespace: '',
              },
              {
                metadataType: 'Layout',
                name: 'CollaborationGroup-Group Layout',
              },
              {
                metadataType: 'Layout',
                name: 'CaseInteraction-Case Feed Layout',
              },
            ],
          },
          [SHOULD_FETCH_ALL_CUSTOM_SETTINGS]: false,
          [MAX_INSTANCES_PER_TYPE]: constants.DEFAULT_MAX_INSTANCES_PER_TYPE,
        },
      },
    },
    [MAX_ITEMS_IN_RETRIEVE_REQUEST]: {
      refType: BuiltinTypes.NUMBER,
      annotations: {
        [CORE_ANNOTATIONS.DEFAULT]:
          constants.DEFAULT_MAX_ITEMS_IN_RETRIEVE_REQUEST,
        [CORE_ANNOTATIONS.RESTRICTION]: createRestriction({
          min: constants.MINIMUM_MAX_ITEMS_IN_RETRIEVE_REQUEST,
          max: constants.MAXIMUM_MAX_ITEMS_IN_RETRIEVE_REQUEST,
        }),
      },
    },
    [ENUM_FIELD_PERMISSIONS]: {
      refType: BuiltinTypes.BOOLEAN,
    },
    [CLIENT_CONFIG]: {
      refType: clientConfigType,
    },
    [DEPLOY_CONFIG]: {
      refType: definitions.createUserDeployConfigType(
        constants.SALESFORCE,
        changeValidatorConfigType,
      ),
    },
  },
  annotations: {
    [CORE_ANNOTATIONS.ADDITIONAL_PROPERTIES]: false,
  },
})
export type MetadataQuery<T = MetadataInstance> = {
  isTypeMatch: (type: string) => boolean
  isInstanceIncluded: (instance: T) => boolean
  isInstanceMatch: (instance: T) => boolean
  isTargetedFetch: () => boolean
  isFetchWithChangesDetection: () => boolean
  isPartialFetch: () => boolean
  getFolderPathsByName: (folderType: string) => Record<string, string>
}

export type TypeFetchCategory = 'Always' | 'IfReferenced' | 'Never'

export type DataManagement = {
  shouldFetchObjectType: (objectType: ObjectType) => Promise<TypeFetchCategory>
  brokenReferenceBehaviorForTargetType: (
    typeName: string | undefined,
  ) => OutgoingReferenceBehavior
  isReferenceAllowed: (name: string) => boolean
  getObjectIdsFields: (name: string) => string[]
  getObjectAliasFields: (name: string) => types.NonEmptyArray<string>
  showReadOnlyValues?: boolean
  managedBySaltoFieldForType: (objType: ObjectType) => string | undefined
  omittedFieldsForType: (name: string) => string[]
}

export type FetchProfile = {
  readonly metadataQuery: MetadataQuery
  readonly dataManagement?: DataManagement
  readonly isFeatureEnabled: (name: keyof OptionalFeatures) => boolean
  readonly shouldFetchAllCustomSettings: () => boolean
  readonly maxInstancesPerType: number
  readonly preferActiveFlowVersions: boolean
  readonly addNamespacePrefixToFullName: boolean
  isWarningEnabled: (name: keyof WarningSettings) => boolean
  readonly maxItemsInRetrieveRequest: number
  readonly importantValues: ImportantValues
}

export type TypeWithNestedInstances =
  (typeof constants.TYPES_WITH_NESTED_INSTANCES)[number]
export type TypeWithNestedInstancesPerParent =
  (typeof constants.TYPES_WITH_NESTED_INSTANCES_PER_PARENT)[number]
export type LastChangeDateOfTypesWithNestedInstances = {
  [key in TypeWithNestedInstancesPerParent]: Record<string, string>
} & {
  [key in TypeWithNestedInstances]: string | undefined
}<|MERGE_RESOLUTION|>--- conflicted
+++ resolved
@@ -160,11 +160,8 @@
   | 'instanceWithUnknownType'
   | 'artificialTypes'
   | 'metadataTypes'
-<<<<<<< HEAD
+  | 'newFieldsAndObjectsFLS'
   | 'taskOrEventFieldsModifications'
-=======
-  | 'newFieldsAndObjectsFLS'
->>>>>>> 25d6b6d1
 
 type ChangeValidatorConfig = Partial<Record<ChangeValidatorName, boolean>>
 
