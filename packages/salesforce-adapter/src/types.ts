--- conflicted
+++ resolved
@@ -936,7 +936,7 @@
   readonly addNamespacePrefixToFullName: boolean
   isWarningEnabled: (name: keyof WarningSettings) => boolean
   readonly maxItemsInRetrieveRequest: number
-<<<<<<< HEAD
+  readonly importantValues: ImportantValues
 }
 
 
@@ -961,8 +961,4 @@
   [key in TypeWithNestedInstances]: string | undefined
 }
 
-export type ChangedAtSingletonValue = Record<string, Record<string, string>> & LastChangeDateOfTypesWithNestedInstances
-=======
-  readonly importantValues: ImportantValues
-}
->>>>>>> 2566a71f
+export type ChangedAtSingletonValue = Record<string, Record<string, string>> & LastChangeDateOfTypesWithNestedInstances