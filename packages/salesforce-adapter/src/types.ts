--- conflicted
+++ resolved
@@ -377,10 +377,7 @@
   fields: {
     [METADATA_CONFIG]: { refType: createRefToElmWithValue(metadataConfigType) },
     [DATA_CONFIGURATION]: { refType: createRefToElmWithValue(dataManagementType) },
-<<<<<<< HEAD
-=======
     [SHOULD_FETCH_ALL_CUSTOM_SETTINGS]: { refType: createRefToElmWithValue(BuiltinTypes.BOOLEAN) },
->>>>>>> 285e447b
   },
 })
 
