--- conflicted
+++ resolved
@@ -122,12 +122,9 @@
   taskAndEventCustomFields?: boolean
   sharingRulesMaps?: boolean
   excludeNonRetrievedProfilesRelatedInstances?: boolean
-<<<<<<< HEAD
+  waveMetadataSupport?: boolean
   useXmlParserV2?: boolean
   logXmlParserV2Diff?: boolean
-=======
-  waveMetadataSupport?: boolean
->>>>>>> 3d0a454f
 }
 
 export type ChangeValidatorName =
@@ -826,12 +823,9 @@
     taskAndEventCustomFields: { refType: BuiltinTypes.BOOLEAN },
     sharingRulesMaps: { refType: BuiltinTypes.BOOLEAN },
     excludeNonRetrievedProfilesRelatedInstances: { refType: BuiltinTypes.BOOLEAN },
-<<<<<<< HEAD
+    waveMetadataSupport: { refType: BuiltinTypes.BOOLEAN },
     useXmlParserV2: { refType: BuiltinTypes.BOOLEAN },
     logXmlParserV2Diff: { refType: BuiltinTypes.BOOLEAN },
-=======
-    waveMetadataSupport: { refType: BuiltinTypes.BOOLEAN },
->>>>>>> 3d0a454f
   },
   annotations: {
     [CORE_ANNOTATIONS.ADDITIONAL_PROPERTIES]: false,
