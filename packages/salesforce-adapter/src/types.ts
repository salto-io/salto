--- conflicted
+++ resolved
@@ -119,11 +119,8 @@
   metaTypes?: boolean
   cpqRulesAndConditionsRefs?: boolean
   flowCoordinates?: boolean
-<<<<<<< HEAD
+  improvedDataBrokenReferences?: boolean
   sharingRulesMaps?: boolean
-=======
-  improvedDataBrokenReferences?: boolean
->>>>>>> 7a234c81
 }
 
 export type ChangeValidatorName =
@@ -819,11 +816,8 @@
     metaTypes: { refType: BuiltinTypes.BOOLEAN },
     cpqRulesAndConditionsRefs: { refType: BuiltinTypes.BOOLEAN },
     flowCoordinates: { refType: BuiltinTypes.BOOLEAN },
-<<<<<<< HEAD
+    improvedDataBrokenReferences: { refType: BuiltinTypes.BOOLEAN },
     sharingRulesMaps: { refType: BuiltinTypes.BOOLEAN },
-=======
-    improvedDataBrokenReferences: { refType: BuiltinTypes.BOOLEAN },
->>>>>>> 7a234c81
   },
   annotations: {
     [CORE_ANNOTATIONS.ADDITIONAL_PROPERTIES]: false,
