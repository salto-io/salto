/*
 * Copyright 2024 Salto Labs Ltd.
 * Licensed under the Salto Terms of Use (the "License");
 * You may not use this file except in compliance with the License.  You may obtain a copy of the License at https://www.salto.io/terms-of-use
 *
 * CERTAIN THIRD PARTY SOFTWARE MAY BE CONTAINED IN PORTIONS OF THE SOFTWARE. See NOTICE FILE AT https://github.com/salto-io/salto/blob/main/NOTICES
 */
import { createMatchingObjectType, ImportantValues } from '@salto-io/adapter-utils'
import {
  BuiltinTypes,
  CORE_ANNOTATIONS,
  createRestriction,
  ElemID,
  FieldDefinition,
  importantValueType,
  InstanceElement,
  ListType,
  MapType,
  ObjectType,
  ReadOnlyElementsSource,
} from '@salto-io/adapter-api'
import { definitions, WeakReferencesHandler as ComponentsWeakReferencesHandler } from '@salto-io/adapter-components'
import { types } from '@salto-io/lowerdash'
import { SUPPORTED_METADATA_TYPES } from './fetch_profile/metadata_types'
import * as constants from './constants'

type UserDeployConfig = definitions.UserDeployConfig

export const CLIENT_CONFIG = 'client'
export const MAX_ITEMS_IN_RETRIEVE_REQUEST = 'maxItemsInRetrieveRequest'
export const MAX_INSTANCES_PER_TYPE = 'maxInstancesPerType'
export const CUSTOM_OBJECTS_DEPLOY_RETRY_OPTIONS = 'customObjectsDeployRetryOptions'
export const FETCH_CONFIG = 'fetch'
export const DEPLOY_CONFIG = 'deploy'
export const METADATA_CONFIG = 'metadata'
export const CUSTOM_REFS_CONFIG = 'customReferences'
export const FIX_ELEMENTS_CONFIG = 'fixElements'
export const METADATA_INCLUDE_LIST = 'include'
export const METADATA_EXCLUDE_LIST = 'exclude'
const METADATA_TYPE = 'metadataType'
const METADATA_NAME = 'name'
const METADATA_NAMESPACE = 'namespace'
export const METADATA_SEPARATE_FIELD_LIST = 'objectsToSeperateFieldsToFiles'
export const DATA_CONFIGURATION = 'data'
export const METADATA_TYPES_SKIPPED_LIST = 'metadataTypesSkippedList'
export const DATA_MANAGEMENT = 'dataManagement'
export const INSTANCES_REGEX_SKIPPED_LIST = 'instancesRegexSkippedList'
export const SHOULD_FETCH_ALL_CUSTOM_SETTINGS = 'fetchAllCustomSettings'
export const ENUM_FIELD_PERMISSIONS = 'enumFieldPermissions'

// Based on the list in https://salesforce.stackexchange.com/questions/101844/what-are-the-object-and-field-name-suffixes-that-salesforce-uses-such-as-c-an
export const INSTANCE_SUFFIXES = [
  'c',
  'r',
  'ka',
  'kav',
  'Feed',
  'ViewStat',
  'VoteStat',
  'DataCategorySelection',
  'x',
  'xo',
  'mdt',
  'Share',
  'Tag',
  'History',
  'pc',
  'pr',
  'hd',
  'hqr',
  'hst',
  'b',
  'latitude__s',
  'longitude__s',
  'e',
  'p',
  'ChangeEvent',
  'chn',
  'gvs',
]

export type MetadataInstance = {
  metadataType: string
  namespace: string
  name: string
  isFolderType: boolean
  changedAt: string | undefined
}

export type MetadataQueryParams = Partial<Omit<MetadataInstance, 'isFolderType'>>

export type MetadataParams = {
  include?: MetadataQueryParams[]
  exclude?: MetadataQueryParams[]
  objectsToSeperateFieldsToFiles?: string[]
}

export type OptionalFeatures = {
  extraDependencies?: boolean
  extraDependenciesV2?: boolean
  elementsUrls?: boolean
  profilePaths?: boolean
  addMissingIds?: boolean
  authorInformation?: boolean
  describeSObjects?: boolean
  skipAliases?: boolean
  formulaDeps?: boolean
  fetchCustomObjectUsingRetrieveApi?: boolean
  generateRefsInProfiles?: boolean
  fetchProfilesUsingReadApi?: boolean
  toolingDepsOfCurrentNamespace?: boolean
  useLabelAsAlias?: boolean
  extendedCustomFieldInformation?: boolean
  importantValues?: boolean
  hideTypesFolder?: boolean
  omitStandardFieldsNonDeployableValues?: boolean
  metaTypes?: boolean
  cpqRulesAndConditionsRefs?: boolean
  flowCoordinates?: boolean
  improvedDataBrokenReferences?: boolean
  taskAndEventCustomFields?: boolean
  sharingRulesMaps?: boolean
  excludeNonRetrievedProfilesRelatedInstances?: boolean
  waveMetadataSupport?: boolean
  indexedEmailTemplateAttachments?: boolean
  skipParsingXmlNumbers?: boolean
  logDiffsFromParsingXmlNumbers?: boolean
  performSideEffectDeletes?: boolean
  extendTriggersMetadata?: boolean
<<<<<<< HEAD
  storeProfilesAndPermissionSetsBrokenPaths?: boolean
=======
  removeReferenceFromFilterItemToRecordType?: boolean
>>>>>>> 8272a029
}

export type ChangeValidatorName =
  | 'managedPackage'
  | 'picklistStandardField'
  | 'customObjectInstances'
  | 'customFieldType'
  | 'standardFieldLabel'
  | 'mapKeys'
  | 'multipleDefaults'
  | 'picklistPromote'
  | 'cpqValidator'
  | 'recordTypeDeletion'
  | 'flowsValidator'
  | 'fullNameChangedValidator'
  | 'invalidListViewFilterScope'
  | 'caseAssignmentRulesValidator'
  | 'omitData'
  | 'unknownUser'
  | 'animationRuleRecordType'
  | 'currencyIsoCodes'
  | 'dataChange'
  | 'duplicateRulesSortOrder'
  | 'lastLayoutRemoval'
  | 'accountSettings'
  | 'unknownPicklistValues'
  | 'installedPackages'
  | 'dataCategoryGroup'
  | 'standardFieldOrObjectAdditionsOrDeletions'
  | 'deletedNonQueryableFields'
  | 'instanceWithUnknownType'
  | 'artificialTypes'
  | 'metadataTypes'
  | 'taskOrEventFieldsModifications'
  | 'newFieldsAndObjectsFLS'
  | 'elementApiVersion'
  | 'cpqBillingStartDate'
  | 'cpqBillingTriggers'
  | 'managedApexComponent'

type ChangeValidatorConfig = Partial<Record<ChangeValidatorName, boolean>>

type ObjectIdSettings = {
  objectsRegex: string
  idFields: string[]
}

type ObjectAliasSettings = {
  objectsRegex: string
  aliasFields: string[]
}

export type SaltoIDSettings = {
  defaultIdFields: string[]
  overrides?: ObjectIdSettings[]
  regenerateSaltoIds?: boolean
}

export type SaltoAliasSettings = {
  defaultAliasFields?: types.NonEmptyArray<string>
  overrides?: ObjectAliasSettings[]
}

export type SaltoManagementFieldSettings = {
  defaultFieldName: string
}

export const outgoingReferenceBehaviors = ['ExcludeInstance', 'BrokenReference', 'InternalId'] as const
export type OutgoingReferenceBehavior = (typeof outgoingReferenceBehaviors)[number]

export type BrokenOutgoingReferencesSettings = {
  defaultBehavior: OutgoingReferenceBehavior
  perTargetTypeOverrides?: Record<string, OutgoingReferenceBehavior>
}

const customReferencesHandlersNames = ['profilesAndPermissionSets', 'managedElements', 'formulaRefs'] as const
export type CustomReferencesHandlers = (typeof customReferencesHandlersNames)[number]

export type CustomReferencesSettings = Partial<Record<CustomReferencesHandlers, boolean>>

export type FixElementsSettings = Partial<Record<CustomReferencesHandlers, boolean>>

const objectIdSettings = new ObjectType({
  elemID: new ElemID(constants.SALESFORCE, 'objectIdSettings'),
  fields: {
    objectsRegex: {
      refType: BuiltinTypes.STRING,
      annotations: {
        [CORE_ANNOTATIONS.REQUIRED]: true,
      },
    },
    idFields: {
      refType: new ListType(BuiltinTypes.STRING),
      annotations: {
        [CORE_ANNOTATIONS.REQUIRED]: true,
      },
    },
  } as Record<keyof ObjectIdSettings, FieldDefinition>,
  annotations: {
    [CORE_ANNOTATIONS.ADDITIONAL_PROPERTIES]: false,
  },
})

const saltoIDSettingsType = new ObjectType({
  elemID: new ElemID(constants.SALESFORCE, 'saltoIDSettings'),
  fields: {
    defaultIdFields: {
      refType: new ListType(BuiltinTypes.STRING),
      annotations: {
        [CORE_ANNOTATIONS.REQUIRED]: true,
      },
    },
    overrides: {
      refType: new ListType(objectIdSettings),
    },
    regenerateSaltoIds: {
      refType: BuiltinTypes.BOOLEAN,
    },
  } as Record<keyof SaltoIDSettings, FieldDefinition>,
  annotations: {
    [CORE_ANNOTATIONS.ADDITIONAL_PROPERTIES]: false,
  },
})

const objectAliasSettings = new ObjectType({
  elemID: new ElemID(constants.SALESFORCE, 'objectAliasSettings'),
  fields: {
    objectsRegex: {
      refType: BuiltinTypes.STRING,
      annotations: {
        [CORE_ANNOTATIONS.REQUIRED]: true,
      },
    },
    aliasFields: {
      refType: new ListType(BuiltinTypes.STRING),
      annotations: {
        [CORE_ANNOTATIONS.REQUIRED]: true,
      },
    },
  } as Record<keyof ObjectAliasSettings, FieldDefinition>,
  annotations: {
    [CORE_ANNOTATIONS.ADDITIONAL_PROPERTIES]: false,
  },
})

const saltoAliasSettingsType = new ObjectType({
  elemID: new ElemID(constants.SALESFORCE, 'saltoAliasSettings'),
  fields: {
    defaultAliasFields: {
      refType: new ListType(BuiltinTypes.STRING),
    },
    overrides: {
      refType: new ListType(objectAliasSettings),
    },
  } as Record<keyof SaltoAliasSettings, FieldDefinition>,
  annotations: {
    [CORE_ANNOTATIONS.ADDITIONAL_PROPERTIES]: false,
  },
})

const saltoManagementFieldSettingsType = new ObjectType({
  elemID: new ElemID(constants.SALESFORCE, 'saltoManagementFieldSettings'),
  fields: {
    defaultFieldName: {
      refType: BuiltinTypes.STRING,
    },
  },
  annotations: {
    [CORE_ANNOTATIONS.ADDITIONAL_PROPERTIES]: false,
  },
})

const brokenOutgoingReferencesSettingsType = new ObjectType({
  elemID: new ElemID(constants.SALESFORCE, 'brokenOutgoingReferencesSettings'),
  fields: {
    defaultBehavior: {
      refType: BuiltinTypes.STRING,
      annotations: {
        [CORE_ANNOTATIONS.RESTRICTION]: createRestriction({
          values: outgoingReferenceBehaviors,
        }),
      },
    },
    perTargetTypeOverrides: {
      refType: new MapType(BuiltinTypes.STRING),
    },
  },
  annotations: {
    [CORE_ANNOTATIONS.ADDITIONAL_PROPERTIES]: false,
  },
})

const customReferencesSettingsType = new ObjectType({
  elemID: new ElemID(constants.SALESFORCE, 'saltoCustomReferencesSettings'),
  fields: Object.fromEntries(customReferencesHandlersNames.map(name => [name, { refType: BuiltinTypes.BOOLEAN }])),
})

const fixElementsSettingsType = new ObjectType({
  elemID: new ElemID(constants.SALESFORCE, 'saltoFixElementsSettings'),
  fields: Object.fromEntries(customReferencesHandlersNames.map(name => [name, { refType: BuiltinTypes.BOOLEAN }])),
})

const warningSettingsType = new ObjectType({
  elemID: new ElemID(constants.SALESFORCE, 'saltoWarningSettings'),
  fields: {
    nonQueryableFields: {
      refType: BuiltinTypes.BOOLEAN,
    },
  },
})

export type WarningSettings = {
  nonQueryableFields: boolean
}

export type DataManagementConfig = {
  includeObjects: string[]
  excludeObjects?: string[]
  allowReferenceTo?: string[]
  saltoIDSettings: SaltoIDSettings
  showReadOnlyValues?: boolean
  saltoAliasSettings?: SaltoAliasSettings
  saltoManagementFieldSettings?: SaltoManagementFieldSettings
  brokenOutgoingReferencesSettings?: BrokenOutgoingReferencesSettings
  omittedFields?: string[]
  regenerateSaltoIds?: boolean
}

export type FetchLimits = {
  maxExtraDependenciesQuerySize?: number
  maxExtraDependenciesResponseSize?: number
  extendTriggersMetadataChunkSize?: number
}

export type FetchParameters = {
  metadata?: MetadataParams
  data?: DataManagementConfig
  fetchAllCustomSettings?: boolean // TODO - move this into optional features
  optionalFeatures?: OptionalFeatures
  target?: string[]
  limits?: FetchLimits
  maxInstancesPerType?: number // TODO - move this into fetchLimits
  preferActiveFlowVersions?: boolean
  addNamespacePrefixToFullName?: boolean
  warningSettings?: WarningSettings
  additionalImportantValues?: ImportantValues
}

export type DeprecatedMetadataParams = {
  [METADATA_TYPES_SKIPPED_LIST]?: string[]
  [INSTANCES_REGEX_SKIPPED_LIST]?: string[]
}

export type DeprecatedFetchParameters = {
  [DATA_MANAGEMENT]?: DataManagementConfig
} & DeprecatedMetadataParams

export type ClientRateLimitConfig = Partial<{
  total: number
  retrieve: number
  read: number
  list: number
  query: number
  describe: number
  deploy: number
}>

export type ClientPollingConfig = Partial<{
  interval: number
  deployTimeout: number
  fetchTimeout: number
}>

export type QuickDeployParams = {
  requestId: string
  hash: string
}

export type ClientDeployConfig = Partial<{
  rollbackOnError: boolean
  ignoreWarnings: boolean
  purgeOnDelete: boolean
  checkOnly: boolean
  testLevel: 'NoTestRun' | 'RunSpecifiedTests' | 'RunLocalTests' | 'RunAllTestsInOrg'
  runTests: string[]
  deleteBeforeUpdate: boolean
  quickDeployParams: QuickDeployParams
  performRetrieve: boolean
  flsProfiles: string[]
}>

export enum RetryStrategyName {
  'HttpError',
  'HTTPOrNetworkError',
  'NetworkError',
}
type RetryStrategy = keyof typeof RetryStrategyName
export type ClientRetryConfig = Partial<{
  maxAttempts: number
  retryDelay: number
  retryStrategy: RetryStrategy
  timeout: number
}>

export type CustomObjectsDeployRetryConfig = {
  maxAttempts: number
  retryDelay: number
  retryDelayMultiplier: number
  retryableFailures: string[]
}

export type ReadMetadataChunkSizeConfig = {
  default?: number
  overrides?: Record<string, number>
}

export type SalesforceClientConfig = Partial<{
  polling: ClientPollingConfig
  deploy: ClientDeployConfig
  maxConcurrentApiRequests: ClientRateLimitConfig
  retry: ClientRetryConfig
  dataRetry: CustomObjectsDeployRetryConfig
  readMetadataChunkSize: ReadMetadataChunkSizeConfig
}>

export type SalesforceConfig = {
  [FETCH_CONFIG]?: FetchParameters
  [MAX_ITEMS_IN_RETRIEVE_REQUEST]?: number
  [CLIENT_CONFIG]?: SalesforceClientConfig
  [ENUM_FIELD_PERMISSIONS]?: boolean
  [DEPLOY_CONFIG]?: UserDeployConfig
  [CUSTOM_REFS_CONFIG]?: CustomReferencesSettings
  [FIX_ELEMENTS_CONFIG]?: FixElementsSettings
}

type DataManagementConfigSuggestions = {
  type: 'dataObjectsExclude'
  value: string
  reason?: string
}

export type MetadataConfigSuggestion = {
  type: 'metadataExclude'
  value: MetadataQueryParams
  reason?: string
}

export type RetrieveSizeConfigSuggestion = {
  type: typeof MAX_ITEMS_IN_RETRIEVE_REQUEST
  value: number
  reason?: string
}

export type ConfigChangeSuggestion =
  | DataManagementConfigSuggestions
  | MetadataConfigSuggestion
  | RetrieveSizeConfigSuggestion

export const isDataManagementConfigSuggestions = (
  suggestion: ConfigChangeSuggestion,
): suggestion is DataManagementConfigSuggestions => suggestion.type === 'dataObjectsExclude'

export const isMetadataConfigSuggestions = (
  suggestion: ConfigChangeSuggestion,
): suggestion is MetadataConfigSuggestion => suggestion.type === 'metadataExclude'

export const isRetrieveSizeConfigSuggestion = (
  suggestion: ConfigChangeSuggestion,
): suggestion is RetrieveSizeConfigSuggestion => suggestion.type === MAX_ITEMS_IN_RETRIEVE_REQUEST

export type FetchElements<T> = {
  configChanges: ConfigChangeSuggestion[]
  elements: T
}

const configID = new ElemID('salesforce')

export const usernamePasswordCredentialsType = new ObjectType({
  elemID: configID,
  fields: {
    username: { refType: BuiltinTypes.STRING },
    password: { refType: BuiltinTypes.STRING },
    token: {
      refType: BuiltinTypes.STRING,
      annotations: {
        message: 'Token (empty if your org uses IP whitelisting)',
      },
    },
    sandbox: {
      refType: BuiltinTypes.BOOLEAN,
      annotations: { message: 'Is Sandbox/Scratch Org' },
    },
  },
})

export const accessTokenCredentialsType = new ObjectType({
  elemID: configID,
  fields: {
    accessToken: { refType: BuiltinTypes.STRING },
    instanceUrl: { refType: BuiltinTypes.STRING },
    sandbox: { refType: BuiltinTypes.BOOLEAN },
  },
})

export const oauthRequestParameters = new ObjectType({
  elemID: configID,
  fields: {
    consumerKey: {
      refType: BuiltinTypes.STRING,
      annotations: {
        message: 'Consumer key for a connected app, whose redirect URI is http://localhost:port',
      },
    },
    consumerSecret: {
      refType: BuiltinTypes.STRING,
      annotations: {
        message: 'Consumer secret for a connected app, whose redirect URI is http://localhost:port',
      },
    },
    port: {
      refType: BuiltinTypes.NUMBER,
      annotations: { message: 'Port provided in the redirect URI' },
    },
    sandbox: {
      refType: BuiltinTypes.BOOLEAN,
      annotations: { message: 'Is connection to a sandbox?' },
    },
  },
})

export const isAccessTokenConfig = (config: Readonly<InstanceElement>): boolean => config.value.authType === 'oauth'

export class UsernamePasswordCredentials {
  constructor({
    username,
    password,
    isSandbox,
    apiToken,
  }: {
    username: string
    password: string
    isSandbox: boolean
    apiToken?: string
  }) {
    this.username = username
    this.password = password
    this.isSandbox = isSandbox
    this.apiToken = apiToken
  }

  username: string
  password: string
  apiToken?: string
  isSandbox: boolean
}

export class OauthAccessTokenCredentials {
  constructor({
    instanceUrl,
    accessToken,
    refreshToken,
    isSandbox,
    clientId,
    clientSecret,
  }: {
    instanceUrl: string
    accessToken: string
    refreshToken: string
    clientId: string
    clientSecret: string
    isSandbox: boolean
  }) {
    this.instanceUrl = instanceUrl
    this.accessToken = accessToken
    this.refreshToken = refreshToken
    this.isSandbox = isSandbox
    this.clientId = clientId
    this.clientSecret = clientSecret
  }

  instanceUrl: string
  accessToken: string
  refreshToken: string
  isSandbox: boolean
  clientId: string
  clientSecret: string
}

export type Credentials = UsernamePasswordCredentials | OauthAccessTokenCredentials

const dataManagementType = new ObjectType({
  elemID: new ElemID(constants.SALESFORCE, DATA_CONFIGURATION),
  fields: {
    includeObjects: {
      refType: new ListType(BuiltinTypes.STRING),
    },
    excludeObjects: {
      refType: new ListType(BuiltinTypes.STRING),
    },
    allowReferenceTo: {
      refType: new ListType(BuiltinTypes.STRING),
    },
    saltoIDSettings: {
      refType: saltoIDSettingsType,
      annotations: {
        [CORE_ANNOTATIONS.REQUIRED]: true,
      },
    },
    saltoAliasSettings: {
      refType: saltoAliasSettingsType,
    },
    saltoManagementFieldSettings: {
      refType: saltoManagementFieldSettingsType,
    },
    brokenOutgoingReferencesSettings: {
      refType: brokenOutgoingReferencesSettingsType,
    },
    omittedFields: {
      refType: new ListType(BuiltinTypes.STRING),
    },
  } as Record<keyof DataManagementConfig, FieldDefinition>,
  annotations: {
    [CORE_ANNOTATIONS.ADDITIONAL_PROPERTIES]: false,
  },
})

const clientPollingConfigType = new ObjectType({
  elemID: new ElemID(constants.SALESFORCE, 'clientPollingConfig'),
  fields: {
    interval: { refType: BuiltinTypes.NUMBER },
    deployTimeout: { refType: BuiltinTypes.NUMBER },
    fetchTimeout: { refType: BuiltinTypes.NUMBER },
  } as Record<keyof ClientPollingConfig, FieldDefinition>,
  annotations: {
    [CORE_ANNOTATIONS.ADDITIONAL_PROPERTIES]: false,
  },
})

const QuickDeployParamsType = new ObjectType({
  elemID: new ElemID(constants.SALESFORCE, 'quickDeployParams'),
  fields: {
    requestId: { refType: BuiltinTypes.STRING },
    hash: { refType: BuiltinTypes.STRING },
  } as Record<keyof QuickDeployParams, FieldDefinition>,
  annotations: {
    [CORE_ANNOTATIONS.ADDITIONAL_PROPERTIES]: false,
  },
})

const clientDeployConfigType = new ObjectType({
  elemID: new ElemID(constants.SALESFORCE, 'clientDeployConfig'),
  fields: {
    rollbackOnError: { refType: BuiltinTypes.BOOLEAN },
    ignoreWarnings: { refType: BuiltinTypes.BOOLEAN },
    purgeOnDelete: { refType: BuiltinTypes.BOOLEAN },
    checkOnly: { refType: BuiltinTypes.BOOLEAN },
    testLevel: {
      refType: BuiltinTypes.STRING,
      annotations: {
        [CORE_ANNOTATIONS.RESTRICTION]: createRestriction({
          values: ['NoTestRun', 'RunSpecifiedTests', 'RunLocalTests', 'RunAllTestsInOrg'],
        }),
      },
    },
    runTests: { refType: new ListType(BuiltinTypes.STRING) },
    deleteBeforeUpdate: { refType: BuiltinTypes.BOOLEAN },
    quickDeployParams: { refType: QuickDeployParamsType },
    performRetrieve: { refType: BuiltinTypes.BOOLEAN },
    flsProfiles: { refType: new ListType(BuiltinTypes.STRING) },
  } as Record<keyof ClientDeployConfig, FieldDefinition>,
  annotations: {
    [CORE_ANNOTATIONS.ADDITIONAL_PROPERTIES]: false,
  },
})

const clientRateLimitConfigType = new ObjectType({
  elemID: new ElemID(constants.SALESFORCE, 'clientRateLimitConfig'),
  fields: {
    total: { refType: BuiltinTypes.NUMBER },
    retrieve: { refType: BuiltinTypes.NUMBER },
    read: { refType: BuiltinTypes.NUMBER },
    list: { refType: BuiltinTypes.NUMBER },
    query: { refType: BuiltinTypes.NUMBER },
    describe: { refType: BuiltinTypes.NUMBER },
    deploy: { refType: BuiltinTypes.NUMBER },
  } as Record<keyof ClientRateLimitConfig, FieldDefinition>,
  annotations: {
    [CORE_ANNOTATIONS.ADDITIONAL_PROPERTIES]: false,
  },
})

const clientRetryConfigType = new ObjectType({
  elemID: new ElemID(constants.SALESFORCE, 'clientRetryConfig'),
  fields: {
    maxAttempts: { refType: BuiltinTypes.NUMBER },
    retryDelay: { refType: BuiltinTypes.NUMBER },
    retryDelayMultiplier: { refType: BuiltinTypes.NUMBER },
    retryStrategy: {
      refType: BuiltinTypes.STRING,
      annotations: {
        [CORE_ANNOTATIONS.RESTRICTION]: createRestriction({
          values: Object.keys(RetryStrategyName),
        }),
      },
    },
    timeout: { refType: BuiltinTypes.NUMBER },
  } as Record<keyof ClientRetryConfig, FieldDefinition>,
  annotations: {
    [CORE_ANNOTATIONS.ADDITIONAL_PROPERTIES]: false,
  },
})

const readMetadataChunkSizeConfigType = createMatchingObjectType<ReadMetadataChunkSizeConfig>({
  elemID: new ElemID(constants.SALESFORCE, 'readMetadataChunkSizeConfig'),
  fields: {
    default: { refType: BuiltinTypes.NUMBER },
    overrides: {
      refType: new MapType(BuiltinTypes.NUMBER),
      annotations: {
        [CORE_ANNOTATIONS.RESTRICTION]: createRestriction({
          min: 1,
          max: 10,
        }),
      },
    },
  },
  annotations: {
    [CORE_ANNOTATIONS.ADDITIONAL_PROPERTIES]: false,
  },
})

const clientConfigType = new ObjectType({
  elemID: new ElemID(constants.SALESFORCE, 'clientConfig'),
  fields: {
    polling: { refType: clientPollingConfigType },
    deploy: { refType: clientDeployConfigType },
    retry: { refType: clientRetryConfigType },
    maxConcurrentApiRequests: { refType: clientRateLimitConfigType },
    readMetadataChunkSize: { refType: readMetadataChunkSizeConfigType },
  } as Record<keyof SalesforceClientConfig, FieldDefinition>,
  annotations: {
    [CORE_ANNOTATIONS.ADDITIONAL_PROPERTIES]: false,
  },
})

const metadataQueryType = new ObjectType({
  elemID: new ElemID(constants.SALESFORCE, 'metadataQuery'),
  fields: {
    [METADATA_TYPE]: { refType: BuiltinTypes.STRING },
    [METADATA_NAMESPACE]: { refType: BuiltinTypes.STRING },
    [METADATA_NAME]: { refType: BuiltinTypes.STRING },
  },
  annotations: {
    [CORE_ANNOTATIONS.ADDITIONAL_PROPERTIES]: false,
  },
})

const metadataConfigType = createMatchingObjectType<MetadataParams>({
  elemID: new ElemID(constants.SALESFORCE, 'metadataConfig'),
  fields: {
    [METADATA_INCLUDE_LIST]: { refType: new ListType(metadataQueryType) },
    [METADATA_EXCLUDE_LIST]: { refType: new ListType(metadataQueryType) },
    [METADATA_SEPARATE_FIELD_LIST]: {
      refType: new ListType(BuiltinTypes.STRING),
      annotations: {
        [CORE_ANNOTATIONS.RESTRICTION]: createRestriction({
          max_length: constants.MAX_TYPES_TO_SEPARATE_TO_FILE_PER_FIELD,
        }),
      },
    },
  },
  annotations: {
    [CORE_ANNOTATIONS.ADDITIONAL_PROPERTIES]: false,
  },
})

const optionalFeaturesType = createMatchingObjectType<OptionalFeatures>({
  elemID: new ElemID(constants.SALESFORCE, 'optionalFeatures'),
  fields: {
    extraDependencies: { refType: BuiltinTypes.BOOLEAN },
    extraDependenciesV2: { refType: BuiltinTypes.BOOLEAN },
    elementsUrls: { refType: BuiltinTypes.BOOLEAN },
    profilePaths: { refType: BuiltinTypes.BOOLEAN },
    addMissingIds: { refType: BuiltinTypes.BOOLEAN },
    authorInformation: { refType: BuiltinTypes.BOOLEAN },
    describeSObjects: { refType: BuiltinTypes.BOOLEAN },
    skipAliases: { refType: BuiltinTypes.BOOLEAN },
    formulaDeps: { refType: BuiltinTypes.BOOLEAN },
    fetchCustomObjectUsingRetrieveApi: { refType: BuiltinTypes.BOOLEAN },
    generateRefsInProfiles: { refType: BuiltinTypes.BOOLEAN },
    fetchProfilesUsingReadApi: { refType: BuiltinTypes.BOOLEAN },
    toolingDepsOfCurrentNamespace: { refType: BuiltinTypes.BOOLEAN },
    useLabelAsAlias: { refType: BuiltinTypes.BOOLEAN },
    extendedCustomFieldInformation: { refType: BuiltinTypes.BOOLEAN },
    importantValues: { refType: BuiltinTypes.BOOLEAN },
    hideTypesFolder: { refType: BuiltinTypes.BOOLEAN },
    omitStandardFieldsNonDeployableValues: { refType: BuiltinTypes.BOOLEAN },
    metaTypes: { refType: BuiltinTypes.BOOLEAN },
    cpqRulesAndConditionsRefs: { refType: BuiltinTypes.BOOLEAN },
    flowCoordinates: { refType: BuiltinTypes.BOOLEAN },
    improvedDataBrokenReferences: { refType: BuiltinTypes.BOOLEAN },
    taskAndEventCustomFields: { refType: BuiltinTypes.BOOLEAN },
    sharingRulesMaps: { refType: BuiltinTypes.BOOLEAN },
    excludeNonRetrievedProfilesRelatedInstances: { refType: BuiltinTypes.BOOLEAN },
    waveMetadataSupport: { refType: BuiltinTypes.BOOLEAN },
    indexedEmailTemplateAttachments: { refType: BuiltinTypes.BOOLEAN },
    skipParsingXmlNumbers: { refType: BuiltinTypes.BOOLEAN },
    logDiffsFromParsingXmlNumbers: { refType: BuiltinTypes.BOOLEAN },
    performSideEffectDeletes: { refType: BuiltinTypes.BOOLEAN },
    extendTriggersMetadata: { refType: BuiltinTypes.BOOLEAN },
<<<<<<< HEAD
    storeProfilesAndPermissionSetsBrokenPaths: { refType: BuiltinTypes.BOOLEAN },
=======
    removeReferenceFromFilterItemToRecordType: { refType: BuiltinTypes.BOOLEAN },
>>>>>>> 8272a029
  },
  annotations: {
    [CORE_ANNOTATIONS.ADDITIONAL_PROPERTIES]: false,
  },
})

const changeValidatorConfigType = createMatchingObjectType<ChangeValidatorConfig>({
  elemID: new ElemID(constants.SALESFORCE, 'changeValidatorConfig'),
  fields: {
    managedPackage: { refType: BuiltinTypes.BOOLEAN },
    picklistStandardField: { refType: BuiltinTypes.BOOLEAN },
    customObjectInstances: { refType: BuiltinTypes.BOOLEAN },
    customFieldType: { refType: BuiltinTypes.BOOLEAN },
    standardFieldLabel: { refType: BuiltinTypes.BOOLEAN },
    mapKeys: { refType: BuiltinTypes.BOOLEAN },
    multipleDefaults: { refType: BuiltinTypes.BOOLEAN },
    picklistPromote: { refType: BuiltinTypes.BOOLEAN },
    cpqValidator: { refType: BuiltinTypes.BOOLEAN },
    recordTypeDeletion: { refType: BuiltinTypes.BOOLEAN },
    flowsValidator: { refType: BuiltinTypes.BOOLEAN },
    fullNameChangedValidator: { refType: BuiltinTypes.BOOLEAN },
    invalidListViewFilterScope: { refType: BuiltinTypes.BOOLEAN },
    caseAssignmentRulesValidator: { refType: BuiltinTypes.BOOLEAN },
    omitData: { refType: BuiltinTypes.BOOLEAN },
    dataChange: { refType: BuiltinTypes.BOOLEAN },
    unknownUser: { refType: BuiltinTypes.BOOLEAN },
    animationRuleRecordType: { refType: BuiltinTypes.BOOLEAN },
    currencyIsoCodes: { refType: BuiltinTypes.BOOLEAN },
    duplicateRulesSortOrder: { refType: BuiltinTypes.BOOLEAN },
    lastLayoutRemoval: { refType: BuiltinTypes.BOOLEAN },
    accountSettings: { refType: BuiltinTypes.BOOLEAN },
    unknownPicklistValues: { refType: BuiltinTypes.BOOLEAN },
    dataCategoryGroup: { refType: BuiltinTypes.BOOLEAN },
    installedPackages: { refType: BuiltinTypes.BOOLEAN },
    standardFieldOrObjectAdditionsOrDeletions: {
      refType: BuiltinTypes.BOOLEAN,
    },
    deletedNonQueryableFields: { refType: BuiltinTypes.BOOLEAN },
    instanceWithUnknownType: { refType: BuiltinTypes.BOOLEAN },
    artificialTypes: { refType: BuiltinTypes.BOOLEAN },
    metadataTypes: { refType: BuiltinTypes.BOOLEAN },
    taskOrEventFieldsModifications: { refType: BuiltinTypes.BOOLEAN },
    newFieldsAndObjectsFLS: { refType: BuiltinTypes.BOOLEAN },
    elementApiVersion: { refType: BuiltinTypes.BOOLEAN },
    cpqBillingStartDate: { refType: BuiltinTypes.BOOLEAN },
    cpqBillingTriggers: { refType: BuiltinTypes.BOOLEAN },
    managedApexComponent: { refType: BuiltinTypes.BOOLEAN },
  },
  annotations: {
    [CORE_ANNOTATIONS.ADDITIONAL_PROPERTIES]: false,
  },
})

const limitsType = createMatchingObjectType<FetchLimits>({
  elemID: new ElemID(constants.SALESFORCE, 'limits'),
  fields: {
    maxExtraDependenciesQuerySize: { refType: BuiltinTypes.NUMBER },
    maxExtraDependenciesResponseSize: { refType: BuiltinTypes.NUMBER },
    extendTriggersMetadataChunkSize: { refType: BuiltinTypes.NUMBER },
  },
  annotations: {
    [CORE_ANNOTATIONS.ADDITIONAL_PROPERTIES]: false,
  },
})

const fetchConfigType = createMatchingObjectType<FetchParameters>({
  elemID: new ElemID(constants.SALESFORCE, 'fetchConfig'),
  fields: {
    metadata: { refType: metadataConfigType },
    data: { refType: dataManagementType },
    optionalFeatures: { refType: optionalFeaturesType },
    fetchAllCustomSettings: { refType: BuiltinTypes.BOOLEAN },
    target: {
      refType: new ListType(BuiltinTypes.STRING),
      annotations: {
        [CORE_ANNOTATIONS.RESTRICTION]: createRestriction({
          enforce_value: true,
          values: SUPPORTED_METADATA_TYPES,
        }),
      },
    },
    maxInstancesPerType: { refType: BuiltinTypes.NUMBER },
    preferActiveFlowVersions: { refType: BuiltinTypes.BOOLEAN },
    addNamespacePrefixToFullName: { refType: BuiltinTypes.BOOLEAN },
    warningSettings: { refType: warningSettingsType },
    additionalImportantValues: {
      // Exported type is downcast to TypeElement
      refType: new ListType(importantValueType),
    },
    limits: { refType: limitsType },
  },
  annotations: {
    [CORE_ANNOTATIONS.ADDITIONAL_PROPERTIES]: false,
  },
})

export const configType = createMatchingObjectType<SalesforceConfig>({
  elemID: configID,
  fields: {
    [FETCH_CONFIG]: {
      refType: fetchConfigType,
      annotations: {
        [CORE_ANNOTATIONS.DEFAULT]: {
          [METADATA_CONFIG]: {
            [METADATA_INCLUDE_LIST]: [
              {
                metadataType: '.*',
                namespace: '',
                name: '.*',
              },
            ],
            [METADATA_EXCLUDE_LIST]: [
              { metadataType: 'Report' },
              { metadataType: 'ReportType' },
              { metadataType: 'ReportFolder' },
              { metadataType: 'Dashboard' },
              { metadataType: 'DashboardFolder' },
              { metadataType: 'Document' },
              { metadataType: 'DocumentFolder' },
              { metadataType: 'Profile' },
              { metadataType: 'PermissionSet' },
              { metadataType: 'MutingPermissionSet' },
              { metadataType: 'PermissionSetGroup' },
              { metadataType: 'SiteDotCom' },
              {
                metadataType: 'EmailTemplate',
                name: 'Marketo_?Email_?Templates/.*',
              },
              { metadataType: 'ContentAsset' },
              { metadataType: 'CustomObjectTranslation' },
              { metadataType: 'AnalyticSnapshot' },
              { metadataType: 'WaveDashboard' },
              { metadataType: 'WaveDataflow' },
              {
                metadataType: 'StandardValueSet',
                name: '^(AddressCountryCode)|(AddressStateCode)$',
                namespace: '',
              },
              {
                metadataType: 'Layout',
                name: 'CollaborationGroup-Group Layout',
              },
              {
                metadataType: 'Layout',
                name: 'CaseInteraction-Case Feed Layout',
              },
              {
                metadataType: 'EclairGeoData',
              },
              {
                metadataType:
                  'OmniUiCard|OmniDataTransform|OmniIntegrationProcedure|OmniInteractionAccessConfig|OmniInteractionConfig|OmniScript',
              },
              {
                metadataType: 'DiscoveryAIModel',
              },
              {
                metadataType: 'Translations',
              },
              {
                metadataType: 'ManagedEventSubscription',
              },
            ],
          },
          [SHOULD_FETCH_ALL_CUSTOM_SETTINGS]: false,
          [MAX_INSTANCES_PER_TYPE]: constants.DEFAULT_MAX_INSTANCES_PER_TYPE,
        },
      },
    },
    [MAX_ITEMS_IN_RETRIEVE_REQUEST]: {
      refType: BuiltinTypes.NUMBER,
      annotations: {
        [CORE_ANNOTATIONS.DEFAULT]: constants.DEFAULT_MAX_ITEMS_IN_RETRIEVE_REQUEST,
        [CORE_ANNOTATIONS.RESTRICTION]: createRestriction({
          min: constants.MINIMUM_MAX_ITEMS_IN_RETRIEVE_REQUEST,
          max: constants.MAXIMUM_MAX_ITEMS_IN_RETRIEVE_REQUEST,
        }),
      },
    },
    [ENUM_FIELD_PERMISSIONS]: {
      refType: BuiltinTypes.BOOLEAN,
    },
    [CLIENT_CONFIG]: {
      refType: clientConfigType,
    },
    [DEPLOY_CONFIG]: {
      refType: definitions.createUserDeployConfigType(constants.SALESFORCE, changeValidatorConfigType),
    },
    [CUSTOM_REFS_CONFIG]: {
      refType: customReferencesSettingsType,
    },
    [FIX_ELEMENTS_CONFIG]: {
      refType: fixElementsSettingsType,
    },
  },
  annotations: {
    [CORE_ANNOTATIONS.ADDITIONAL_PROPERTIES]: false,
  },
})
export type MetadataQuery<T = MetadataInstance> = {
  isTypeMatch: (type: string) => boolean
  isInstanceIncluded: (instance: T) => boolean
  isInstanceMatch: (instance: T) => boolean
  isTargetedFetch: () => boolean
  isFetchWithChangesDetection: () => boolean
  isPartialFetch: () => boolean
  getFolderPathsByName: (folderType: string) => Record<string, string>
  logData: () => void
}

export type TypeFetchCategory = 'Always' | 'IfReferenced' | 'Never'

export type DataManagement = {
  shouldFetchObjectType: (objectType: ObjectType) => Promise<TypeFetchCategory>
  brokenReferenceBehaviorForTargetType: (typeName: string | undefined) => OutgoingReferenceBehavior
  isReferenceAllowed: (name: string) => boolean
  getObjectIdsFields: (name: string) => string[]
  getObjectAliasFields: (name: string) => types.NonEmptyArray<string>
  showReadOnlyValues?: boolean
  managedBySaltoFieldForType: (objType: ObjectType) => string | undefined
  omittedFieldsForType: (name: string) => string[]
  regenerateSaltoIds: boolean
}

export type FetchProfile = {
  readonly metadataQuery: MetadataQuery
  readonly dataManagement?: DataManagement
  readonly isFeatureEnabled: (name: keyof OptionalFeatures) => boolean
  readonly isCustomReferencesHandlerEnabled: (name: CustomReferencesHandlers) => boolean
  readonly shouldFetchAllCustomSettings: () => boolean
  readonly maxInstancesPerType: number
  readonly preferActiveFlowVersions: boolean
  readonly addNamespacePrefixToFullName: boolean
  isWarningEnabled: (name: keyof WarningSettings) => boolean
  readonly maxItemsInRetrieveRequest: number
  readonly importantValues: ImportantValues
  readonly limits?: FetchLimits
}

export type TypeWithNestedInstances = (typeof constants.TYPES_WITH_NESTED_INSTANCES)[number]
export type TypeWithNestedInstancesPerParent = (typeof constants.TYPES_WITH_NESTED_INSTANCES_PER_PARENT)[number]
export type LastChangeDateOfTypesWithNestedInstances = {
  [key in TypeWithNestedInstancesPerParent]: Record<string, string>
} & {
  [key in TypeWithNestedInstances]: string | undefined
}

export type ProfileRelatedMetadataType = (typeof constants.PROFILE_RELATED_METADATA_TYPES)[number]

export type WeakReferencesHandler = ComponentsWeakReferencesHandler<{
  elementsSource: ReadOnlyElementsSource
  config: SalesforceConfig
}>

export enum ProfileSection {
  FieldPermissions = 'fieldPermissions',
  ObjectPermissions = 'objectPermissions',
  RecordTypeVisibilities = 'recordTypeVisibilities',
  TabVisibilities = 'tabVisibilities',
  UserPermissions = 'userPermissions',
  ApplicationVisibilities = 'applicationVisibilities',
  ClassAccesses = 'classAccesses',
  PageAccesses = 'pageAccesses',
  FlowAccesses = 'flowAccesses',
  LayoutAssignments = 'layoutAssignments',
}<|MERGE_RESOLUTION|>--- conflicted
+++ resolved
@@ -127,11 +127,8 @@
   logDiffsFromParsingXmlNumbers?: boolean
   performSideEffectDeletes?: boolean
   extendTriggersMetadata?: boolean
-<<<<<<< HEAD
   storeProfilesAndPermissionSetsBrokenPaths?: boolean
-=======
   removeReferenceFromFilterItemToRecordType?: boolean
->>>>>>> 8272a029
 }
 
 export type ChangeValidatorName =
@@ -842,11 +839,8 @@
     logDiffsFromParsingXmlNumbers: { refType: BuiltinTypes.BOOLEAN },
     performSideEffectDeletes: { refType: BuiltinTypes.BOOLEAN },
     extendTriggersMetadata: { refType: BuiltinTypes.BOOLEAN },
-<<<<<<< HEAD
     storeProfilesAndPermissionSetsBrokenPaths: { refType: BuiltinTypes.BOOLEAN },
-=======
     removeReferenceFromFilterItemToRecordType: { refType: BuiltinTypes.BOOLEAN },
->>>>>>> 8272a029
   },
   annotations: {
     [CORE_ANNOTATIONS.ADDITIONAL_PROPERTIES]: false,
