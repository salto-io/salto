/*
 * Copyright 2024 Salto Labs Ltd.
 * Licensed under the Salto Terms of Use (the "License");
 * You may not use this file except in compliance with the License.  You may obtain a copy of the License at https://www.salto.io/terms-of-use
 *
 * CERTAIN THIRD PARTY SOFTWARE MAY BE CONTAINED IN PORTIONS OF THE SOFTWARE. See NOTICE FILE AT https://github.com/salto-io/salto/blob/main/NOTICES
 */
import { createMatchingObjectType, ImportantValues } from '@salto-io/adapter-utils'
import {
  BuiltinTypes,
  CORE_ANNOTATIONS,
  createRestriction,
  ElemID,
  FieldDefinition,
  importantValueType,
  InstanceElement,
  ListType,
  MapType,
  ObjectType,
  ReadOnlyElementsSource,
} from '@salto-io/adapter-api'
import { definitions, WeakReferencesHandler as ComponentsWeakReferencesHandler } from '@salto-io/adapter-components'
import { types } from '@salto-io/lowerdash'
import { SUPPORTED_METADATA_TYPES } from './fetch_profile/metadata_types'
import * as constants from './constants'

type UserDeployConfig = definitions.UserDeployConfig

export const CLIENT_CONFIG = 'client'
export const MAX_ITEMS_IN_RETRIEVE_REQUEST = 'maxItemsInRetrieveRequest'
export const MAX_INSTANCES_PER_TYPE = 'maxInstancesPerType'
export const CUSTOM_OBJECTS_DEPLOY_RETRY_OPTIONS = 'customObjectsDeployRetryOptions'
export const FETCH_CONFIG = 'fetch'
export const DEPLOY_CONFIG = 'deploy'
export const METADATA_CONFIG = 'metadata'
export const CUSTOM_REFS_CONFIG = 'customReferences'
export const FIX_ELEMENTS_CONFIG = 'fixElements'
export const METADATA_INCLUDE_LIST = 'include'
export const METADATA_EXCLUDE_LIST = 'exclude'
const METADATA_TYPE = 'metadataType'
const METADATA_NAME = 'name'
const METADATA_NAMESPACE = 'namespace'
export const METADATA_SEPARATE_FIELD_LIST = 'objectsToSeperateFieldsToFiles'
export const DATA_CONFIGURATION = 'data'
export const METADATA_TYPES_SKIPPED_LIST = 'metadataTypesSkippedList'
export const DATA_MANAGEMENT = 'dataManagement'
export const INSTANCES_REGEX_SKIPPED_LIST = 'instancesRegexSkippedList'
export const SHOULD_FETCH_ALL_CUSTOM_SETTINGS = 'fetchAllCustomSettings'
export const ENUM_FIELD_PERMISSIONS = 'enumFieldPermissions'

// Based on the list in https://salesforce.stackexchange.com/questions/101844/what-are-the-object-and-field-name-suffixes-that-salesforce-uses-such-as-c-an
export const INSTANCE_SUFFIXES = [
  'c',
  'r',
  'ka',
  'kav',
  'Feed',
  'ViewStat',
  'VoteStat',
  'DataCategorySelection',
  'x',
  'xo',
  'mdt',
  'Share',
  'Tag',
  'History',
  'pc',
  'pr',
  'hd',
  'hqr',
  'hst',
  'b',
  'latitude__s',
  'longitude__s',
  'e',
  'p',
  'ChangeEvent',
  'chn',
  'gvs',
]

export type MetadataInstance = {
  metadataType: string
  namespace: string
  name: string
  isFolderType: boolean
  changedAt: string | undefined
}

export type MetadataQueryParams = Partial<Omit<MetadataInstance, 'isFolderType'>>

export type MetadataParams = {
  include?: MetadataQueryParams[]
  exclude?: MetadataQueryParams[]
  objectsToSeperateFieldsToFiles?: string[]
}

export type OptionalFeatures = {
  extraDependencies?: boolean
  extraDependenciesV2?: boolean
  elementsUrls?: boolean
  profilePaths?: boolean
  addMissingIds?: boolean
  authorInformation?: boolean
  describeSObjects?: boolean
  skipAliases?: boolean
  formulaDeps?: boolean
  fetchCustomObjectUsingRetrieveApi?: boolean
  generateRefsInProfiles?: boolean
  fetchProfilesUsingReadApi?: boolean
  toolingDepsOfCurrentNamespace?: boolean
  useLabelAsAlias?: boolean
  extendedCustomFieldInformation?: boolean
  importantValues?: boolean
  hideTypesFolder?: boolean
  omitStandardFieldsNonDeployableValues?: boolean
  latestSupportedApiVersion?: boolean
  metaTypes?: boolean
  cpqRulesAndConditionsRefs?: boolean
  flowCoordinates?: boolean
  improvedDataBrokenReferences?: boolean
  taskAndEventCustomFields?: boolean
  sharingRulesMaps?: boolean
  excludeNonRetrievedProfilesRelatedInstances?: boolean
  waveMetadataSupport?: boolean
<<<<<<< HEAD
  skipParsingXmlNumbers?: boolean
  logDiffsFromParsingXmlNumbers?: boolean
=======
  indexedEmailTemplateAttachments?: boolean
>>>>>>> 3ee33dfd
}

export type ChangeValidatorName =
  | 'managedPackage'
  | 'picklistStandardField'
  | 'customObjectInstances'
  | 'customFieldType'
  | 'standardFieldLabel'
  | 'mapKeys'
  | 'multipleDefaults'
  | 'picklistPromote'
  | 'cpqValidator'
  | 'recordTypeDeletion'
  | 'flowsValidator'
  | 'fullNameChangedValidator'
  | 'invalidListViewFilterScope'
  | 'caseAssignmentRulesValidator'
  | 'omitData'
  | 'unknownUser'
  | 'animationRuleRecordType'
  | 'currencyIsoCodes'
  | 'dataChange'
  | 'duplicateRulesSortOrder'
  | 'lastLayoutRemoval'
  | 'accountSettings'
  | 'unknownPicklistValues'
  | 'installedPackages'
  | 'dataCategoryGroup'
  | 'standardFieldOrObjectAdditionsOrDeletions'
  | 'deletedNonQueryableFields'
  | 'instanceWithUnknownType'
  | 'artificialTypes'
  | 'metadataTypes'
  | 'taskOrEventFieldsModifications'
  | 'newFieldsAndObjectsFLS'
  | 'elementApiVersion'
  | 'cpqBillingStartDate'
  | 'cpqBillingTriggers'
  | 'managedApexComponent'

type ChangeValidatorConfig = Partial<Record<ChangeValidatorName, boolean>>

type ObjectIdSettings = {
  objectsRegex: string
  idFields: string[]
}

type ObjectAliasSettings = {
  objectsRegex: string
  aliasFields: string[]
}

export type SaltoIDSettings = {
  defaultIdFields: string[]
  overrides?: ObjectIdSettings[]
  regenerateSaltoIds?: boolean
}

export type SaltoAliasSettings = {
  defaultAliasFields?: types.NonEmptyArray<string>
  overrides?: ObjectAliasSettings[]
}

export type SaltoManagementFieldSettings = {
  defaultFieldName: string
}

export const outgoingReferenceBehaviors = ['ExcludeInstance', 'BrokenReference', 'InternalId'] as const
export type OutgoingReferenceBehavior = (typeof outgoingReferenceBehaviors)[number]

export type BrokenOutgoingReferencesSettings = {
  defaultBehavior: OutgoingReferenceBehavior
  perTargetTypeOverrides?: Record<string, OutgoingReferenceBehavior>
}

const customReferencesHandlersNames = ['profilesAndPermissionSets', 'managedElements', 'formulaRefs'] as const
export type CustomReferencesHandlers = (typeof customReferencesHandlersNames)[number]

export type CustomReferencesSettings = Partial<Record<CustomReferencesHandlers, boolean>>

export type FixElementsSettings = Partial<Record<CustomReferencesHandlers, boolean>>

const objectIdSettings = new ObjectType({
  elemID: new ElemID(constants.SALESFORCE, 'objectIdSettings'),
  fields: {
    objectsRegex: {
      refType: BuiltinTypes.STRING,
      annotations: {
        [CORE_ANNOTATIONS.REQUIRED]: true,
      },
    },
    idFields: {
      refType: new ListType(BuiltinTypes.STRING),
      annotations: {
        [CORE_ANNOTATIONS.REQUIRED]: true,
      },
    },
  } as Record<keyof ObjectIdSettings, FieldDefinition>,
  annotations: {
    [CORE_ANNOTATIONS.ADDITIONAL_PROPERTIES]: false,
  },
})

const saltoIDSettingsType = new ObjectType({
  elemID: new ElemID(constants.SALESFORCE, 'saltoIDSettings'),
  fields: {
    defaultIdFields: {
      refType: new ListType(BuiltinTypes.STRING),
      annotations: {
        [CORE_ANNOTATIONS.REQUIRED]: true,
      },
    },
    overrides: {
      refType: new ListType(objectIdSettings),
    },
    regenerateSaltoIds: {
      refType: BuiltinTypes.BOOLEAN,
    },
  } as Record<keyof SaltoIDSettings, FieldDefinition>,
  annotations: {
    [CORE_ANNOTATIONS.ADDITIONAL_PROPERTIES]: false,
  },
})

const objectAliasSettings = new ObjectType({
  elemID: new ElemID(constants.SALESFORCE, 'objectAliasSettings'),
  fields: {
    objectsRegex: {
      refType: BuiltinTypes.STRING,
      annotations: {
        [CORE_ANNOTATIONS.REQUIRED]: true,
      },
    },
    aliasFields: {
      refType: new ListType(BuiltinTypes.STRING),
      annotations: {
        [CORE_ANNOTATIONS.REQUIRED]: true,
      },
    },
  } as Record<keyof ObjectAliasSettings, FieldDefinition>,
  annotations: {
    [CORE_ANNOTATIONS.ADDITIONAL_PROPERTIES]: false,
  },
})

const saltoAliasSettingsType = new ObjectType({
  elemID: new ElemID(constants.SALESFORCE, 'saltoAliasSettings'),
  fields: {
    defaultAliasFields: {
      refType: new ListType(BuiltinTypes.STRING),
    },
    overrides: {
      refType: new ListType(objectAliasSettings),
    },
  } as Record<keyof SaltoAliasSettings, FieldDefinition>,
  annotations: {
    [CORE_ANNOTATIONS.ADDITIONAL_PROPERTIES]: false,
  },
})

const saltoManagementFieldSettingsType = new ObjectType({
  elemID: new ElemID(constants.SALESFORCE, 'saltoManagementFieldSettings'),
  fields: {
    defaultFieldName: {
      refType: BuiltinTypes.STRING,
    },
  },
  annotations: {
    [CORE_ANNOTATIONS.ADDITIONAL_PROPERTIES]: false,
  },
})

const brokenOutgoingReferencesSettingsType = new ObjectType({
  elemID: new ElemID(constants.SALESFORCE, 'brokenOutgoingReferencesSettings'),
  fields: {
    defaultBehavior: {
      refType: BuiltinTypes.STRING,
      annotations: {
        [CORE_ANNOTATIONS.RESTRICTION]: createRestriction({
          values: outgoingReferenceBehaviors,
        }),
      },
    },
    perTargetTypeOverrides: {
      refType: new MapType(BuiltinTypes.STRING),
    },
  },
  annotations: {
    [CORE_ANNOTATIONS.ADDITIONAL_PROPERTIES]: false,
  },
})

const customReferencesSettingsType = new ObjectType({
  elemID: new ElemID(constants.SALESFORCE, 'saltoCustomReferencesSettings'),
  fields: Object.fromEntries(customReferencesHandlersNames.map(name => [name, { refType: BuiltinTypes.BOOLEAN }])),
})

const fixElementsSettingsType = new ObjectType({
  elemID: new ElemID(constants.SALESFORCE, 'saltoFixElementsSettings'),
  fields: Object.fromEntries(customReferencesHandlersNames.map(name => [name, { refType: BuiltinTypes.BOOLEAN }])),
})

const warningSettingsType = new ObjectType({
  elemID: new ElemID(constants.SALESFORCE, 'saltoWarningSettings'),
  fields: {
    nonQueryableFields: {
      refType: BuiltinTypes.BOOLEAN,
    },
  },
})

export type WarningSettings = {
  nonQueryableFields: boolean
}

export type DataManagementConfig = {
  includeObjects: string[]
  excludeObjects?: string[]
  allowReferenceTo?: string[]
  saltoIDSettings: SaltoIDSettings
  showReadOnlyValues?: boolean
  saltoAliasSettings?: SaltoAliasSettings
  saltoManagementFieldSettings?: SaltoManagementFieldSettings
  brokenOutgoingReferencesSettings?: BrokenOutgoingReferencesSettings
  omittedFields?: string[]
  regenerateSaltoIds?: boolean
}

export type FetchParameters = {
  metadata?: MetadataParams
  data?: DataManagementConfig
  fetchAllCustomSettings?: boolean // TODO - move this into optional features
  optionalFeatures?: OptionalFeatures
  target?: string[]
  maxInstancesPerType?: number
  preferActiveFlowVersions?: boolean
  addNamespacePrefixToFullName?: boolean
  warningSettings?: WarningSettings
  additionalImportantValues?: ImportantValues
}

export type DeprecatedMetadataParams = {
  [METADATA_TYPES_SKIPPED_LIST]?: string[]
  [INSTANCES_REGEX_SKIPPED_LIST]?: string[]
}

export type DeprecatedFetchParameters = {
  [DATA_MANAGEMENT]?: DataManagementConfig
} & DeprecatedMetadataParams

export type ClientRateLimitConfig = Partial<{
  total: number
  retrieve: number
  read: number
  list: number
  query: number
  describe: number
  deploy: number
}>

export type ClientPollingConfig = Partial<{
  interval: number
  deployTimeout: number
  fetchTimeout: number
}>

export type QuickDeployParams = {
  requestId: string
  hash: string
}

export type ClientDeployConfig = Partial<{
  rollbackOnError: boolean
  ignoreWarnings: boolean
  purgeOnDelete: boolean
  checkOnly: boolean
  testLevel: 'NoTestRun' | 'RunSpecifiedTests' | 'RunLocalTests' | 'RunAllTestsInOrg'
  runTests: string[]
  deleteBeforeUpdate: boolean
  quickDeployParams: QuickDeployParams
  performRetrieve: boolean
  flsProfiles: string[]
}>

export enum RetryStrategyName {
  'HttpError',
  'HTTPOrNetworkError',
  'NetworkError',
}
type RetryStrategy = keyof typeof RetryStrategyName
export type ClientRetryConfig = Partial<{
  maxAttempts: number
  retryDelay: number
  retryStrategy: RetryStrategy
  timeout: number
}>

export type CustomObjectsDeployRetryConfig = {
  maxAttempts: number
  retryDelay: number
  retryDelayMultiplier: number
  retryableFailures: string[]
}

export type ReadMetadataChunkSizeConfig = {
  default?: number
  overrides?: Record<string, number>
}

export type SalesforceClientConfig = Partial<{
  polling: ClientPollingConfig
  deploy: ClientDeployConfig
  maxConcurrentApiRequests: ClientRateLimitConfig
  retry: ClientRetryConfig
  dataRetry: CustomObjectsDeployRetryConfig
  readMetadataChunkSize: ReadMetadataChunkSizeConfig
}>

export type SalesforceConfig = {
  [FETCH_CONFIG]?: FetchParameters
  [MAX_ITEMS_IN_RETRIEVE_REQUEST]?: number
  [CLIENT_CONFIG]?: SalesforceClientConfig
  [ENUM_FIELD_PERMISSIONS]?: boolean
  [DEPLOY_CONFIG]?: UserDeployConfig
  [CUSTOM_REFS_CONFIG]?: CustomReferencesSettings
  [FIX_ELEMENTS_CONFIG]?: FixElementsSettings
}

type DataManagementConfigSuggestions = {
  type: 'dataObjectsExclude'
  value: string
  reason?: string
}

export type MetadataConfigSuggestion = {
  type: 'metadataExclude'
  value: MetadataQueryParams
  reason?: string
}

export type RetrieveSizeConfigSuggestion = {
  type: typeof MAX_ITEMS_IN_RETRIEVE_REQUEST
  value: number
  reason?: string
}

export type ConfigChangeSuggestion =
  | DataManagementConfigSuggestions
  | MetadataConfigSuggestion
  | RetrieveSizeConfigSuggestion

export const isDataManagementConfigSuggestions = (
  suggestion: ConfigChangeSuggestion,
): suggestion is DataManagementConfigSuggestions => suggestion.type === 'dataObjectsExclude'

export const isMetadataConfigSuggestions = (
  suggestion: ConfigChangeSuggestion,
): suggestion is MetadataConfigSuggestion => suggestion.type === 'metadataExclude'

export const isRetrieveSizeConfigSuggestion = (
  suggestion: ConfigChangeSuggestion,
): suggestion is RetrieveSizeConfigSuggestion => suggestion.type === MAX_ITEMS_IN_RETRIEVE_REQUEST

export type FetchElements<T> = {
  configChanges: ConfigChangeSuggestion[]
  elements: T
}

const configID = new ElemID('salesforce')

export const usernamePasswordCredentialsType = new ObjectType({
  elemID: configID,
  fields: {
    username: { refType: BuiltinTypes.STRING },
    password: { refType: BuiltinTypes.STRING },
    token: {
      refType: BuiltinTypes.STRING,
      annotations: {
        message: 'Token (empty if your org uses IP whitelisting)',
      },
    },
    sandbox: {
      refType: BuiltinTypes.BOOLEAN,
      annotations: { message: 'Is Sandbox/Scratch Org' },
    },
  },
})

export const accessTokenCredentialsType = new ObjectType({
  elemID: configID,
  fields: {
    accessToken: { refType: BuiltinTypes.STRING },
    instanceUrl: { refType: BuiltinTypes.STRING },
    sandbox: { refType: BuiltinTypes.BOOLEAN },
  },
})

export const oauthRequestParameters = new ObjectType({
  elemID: configID,
  fields: {
    consumerKey: {
      refType: BuiltinTypes.STRING,
      annotations: {
        message: 'Consumer key for a connected app, whose redirect URI is http://localhost:port',
      },
    },
    consumerSecret: {
      refType: BuiltinTypes.STRING,
      annotations: {
        message: 'Consumer secret for a connected app, whose redirect URI is http://localhost:port',
      },
    },
    port: {
      refType: BuiltinTypes.NUMBER,
      annotations: { message: 'Port provided in the redirect URI' },
    },
    sandbox: {
      refType: BuiltinTypes.BOOLEAN,
      annotations: { message: 'Is connection to a sandbox?' },
    },
  },
})

export const isAccessTokenConfig = (config: Readonly<InstanceElement>): boolean => config.value.authType === 'oauth'

export class UsernamePasswordCredentials {
  constructor({
    username,
    password,
    isSandbox,
    apiToken,
  }: {
    username: string
    password: string
    isSandbox: boolean
    apiToken?: string
  }) {
    this.username = username
    this.password = password
    this.isSandbox = isSandbox
    this.apiToken = apiToken
  }

  username: string
  password: string
  apiToken?: string
  isSandbox: boolean
}

export class OauthAccessTokenCredentials {
  constructor({
    instanceUrl,
    accessToken,
    refreshToken,
    isSandbox,
    clientId,
    clientSecret,
  }: {
    instanceUrl: string
    accessToken: string
    refreshToken: string
    clientId: string
    clientSecret: string
    isSandbox: boolean
  }) {
    this.instanceUrl = instanceUrl
    this.accessToken = accessToken
    this.refreshToken = refreshToken
    this.isSandbox = isSandbox
    this.clientId = clientId
    this.clientSecret = clientSecret
  }

  instanceUrl: string
  accessToken: string
  refreshToken: string
  isSandbox: boolean
  clientId: string
  clientSecret: string
}

export type Credentials = UsernamePasswordCredentials | OauthAccessTokenCredentials

const dataManagementType = new ObjectType({
  elemID: new ElemID(constants.SALESFORCE, DATA_CONFIGURATION),
  fields: {
    includeObjects: {
      refType: new ListType(BuiltinTypes.STRING),
    },
    excludeObjects: {
      refType: new ListType(BuiltinTypes.STRING),
    },
    allowReferenceTo: {
      refType: new ListType(BuiltinTypes.STRING),
    },
    saltoIDSettings: {
      refType: saltoIDSettingsType,
      annotations: {
        [CORE_ANNOTATIONS.REQUIRED]: true,
      },
    },
    saltoAliasSettings: {
      refType: saltoAliasSettingsType,
    },
    saltoManagementFieldSettings: {
      refType: saltoManagementFieldSettingsType,
    },
    brokenOutgoingReferencesSettings: {
      refType: brokenOutgoingReferencesSettingsType,
    },
    omittedFields: {
      refType: new ListType(BuiltinTypes.STRING),
    },
  } as Record<keyof DataManagementConfig, FieldDefinition>,
  annotations: {
    [CORE_ANNOTATIONS.ADDITIONAL_PROPERTIES]: false,
  },
})

const clientPollingConfigType = new ObjectType({
  elemID: new ElemID(constants.SALESFORCE, 'clientPollingConfig'),
  fields: {
    interval: { refType: BuiltinTypes.NUMBER },
    deployTimeout: { refType: BuiltinTypes.NUMBER },
    fetchTimeout: { refType: BuiltinTypes.NUMBER },
  } as Record<keyof ClientPollingConfig, FieldDefinition>,
  annotations: {
    [CORE_ANNOTATIONS.ADDITIONAL_PROPERTIES]: false,
  },
})

const QuickDeployParamsType = new ObjectType({
  elemID: new ElemID(constants.SALESFORCE, 'quickDeployParams'),
  fields: {
    requestId: { refType: BuiltinTypes.STRING },
    hash: { refType: BuiltinTypes.STRING },
  } as Record<keyof QuickDeployParams, FieldDefinition>,
  annotations: {
    [CORE_ANNOTATIONS.ADDITIONAL_PROPERTIES]: false,
  },
})

const clientDeployConfigType = new ObjectType({
  elemID: new ElemID(constants.SALESFORCE, 'clientDeployConfig'),
  fields: {
    rollbackOnError: { refType: BuiltinTypes.BOOLEAN },
    ignoreWarnings: { refType: BuiltinTypes.BOOLEAN },
    purgeOnDelete: { refType: BuiltinTypes.BOOLEAN },
    checkOnly: { refType: BuiltinTypes.BOOLEAN },
    testLevel: {
      refType: BuiltinTypes.STRING,
      annotations: {
        [CORE_ANNOTATIONS.RESTRICTION]: createRestriction({
          values: ['NoTestRun', 'RunSpecifiedTests', 'RunLocalTests', 'RunAllTestsInOrg'],
        }),
      },
    },
    runTests: { refType: new ListType(BuiltinTypes.STRING) },
    deleteBeforeUpdate: { refType: BuiltinTypes.BOOLEAN },
    quickDeployParams: { refType: QuickDeployParamsType },
    performRetrieve: { refType: BuiltinTypes.BOOLEAN },
    flsProfiles: { refType: new ListType(BuiltinTypes.STRING) },
  } as Record<keyof ClientDeployConfig, FieldDefinition>,
  annotations: {
    [CORE_ANNOTATIONS.ADDITIONAL_PROPERTIES]: false,
  },
})

const clientRateLimitConfigType = new ObjectType({
  elemID: new ElemID(constants.SALESFORCE, 'clientRateLimitConfig'),
  fields: {
    total: { refType: BuiltinTypes.NUMBER },
    retrieve: { refType: BuiltinTypes.NUMBER },
    read: { refType: BuiltinTypes.NUMBER },
    list: { refType: BuiltinTypes.NUMBER },
    query: { refType: BuiltinTypes.NUMBER },
    describe: { refType: BuiltinTypes.NUMBER },
    deploy: { refType: BuiltinTypes.NUMBER },
  } as Record<keyof ClientRateLimitConfig, FieldDefinition>,
  annotations: {
    [CORE_ANNOTATIONS.ADDITIONAL_PROPERTIES]: false,
  },
})

const clientRetryConfigType = new ObjectType({
  elemID: new ElemID(constants.SALESFORCE, 'clientRetryConfig'),
  fields: {
    maxAttempts: { refType: BuiltinTypes.NUMBER },
    retryDelay: { refType: BuiltinTypes.NUMBER },
    retryDelayMultiplier: { refType: BuiltinTypes.NUMBER },
    retryStrategy: {
      refType: BuiltinTypes.STRING,
      annotations: {
        [CORE_ANNOTATIONS.RESTRICTION]: createRestriction({
          values: Object.keys(RetryStrategyName),
        }),
      },
    },
    timeout: { refType: BuiltinTypes.NUMBER },
  } as Record<keyof ClientRetryConfig, FieldDefinition>,
  annotations: {
    [CORE_ANNOTATIONS.ADDITIONAL_PROPERTIES]: false,
  },
})

const readMetadataChunkSizeConfigType = createMatchingObjectType<ReadMetadataChunkSizeConfig>({
  elemID: new ElemID(constants.SALESFORCE, 'readMetadataChunkSizeConfig'),
  fields: {
    default: { refType: BuiltinTypes.NUMBER },
    overrides: {
      refType: new MapType(BuiltinTypes.NUMBER),
      annotations: {
        [CORE_ANNOTATIONS.RESTRICTION]: createRestriction({
          min: 1,
          max: 10,
        }),
      },
    },
  },
  annotations: {
    [CORE_ANNOTATIONS.ADDITIONAL_PROPERTIES]: false,
  },
})

const clientConfigType = new ObjectType({
  elemID: new ElemID(constants.SALESFORCE, 'clientConfig'),
  fields: {
    polling: { refType: clientPollingConfigType },
    deploy: { refType: clientDeployConfigType },
    retry: { refType: clientRetryConfigType },
    maxConcurrentApiRequests: { refType: clientRateLimitConfigType },
    readMetadataChunkSize: { refType: readMetadataChunkSizeConfigType },
  } as Record<keyof SalesforceClientConfig, FieldDefinition>,
  annotations: {
    [CORE_ANNOTATIONS.ADDITIONAL_PROPERTIES]: false,
  },
})

const metadataQueryType = new ObjectType({
  elemID: new ElemID(constants.SALESFORCE, 'metadataQuery'),
  fields: {
    [METADATA_TYPE]: { refType: BuiltinTypes.STRING },
    [METADATA_NAMESPACE]: { refType: BuiltinTypes.STRING },
    [METADATA_NAME]: { refType: BuiltinTypes.STRING },
  },
  annotations: {
    [CORE_ANNOTATIONS.ADDITIONAL_PROPERTIES]: false,
  },
})

const metadataConfigType = createMatchingObjectType<MetadataParams>({
  elemID: new ElemID(constants.SALESFORCE, 'metadataConfig'),
  fields: {
    [METADATA_INCLUDE_LIST]: { refType: new ListType(metadataQueryType) },
    [METADATA_EXCLUDE_LIST]: { refType: new ListType(metadataQueryType) },
    [METADATA_SEPARATE_FIELD_LIST]: {
      refType: new ListType(BuiltinTypes.STRING),
      annotations: {
        [CORE_ANNOTATIONS.RESTRICTION]: createRestriction({
          max_length: constants.MAX_TYPES_TO_SEPARATE_TO_FILE_PER_FIELD,
        }),
      },
    },
  },
  annotations: {
    [CORE_ANNOTATIONS.ADDITIONAL_PROPERTIES]: false,
  },
})

const optionalFeaturesType = createMatchingObjectType<OptionalFeatures>({
  elemID: new ElemID(constants.SALESFORCE, 'optionalFeatures'),
  fields: {
    extraDependencies: { refType: BuiltinTypes.BOOLEAN },
    extraDependenciesV2: { refType: BuiltinTypes.BOOLEAN },
    elementsUrls: { refType: BuiltinTypes.BOOLEAN },
    profilePaths: { refType: BuiltinTypes.BOOLEAN },
    addMissingIds: { refType: BuiltinTypes.BOOLEAN },
    authorInformation: { refType: BuiltinTypes.BOOLEAN },
    describeSObjects: { refType: BuiltinTypes.BOOLEAN },
    skipAliases: { refType: BuiltinTypes.BOOLEAN },
    formulaDeps: { refType: BuiltinTypes.BOOLEAN },
    fetchCustomObjectUsingRetrieveApi: { refType: BuiltinTypes.BOOLEAN },
    generateRefsInProfiles: { refType: BuiltinTypes.BOOLEAN },
    fetchProfilesUsingReadApi: { refType: BuiltinTypes.BOOLEAN },
    toolingDepsOfCurrentNamespace: { refType: BuiltinTypes.BOOLEAN },
    useLabelAsAlias: { refType: BuiltinTypes.BOOLEAN },
    extendedCustomFieldInformation: { refType: BuiltinTypes.BOOLEAN },
    importantValues: { refType: BuiltinTypes.BOOLEAN },
    hideTypesFolder: { refType: BuiltinTypes.BOOLEAN },
    omitStandardFieldsNonDeployableValues: { refType: BuiltinTypes.BOOLEAN },
    latestSupportedApiVersion: { refType: BuiltinTypes.BOOLEAN },
    metaTypes: { refType: BuiltinTypes.BOOLEAN },
    cpqRulesAndConditionsRefs: { refType: BuiltinTypes.BOOLEAN },
    flowCoordinates: { refType: BuiltinTypes.BOOLEAN },
    improvedDataBrokenReferences: { refType: BuiltinTypes.BOOLEAN },
    taskAndEventCustomFields: { refType: BuiltinTypes.BOOLEAN },
    sharingRulesMaps: { refType: BuiltinTypes.BOOLEAN },
    excludeNonRetrievedProfilesRelatedInstances: { refType: BuiltinTypes.BOOLEAN },
    waveMetadataSupport: { refType: BuiltinTypes.BOOLEAN },
<<<<<<< HEAD
    skipParsingXmlNumbers: { refType: BuiltinTypes.BOOLEAN },
    logDiffsFromParsingXmlNumbers: { refType: BuiltinTypes.BOOLEAN },
=======
    indexedEmailTemplateAttachments: { refType: BuiltinTypes.BOOLEAN },
>>>>>>> 3ee33dfd
  },
  annotations: {
    [CORE_ANNOTATIONS.ADDITIONAL_PROPERTIES]: false,
  },
})

const changeValidatorConfigType = createMatchingObjectType<ChangeValidatorConfig>({
  elemID: new ElemID(constants.SALESFORCE, 'changeValidatorConfig'),
  fields: {
    managedPackage: { refType: BuiltinTypes.BOOLEAN },
    picklistStandardField: { refType: BuiltinTypes.BOOLEAN },
    customObjectInstances: { refType: BuiltinTypes.BOOLEAN },
    customFieldType: { refType: BuiltinTypes.BOOLEAN },
    standardFieldLabel: { refType: BuiltinTypes.BOOLEAN },
    mapKeys: { refType: BuiltinTypes.BOOLEAN },
    multipleDefaults: { refType: BuiltinTypes.BOOLEAN },
    picklistPromote: { refType: BuiltinTypes.BOOLEAN },
    cpqValidator: { refType: BuiltinTypes.BOOLEAN },
    recordTypeDeletion: { refType: BuiltinTypes.BOOLEAN },
    flowsValidator: { refType: BuiltinTypes.BOOLEAN },
    fullNameChangedValidator: { refType: BuiltinTypes.BOOLEAN },
    invalidListViewFilterScope: { refType: BuiltinTypes.BOOLEAN },
    caseAssignmentRulesValidator: { refType: BuiltinTypes.BOOLEAN },
    omitData: { refType: BuiltinTypes.BOOLEAN },
    dataChange: { refType: BuiltinTypes.BOOLEAN },
    unknownUser: { refType: BuiltinTypes.BOOLEAN },
    animationRuleRecordType: { refType: BuiltinTypes.BOOLEAN },
    currencyIsoCodes: { refType: BuiltinTypes.BOOLEAN },
    duplicateRulesSortOrder: { refType: BuiltinTypes.BOOLEAN },
    lastLayoutRemoval: { refType: BuiltinTypes.BOOLEAN },
    accountSettings: { refType: BuiltinTypes.BOOLEAN },
    unknownPicklistValues: { refType: BuiltinTypes.BOOLEAN },
    dataCategoryGroup: { refType: BuiltinTypes.BOOLEAN },
    installedPackages: { refType: BuiltinTypes.BOOLEAN },
    standardFieldOrObjectAdditionsOrDeletions: {
      refType: BuiltinTypes.BOOLEAN,
    },
    deletedNonQueryableFields: { refType: BuiltinTypes.BOOLEAN },
    instanceWithUnknownType: { refType: BuiltinTypes.BOOLEAN },
    artificialTypes: { refType: BuiltinTypes.BOOLEAN },
    metadataTypes: { refType: BuiltinTypes.BOOLEAN },
    taskOrEventFieldsModifications: { refType: BuiltinTypes.BOOLEAN },
    newFieldsAndObjectsFLS: { refType: BuiltinTypes.BOOLEAN },
    elementApiVersion: { refType: BuiltinTypes.BOOLEAN },
    cpqBillingStartDate: { refType: BuiltinTypes.BOOLEAN },
    cpqBillingTriggers: { refType: BuiltinTypes.BOOLEAN },
    managedApexComponent: { refType: BuiltinTypes.BOOLEAN },
  },
  annotations: {
    [CORE_ANNOTATIONS.ADDITIONAL_PROPERTIES]: false,
  },
})

const fetchConfigType = createMatchingObjectType<FetchParameters>({
  elemID: new ElemID(constants.SALESFORCE, 'fetchConfig'),
  fields: {
    metadata: { refType: metadataConfigType },
    data: { refType: dataManagementType },
    optionalFeatures: { refType: optionalFeaturesType },
    fetchAllCustomSettings: { refType: BuiltinTypes.BOOLEAN },
    target: {
      refType: new ListType(BuiltinTypes.STRING),
      annotations: {
        [CORE_ANNOTATIONS.RESTRICTION]: createRestriction({
          enforce_value: true,
          values: SUPPORTED_METADATA_TYPES,
        }),
      },
    },
    maxInstancesPerType: { refType: BuiltinTypes.NUMBER },
    preferActiveFlowVersions: { refType: BuiltinTypes.BOOLEAN },
    addNamespacePrefixToFullName: { refType: BuiltinTypes.BOOLEAN },
    warningSettings: { refType: warningSettingsType },
    additionalImportantValues: {
      // Exported type is downcast to TypeElement
      refType: new ListType(importantValueType),
    },
  },
  annotations: {
    [CORE_ANNOTATIONS.ADDITIONAL_PROPERTIES]: false,
  },
})

export const configType = createMatchingObjectType<SalesforceConfig>({
  elemID: configID,
  fields: {
    [FETCH_CONFIG]: {
      refType: fetchConfigType,
      annotations: {
        [CORE_ANNOTATIONS.DEFAULT]: {
          [METADATA_CONFIG]: {
            [METADATA_INCLUDE_LIST]: [
              {
                metadataType: '.*',
                namespace: '',
                name: '.*',
              },
            ],
            [METADATA_EXCLUDE_LIST]: [
              { metadataType: 'Report' },
              { metadataType: 'ReportType' },
              { metadataType: 'ReportFolder' },
              { metadataType: 'Dashboard' },
              { metadataType: 'DashboardFolder' },
              { metadataType: 'Document' },
              { metadataType: 'DocumentFolder' },
              { metadataType: 'Profile' },
              { metadataType: 'PermissionSet' },
              { metadataType: 'MutingPermissionSet' },
              { metadataType: 'PermissionSetGroup' },
              { metadataType: 'SiteDotCom' },
              {
                metadataType: 'EmailTemplate',
                name: 'Marketo_?Email_?Templates/.*',
              },
              { metadataType: 'ContentAsset' },
              { metadataType: 'CustomObjectTranslation' },
              { metadataType: 'AnalyticSnapshot' },
              { metadataType: 'WaveDashboard' },
              { metadataType: 'WaveDataflow' },
              {
                metadataType: 'StandardValueSet',
                name: '^(AddressCountryCode)|(AddressStateCode)$',
                namespace: '',
              },
              {
                metadataType: 'Layout',
                name: 'CollaborationGroup-Group Layout',
              },
              {
                metadataType: 'Layout',
                name: 'CaseInteraction-Case Feed Layout',
              },
              {
                metadataType: 'EclairGeoData',
              },
              {
                metadataType:
                  'OmniUiCard|OmniDataTransform|OmniIntegrationProcedure|OmniInteractionAccessConfig|OmniInteractionConfig|OmniScript',
              },
              {
                metadataType: 'DiscoveryAIModel',
              },
              {
                metadataType: 'Translations',
              },
              {
                metadataType: 'ManagedEventSubscription',
              },
            ],
          },
          [SHOULD_FETCH_ALL_CUSTOM_SETTINGS]: false,
          [MAX_INSTANCES_PER_TYPE]: constants.DEFAULT_MAX_INSTANCES_PER_TYPE,
        },
      },
    },
    [MAX_ITEMS_IN_RETRIEVE_REQUEST]: {
      refType: BuiltinTypes.NUMBER,
      annotations: {
        [CORE_ANNOTATIONS.DEFAULT]: constants.DEFAULT_MAX_ITEMS_IN_RETRIEVE_REQUEST,
        [CORE_ANNOTATIONS.RESTRICTION]: createRestriction({
          min: constants.MINIMUM_MAX_ITEMS_IN_RETRIEVE_REQUEST,
          max: constants.MAXIMUM_MAX_ITEMS_IN_RETRIEVE_REQUEST,
        }),
      },
    },
    [ENUM_FIELD_PERMISSIONS]: {
      refType: BuiltinTypes.BOOLEAN,
    },
    [CLIENT_CONFIG]: {
      refType: clientConfigType,
    },
    [DEPLOY_CONFIG]: {
      refType: definitions.createUserDeployConfigType(constants.SALESFORCE, changeValidatorConfigType),
    },
    [CUSTOM_REFS_CONFIG]: {
      refType: customReferencesSettingsType,
    },
    [FIX_ELEMENTS_CONFIG]: {
      refType: fixElementsSettingsType,
    },
  },
  annotations: {
    [CORE_ANNOTATIONS.ADDITIONAL_PROPERTIES]: false,
  },
})
export type MetadataQuery<T = MetadataInstance> = {
  isTypeMatch: (type: string) => boolean
  isInstanceIncluded: (instance: T) => boolean
  isInstanceMatch: (instance: T) => boolean
  isTargetedFetch: () => boolean
  isFetchWithChangesDetection: () => boolean
  isPartialFetch: () => boolean
  getFolderPathsByName: (folderType: string) => Record<string, string>
  logData: () => void
}

export type TypeFetchCategory = 'Always' | 'IfReferenced' | 'Never'

export type DataManagement = {
  shouldFetchObjectType: (objectType: ObjectType) => Promise<TypeFetchCategory>
  brokenReferenceBehaviorForTargetType: (typeName: string | undefined) => OutgoingReferenceBehavior
  isReferenceAllowed: (name: string) => boolean
  getObjectIdsFields: (name: string) => string[]
  getObjectAliasFields: (name: string) => types.NonEmptyArray<string>
  showReadOnlyValues?: boolean
  managedBySaltoFieldForType: (objType: ObjectType) => string | undefined
  omittedFieldsForType: (name: string) => string[]
  regenerateSaltoIds: boolean
}

export type FetchProfile = {
  readonly metadataQuery: MetadataQuery
  readonly dataManagement?: DataManagement
  readonly isFeatureEnabled: (name: keyof OptionalFeatures) => boolean
  readonly isCustomReferencesHandlerEnabled: (name: CustomReferencesHandlers) => boolean
  readonly shouldFetchAllCustomSettings: () => boolean
  readonly maxInstancesPerType: number
  readonly preferActiveFlowVersions: boolean
  readonly addNamespacePrefixToFullName: boolean
  isWarningEnabled: (name: keyof WarningSettings) => boolean
  readonly maxItemsInRetrieveRequest: number
  readonly importantValues: ImportantValues
}

export type TypeWithNestedInstances = (typeof constants.TYPES_WITH_NESTED_INSTANCES)[number]
export type TypeWithNestedInstancesPerParent = (typeof constants.TYPES_WITH_NESTED_INSTANCES_PER_PARENT)[number]
export type LastChangeDateOfTypesWithNestedInstances = {
  [key in TypeWithNestedInstancesPerParent]: Record<string, string>
} & {
  [key in TypeWithNestedInstances]: string | undefined
}

export type ProfileRelatedMetadataType = (typeof constants.PROFILE_RELATED_METADATA_TYPES)[number]

export type WeakReferencesHandler = ComponentsWeakReferencesHandler<{
  elementsSource: ReadOnlyElementsSource
}><|MERGE_RESOLUTION|>--- conflicted
+++ resolved
@@ -123,12 +123,9 @@
   sharingRulesMaps?: boolean
   excludeNonRetrievedProfilesRelatedInstances?: boolean
   waveMetadataSupport?: boolean
-<<<<<<< HEAD
+  indexedEmailTemplateAttachments?: boolean
   skipParsingXmlNumbers?: boolean
   logDiffsFromParsingXmlNumbers?: boolean
-=======
-  indexedEmailTemplateAttachments?: boolean
->>>>>>> 3ee33dfd
 }
 
 export type ChangeValidatorName =
@@ -828,12 +825,9 @@
     sharingRulesMaps: { refType: BuiltinTypes.BOOLEAN },
     excludeNonRetrievedProfilesRelatedInstances: { refType: BuiltinTypes.BOOLEAN },
     waveMetadataSupport: { refType: BuiltinTypes.BOOLEAN },
-<<<<<<< HEAD
+    indexedEmailTemplateAttachments: { refType: BuiltinTypes.BOOLEAN },
     skipParsingXmlNumbers: { refType: BuiltinTypes.BOOLEAN },
     logDiffsFromParsingXmlNumbers: { refType: BuiltinTypes.BOOLEAN },
-=======
-    indexedEmailTemplateAttachments: { refType: BuiltinTypes.BOOLEAN },
->>>>>>> 3ee33dfd
   },
   annotations: {
     [CORE_ANNOTATIONS.ADDITIONAL_PROPERTIES]: false,
