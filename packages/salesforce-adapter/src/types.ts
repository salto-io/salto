--- conflicted
+++ resolved
@@ -894,20 +894,15 @@
   readonly maxInstancesPerType: number
   readonly preferActiveFlowVersions: boolean
   readonly addNamespacePrefixToFullName: boolean
+  isWarningEnabled: (name: keyof WarningSettings) => boolean
   readonly maxItemsInRetrieveRequest: number
-  isWarningEnabled: (name: keyof WarningSettings) => boolean
-<<<<<<< HEAD
-}
-
-export type MergeProfileInstancesFunc = (instances: ReadonlyArray<InstanceElement>) => InstanceElement
-
-export type ShouldRetrieveFileFunc = (props: FileProperties) => boolean
-=======
-  maxItemsInRetrieveRequest: number
   // Some types are retrieved via filters and should not be fetched in the normal fetch flow. However, we need these
   // types as context for profiles - when fetching profiles using retrieve we only get information about the types that
   // are included in the same retrieve request as the profile. Thus typesToSkip - a list of types that will be retrieved
   // along with the profiles, but discarded.
-  typesToSkip: ReadonlySet<string>
-}
->>>>>>> fa9373ec
+  readonly typesToSkip: ReadonlySet<string>
+}
+
+export type MergeProfileInstancesFunc = (instances: ReadonlyArray<InstanceElement>) => InstanceElement
+
+export type ShouldRetrieveFileFunc = (props: FileProperties) => boolean