/*
 *                      Copyright 2024 Salto Labs Ltd.
 *
 * Licensed under the Apache License, Version 2.0 (the "License");
 * you may not use this file except in compliance with
 * the License.  You may obtain a copy of the License at
 *
 *     http://www.apache.org/licenses/LICENSE-2.0
 *
 * Unless required by applicable law or agreed to in writing, software
 * distributed under the License is distributed on an "AS IS" BASIS,
 * WITHOUT WARRANTIES OR CONDITIONS OF ANY KIND, either express or implied.
 * See the License for the specific language governing permissions and
 * limitations under the License.
 */
import {
  createMatchingObjectType,
  ImportantValues,
} from '@salto-io/adapter-utils'
import {
  BuiltinTypes,
  CORE_ANNOTATIONS,
  createRestriction,
  ElemID,
  FieldDefinition,
  InstanceElement,
  ListType,
  MapType,
  ObjectType,
  importantValueType,
} from '@salto-io/adapter-api'
import { definitions } from '@salto-io/adapter-components'
import { types } from '@salto-io/lowerdash'
import { SUPPORTED_METADATA_TYPES } from './fetch_profile/metadata_types'
import * as constants from './constants'

type UserDeployConfig = definitions.UserDeployConfig

export const CLIENT_CONFIG = 'client'
export const MAX_ITEMS_IN_RETRIEVE_REQUEST = 'maxItemsInRetrieveRequest'
export const MAX_INSTANCES_PER_TYPE = 'maxInstancesPerType'
export const CUSTOM_OBJECTS_DEPLOY_RETRY_OPTIONS =
  'customObjectsDeployRetryOptions'
export const FETCH_CONFIG = 'fetch'
export const DEPLOY_CONFIG = 'deploy'
export const METADATA_CONFIG = 'metadata'
export const CUSTOM_REFS_CONFIG = 'customReferences'
export const METADATA_INCLUDE_LIST = 'include'
export const METADATA_EXCLUDE_LIST = 'exclude'
const METADATA_TYPE = 'metadataType'
const METADATA_NAME = 'name'
const METADATA_NAMESPACE = 'namespace'
export const METADATA_SEPARATE_FIELD_LIST = 'objectsToSeperateFieldsToFiles'
export const DATA_CONFIGURATION = 'data'
export const METADATA_TYPES_SKIPPED_LIST = 'metadataTypesSkippedList'
export const DATA_MANAGEMENT = 'dataManagement'
export const INSTANCES_REGEX_SKIPPED_LIST = 'instancesRegexSkippedList'
export const SHOULD_FETCH_ALL_CUSTOM_SETTINGS = 'fetchAllCustomSettings'
export const ENUM_FIELD_PERMISSIONS = 'enumFieldPermissions'

// Based on the list in https://salesforce.stackexchange.com/questions/101844/what-are-the-object-and-field-name-suffixes-that-salesforce-uses-such-as-c-an
export const INSTANCE_SUFFIXES = [
  'c',
  'r',
  'ka',
  'kav',
  'Feed',
  'ViewStat',
  'VoteStat',
  'DataCategorySelection',
  'x',
  'xo',
  'mdt',
  'Share',
  'Tag',
  'History',
  'pc',
  'pr',
  'hd',
  'hqr',
  'hst',
  'b',
  'latitude__s',
  'longitude__s',
  'e',
  'p',
  'ChangeEvent',
  'chn',
  'gvs',
]

export type MetadataInstance = {
  metadataType: string
  namespace: string
  name: string
  isFolderType: boolean
  changedAt: string | undefined
}

export type MetadataQueryParams = Partial<
  Omit<MetadataInstance, 'isFolderType'>
>

export type MetadataParams = {
  include?: MetadataQueryParams[]
  exclude?: MetadataQueryParams[]
  objectsToSeperateFieldsToFiles?: string[]
}

export type OptionalFeatures = {
  extraDependencies?: boolean
  extraDependenciesV2?: boolean
  elementsUrls?: boolean
  profilePaths?: boolean
  addMissingIds?: boolean
  authorInformation?: boolean
  describeSObjects?: boolean
  skipAliases?: boolean
  formulaDeps?: boolean
  fetchCustomObjectUsingRetrieveApi?: boolean
  generateRefsInProfiles?: boolean
  fetchProfilesUsingReadApi?: boolean
  toolingDepsOfCurrentNamespace?: boolean
  useLabelAsAlias?: boolean
  fixRetrieveFilePaths?: boolean
  organizationWideSharingDefaults?: boolean
  extendedCustomFieldInformation?: boolean
  importantValues?: boolean
}

export type ChangeValidatorName =
  | 'managedPackage'
  | 'picklistStandardField'
  | 'customObjectInstances'
  | 'unknownField'
  | 'customFieldType'
  | 'standardFieldLabel'
  | 'mapKeys'
  | 'multipleDefaults'
  | 'picklistPromote'
  | 'cpqValidator'
  | 'recordTypeDeletion'
  | 'flowsValidator'
  | 'fullNameChangedValidator'
  | 'invalidListViewFilterScope'
  | 'caseAssignmentRulesValidator'
  | 'omitData'
  | 'unknownUser'
  | 'animationRuleRecordType'
  | 'currencyIsoCodes'
  | 'dataChange'
  | 'duplicateRulesSortOrder'
  | 'lastLayoutRemoval'
  | 'accountSettings'
  | 'unknownPicklistValues'
  | 'installedPackages'
  | 'dataCategoryGroup'
  | 'standardFieldOrObjectAdditionsOrDeletions'
  | 'deletedNonQueryableFields'
  | 'instanceWithUnknownType'

type ChangeValidatorConfig = Partial<Record<ChangeValidatorName, boolean>>

type ObjectIdSettings = {
  objectsRegex: string
  idFields: string[]
}

type ObjectAliasSettings = {
  objectsRegex: string
  aliasFields: string[]
}

export type SaltoIDSettings = {
  defaultIdFields: string[]
  overrides?: ObjectIdSettings[]
}

export type SaltoAliasSettings = {
  defaultAliasFields?: types.NonEmptyArray<string>
  overrides?: ObjectAliasSettings[]
}

export type SaltoManagementFieldSettings = {
  defaultFieldName: string
}

export const outgoingReferenceBehaviors = [
  'ExcludeInstance',
  'BrokenReference',
  'InternalId',
] as const
export type OutgoingReferenceBehavior =
  (typeof outgoingReferenceBehaviors)[number]

export type BrokenOutgoingReferencesSettings = {
  defaultBehavior: OutgoingReferenceBehavior
  perTargetTypeOverrides?: Record<string, OutgoingReferenceBehavior>
}

const customReferencesTypeNames = ['profiles'] as const
type customReferencesTypes = (typeof customReferencesTypeNames)[number]

export type CustomReferencesSettings = Partial<
  Record<customReferencesTypes, boolean>
>

const objectIdSettings = new ObjectType({
  elemID: new ElemID(constants.SALESFORCE, 'objectIdSettings'),
  fields: {
    objectsRegex: {
      refType: BuiltinTypes.STRING,
      annotations: {
        [CORE_ANNOTATIONS.REQUIRED]: true,
      },
    },
    idFields: {
      refType: new ListType(BuiltinTypes.STRING),
      annotations: {
        [CORE_ANNOTATIONS.REQUIRED]: true,
      },
    },
  } as Record<keyof ObjectIdSettings, FieldDefinition>,
  annotations: {
    [CORE_ANNOTATIONS.ADDITIONAL_PROPERTIES]: false,
  },
})

const saltoIDSettingsType = new ObjectType({
  elemID: new ElemID(constants.SALESFORCE, 'saltoIDSettings'),
  fields: {
    defaultIdFields: {
      refType: new ListType(BuiltinTypes.STRING),
      annotations: {
        [CORE_ANNOTATIONS.REQUIRED]: true,
      },
    },
    overrides: {
      refType: new ListType(objectIdSettings),
    },
  } as Record<keyof SaltoIDSettings, FieldDefinition>,
  annotations: {
    [CORE_ANNOTATIONS.ADDITIONAL_PROPERTIES]: false,
  },
})

const objectAliasSettings = new ObjectType({
  elemID: new ElemID(constants.SALESFORCE, 'objectAliasSettings'),
  fields: {
    objectsRegex: {
      refType: BuiltinTypes.STRING,
      annotations: {
        [CORE_ANNOTATIONS.REQUIRED]: true,
      },
    },
    aliasFields: {
      refType: new ListType(BuiltinTypes.STRING),
      annotations: {
        [CORE_ANNOTATIONS.REQUIRED]: true,
      },
    },
  } as Record<keyof ObjectAliasSettings, FieldDefinition>,
  annotations: {
    [CORE_ANNOTATIONS.ADDITIONAL_PROPERTIES]: false,
  },
})

const saltoAliasSettingsType = new ObjectType({
  elemID: new ElemID(constants.SALESFORCE, 'saltoAliasSettings'),
  fields: {
    defaultAliasFields: {
      refType: new ListType(BuiltinTypes.STRING),
    },
    overrides: {
      refType: new ListType(objectAliasSettings),
    },
  } as Record<keyof SaltoAliasSettings, FieldDefinition>,
  annotations: {
    [CORE_ANNOTATIONS.ADDITIONAL_PROPERTIES]: false,
  },
})

const saltoManagementFieldSettingsType = new ObjectType({
  elemID: new ElemID(constants.SALESFORCE, 'saltoManagementFieldSettings'),
  fields: {
    defaultFieldName: {
      refType: BuiltinTypes.STRING,
    },
  },
  annotations: {
    [CORE_ANNOTATIONS.ADDITIONAL_PROPERTIES]: false,
  },
})

const brokenOutgoingReferencesSettingsType = new ObjectType({
  elemID: new ElemID(constants.SALESFORCE, 'brokenOutgoingReferencesSettings'),
  fields: {
    defaultBehavior: {
      refType: BuiltinTypes.STRING,
      annotations: {
        [CORE_ANNOTATIONS.RESTRICTION]: createRestriction({
          values: outgoingReferenceBehaviors,
        }),
      },
    },
    perTargetTypeOverrides: {
      refType: new MapType(BuiltinTypes.STRING),
    },
  },
  annotations: {
    [CORE_ANNOTATIONS.ADDITIONAL_PROPERTIES]: false,
  },
})

const customReferencesSettingsType = new ObjectType({
  elemID: new ElemID(constants.SALESFORCE, 'saltoCustomReferencesSettings'),
  fields: Object.fromEntries(
    customReferencesTypeNames.map((name) => [
      name,
      { refType: BuiltinTypes.BOOLEAN },
    ]),
  ),
})

const warningSettingsType = new ObjectType({
  elemID: new ElemID(constants.SALESFORCE, 'saltoWarningSettings'),
  fields: {
    nonQueryableFields: {
      refType: BuiltinTypes.BOOLEAN,
    },
  },
})

export type WarningSettings = {
  nonQueryableFields: boolean
}

export type DataManagementConfig = {
  includeObjects: string[]
  excludeObjects?: string[]
  allowReferenceTo?: string[]
  saltoIDSettings: SaltoIDSettings
  showReadOnlyValues?: boolean
  saltoAliasSettings?: SaltoAliasSettings
  saltoManagementFieldSettings?: SaltoManagementFieldSettings
  brokenOutgoingReferencesSettings?: BrokenOutgoingReferencesSettings
  omittedFields?: string[]
  [CUSTOM_REFS_CONFIG]?: CustomReferencesSettings
}

export type FetchParameters = {
  metadata?: MetadataParams
  data?: DataManagementConfig
  fetchAllCustomSettings?: boolean // TODO - move this into optional features
  optionalFeatures?: OptionalFeatures
  target?: string[]
  maxInstancesPerType?: number
  preferActiveFlowVersions?: boolean
  addNamespacePrefixToFullName?: boolean
  warningSettings?: WarningSettings
  additionalImportantValues?: ImportantValues
}

export type DeprecatedMetadataParams = {
  [METADATA_TYPES_SKIPPED_LIST]?: string[]
  [INSTANCES_REGEX_SKIPPED_LIST]?: string[]
}

export type DeprecatedFetchParameters = {
  [DATA_MANAGEMENT]?: DataManagementConfig
} & DeprecatedMetadataParams

export type ClientRateLimitConfig = Partial<{
  total: number
  retrieve: number
  read: number
  list: number
  query: number
  describe: number
  deploy: number
}>

export type ClientPollingConfig = Partial<{
  interval: number
  deployTimeout: number
  fetchTimeout: number
}>

export type QuickDeployParams = {
  requestId: string
  hash: string
}

export type ClientDeployConfig = Partial<{
  rollbackOnError: boolean
  ignoreWarnings: boolean
  purgeOnDelete: boolean
  checkOnly: boolean
  testLevel:
    | 'NoTestRun'
    | 'RunSpecifiedTests'
    | 'RunLocalTests'
    | 'RunAllTestsInOrg'
  runTests: string[]
  deleteBeforeUpdate: boolean
  quickDeployParams: QuickDeployParams
  performRetrieve: boolean
}>

export enum RetryStrategyName {
  'HttpError',
  'HTTPOrNetworkError',
  'NetworkError',
}
type RetryStrategy = keyof typeof RetryStrategyName
export type ClientRetryConfig = Partial<{
  maxAttempts: number
  retryDelay: number
  retryStrategy: RetryStrategy
  timeout: number
}>

export type CustomObjectsDeployRetryConfig = {
  maxAttempts: number
  retryDelay: number
  retryDelayMultiplier: number
  retryableFailures: string[]
}

export type ReadMetadataChunkSizeConfig = {
  default?: number
  overrides?: Record<string, number>
}

export type SalesforceClientConfig = Partial<{
  polling: ClientPollingConfig
  deploy: ClientDeployConfig
  maxConcurrentApiRequests: ClientRateLimitConfig
  retry: ClientRetryConfig
  dataRetry: CustomObjectsDeployRetryConfig
  readMetadataChunkSize: ReadMetadataChunkSizeConfig
}>

export type SalesforceConfig = {
  [FETCH_CONFIG]?: FetchParameters
  [MAX_ITEMS_IN_RETRIEVE_REQUEST]?: number
  [CLIENT_CONFIG]?: SalesforceClientConfig
  [ENUM_FIELD_PERMISSIONS]?: boolean
  [DEPLOY_CONFIG]?: UserDeployConfig
}

type DataManagementConfigSuggestions = {
  type: 'dataObjectsExclude'
  value: string
  reason?: string
}

export type MetadataConfigSuggestion = {
  type: 'metadataExclude'
  value: MetadataQueryParams
  reason?: string
}

export type RetrieveSizeConfigSuggstion = {
  type: typeof MAX_ITEMS_IN_RETRIEVE_REQUEST
  value: number
  reason?: string
}

export type ConfigChangeSuggestion =
  | DataManagementConfigSuggestions
  | MetadataConfigSuggestion
  | RetrieveSizeConfigSuggstion

export const isDataManagementConfigSuggestions = (
  suggestion: ConfigChangeSuggestion,
): suggestion is DataManagementConfigSuggestions =>
  suggestion.type === 'dataObjectsExclude'

export const isMetadataConfigSuggestions = (
  suggestion: ConfigChangeSuggestion,
): suggestion is MetadataConfigSuggestion =>
  suggestion.type === 'metadataExclude'

export const isRetrieveSizeConfigSuggstion = (
  suggestion: ConfigChangeSuggestion,
): suggestion is RetrieveSizeConfigSuggstion =>
  suggestion.type === MAX_ITEMS_IN_RETRIEVE_REQUEST

export type FetchElements<T> = {
  configChanges: ConfigChangeSuggestion[]
  elements: T
}

const configID = new ElemID('salesforce')

export const usernamePasswordCredentialsType = new ObjectType({
  elemID: configID,
  fields: {
    username: { refType: BuiltinTypes.STRING },
    password: { refType: BuiltinTypes.STRING },
    token: {
      refType: BuiltinTypes.STRING,
      annotations: {
        message: 'Token (empty if your org uses IP whitelisting)',
      },
    },
    sandbox: {
      refType: BuiltinTypes.BOOLEAN,
      annotations: { message: 'Is Sandbox/Scratch Org' },
    },
  },
})

export const accessTokenCredentialsType = new ObjectType({
  elemID: configID,
  fields: {
    accessToken: { refType: BuiltinTypes.STRING },
    instanceUrl: { refType: BuiltinTypes.STRING },
    sandbox: { refType: BuiltinTypes.BOOLEAN },
  },
})

export const oauthRequestParameters = new ObjectType({
  elemID: configID,
  fields: {
    consumerKey: {
      refType: BuiltinTypes.STRING,
      annotations: {
        message:
          'Consumer key for a connected app, whose redirect URI is http://localhost:port',
      },
    },
    consumerSecret: {
      refType: BuiltinTypes.STRING,
      annotations: {
        message:
          'Consumer secret for a connected app, whose redirect URI is http://localhost:port',
      },
    },
    port: {
      refType: BuiltinTypes.NUMBER,
      annotations: { message: 'Port provided in the redirect URI' },
    },
    sandbox: {
      refType: BuiltinTypes.BOOLEAN,
      annotations: { message: 'Is connection to a sandbox?' },
    },
  },
})

export const isAccessTokenConfig = (
  config: Readonly<InstanceElement>,
): boolean => config.value.authType === 'oauth'

export class UsernamePasswordCredentials {
  constructor({
    username,
    password,
    isSandbox,
    apiToken,
  }: {
    username: string
    password: string
    isSandbox: boolean
    apiToken?: string
  }) {
    this.username = username
    this.password = password
    this.isSandbox = isSandbox
    this.apiToken = apiToken
  }

  username: string
  password: string
  apiToken?: string
  isSandbox: boolean
}

export class OauthAccessTokenCredentials {
  constructor({
    instanceUrl,
    accessToken,
    refreshToken,
    isSandbox,
    clientId,
    clientSecret,
  }: {
    instanceUrl: string
    accessToken: string
    refreshToken: string
    clientId: string
    clientSecret: string
    isSandbox: boolean
  }) {
    this.instanceUrl = instanceUrl
    this.accessToken = accessToken
    this.refreshToken = refreshToken
    this.isSandbox = isSandbox
    this.clientId = clientId
    this.clientSecret = clientSecret
  }

  instanceUrl: string
  accessToken: string
  refreshToken: string
  isSandbox: boolean
  clientId: string
  clientSecret: string
}

export type Credentials =
  | UsernamePasswordCredentials
  | OauthAccessTokenCredentials

const dataManagementType = new ObjectType({
  elemID: new ElemID(constants.SALESFORCE, DATA_CONFIGURATION),
  fields: {
    includeObjects: {
      refType: new ListType(BuiltinTypes.STRING),
    },
    excludeObjects: {
      refType: new ListType(BuiltinTypes.STRING),
    },
    allowReferenceTo: {
      refType: new ListType(BuiltinTypes.STRING),
    },
    saltoIDSettings: {
      refType: saltoIDSettingsType,
      annotations: {
        [CORE_ANNOTATIONS.REQUIRED]: true,
      },
    },
    saltoAliasSettings: {
      refType: saltoAliasSettingsType,
    },
    saltoManagementFieldSettings: {
      refType: saltoManagementFieldSettingsType,
    },
    brokenOutgoingReferencesSettings: {
      refType: brokenOutgoingReferencesSettingsType,
    },
    omittedFields: {
      refType: new ListType(BuiltinTypes.STRING),
    },
    [CUSTOM_REFS_CONFIG]: {
      refType: customReferencesSettingsType,
    },
  } as Record<keyof DataManagementConfig, FieldDefinition>,
  annotations: {
    [CORE_ANNOTATIONS.ADDITIONAL_PROPERTIES]: false,
  },
})

const clientPollingConfigType = new ObjectType({
  elemID: new ElemID(constants.SALESFORCE, 'clientPollingConfig'),
  fields: {
    interval: { refType: BuiltinTypes.NUMBER },
    deployTimeout: { refType: BuiltinTypes.NUMBER },
    fetchTimeout: { refType: BuiltinTypes.NUMBER },
  } as Record<keyof ClientPollingConfig, FieldDefinition>,
  annotations: {
    [CORE_ANNOTATIONS.ADDITIONAL_PROPERTIES]: false,
  },
})

const QuickDeployParamsType = new ObjectType({
  elemID: new ElemID(constants.SALESFORCE, 'quickDeployParams'),
  fields: {
    requestId: { refType: BuiltinTypes.STRING },
    hash: { refType: BuiltinTypes.STRING },
  } as Record<keyof QuickDeployParams, FieldDefinition>,
  annotations: {
    [CORE_ANNOTATIONS.ADDITIONAL_PROPERTIES]: false,
  },
})

const clientDeployConfigType = new ObjectType({
  elemID: new ElemID(constants.SALESFORCE, 'clientDeployConfig'),
  fields: {
    rollbackOnError: { refType: BuiltinTypes.BOOLEAN },
    ignoreWarnings: { refType: BuiltinTypes.BOOLEAN },
    purgeOnDelete: { refType: BuiltinTypes.BOOLEAN },
    checkOnly: { refType: BuiltinTypes.BOOLEAN },
    testLevel: {
      refType: BuiltinTypes.STRING,
      annotations: {
        [CORE_ANNOTATIONS.RESTRICTION]: createRestriction({
          values: [
            'NoTestRun',
            'RunSpecifiedTests',
            'RunLocalTests',
            'RunAllTestsInOrg',
          ],
        }),
      },
    },
    runTests: { refType: new ListType(BuiltinTypes.STRING) },
    deleteBeforeUpdate: { refType: BuiltinTypes.BOOLEAN },
    quickDeployParams: { refType: QuickDeployParamsType },
    performRetrieve: { refType: BuiltinTypes.BOOLEAN },
  } as Record<keyof ClientDeployConfig, FieldDefinition>,
  annotations: {
    [CORE_ANNOTATIONS.ADDITIONAL_PROPERTIES]: false,
  },
})

const clientRateLimitConfigType = new ObjectType({
  elemID: new ElemID(constants.SALESFORCE, 'clientRateLimitConfig'),
  fields: {
    total: { refType: BuiltinTypes.NUMBER },
    retrieve: { refType: BuiltinTypes.NUMBER },
    read: { refType: BuiltinTypes.NUMBER },
    list: { refType: BuiltinTypes.NUMBER },
    query: { refType: BuiltinTypes.NUMBER },
    describe: { refType: BuiltinTypes.NUMBER },
    deploy: { refType: BuiltinTypes.NUMBER },
  } as Record<keyof ClientRateLimitConfig, FieldDefinition>,
  annotations: {
    [CORE_ANNOTATIONS.ADDITIONAL_PROPERTIES]: false,
  },
})

const clientRetryConfigType = new ObjectType({
  elemID: new ElemID(constants.SALESFORCE, 'clientRetryConfig'),
  fields: {
    maxAttempts: { refType: BuiltinTypes.NUMBER },
    retryDelay: { refType: BuiltinTypes.NUMBER },
    retryDelayMultiplier: { refType: BuiltinTypes.NUMBER },
    retryStrategy: {
      refType: BuiltinTypes.STRING,
      annotations: {
        [CORE_ANNOTATIONS.RESTRICTION]: createRestriction({
          values: Object.keys(RetryStrategyName),
        }),
      },
    },
    timeout: { refType: BuiltinTypes.NUMBER },
  } as Record<keyof ClientRetryConfig, FieldDefinition>,
  annotations: {
    [CORE_ANNOTATIONS.ADDITIONAL_PROPERTIES]: false,
  },
})

const readMetadataChunkSizeConfigType =
  createMatchingObjectType<ReadMetadataChunkSizeConfig>({
    elemID: new ElemID(constants.SALESFORCE, 'readMetadataChunkSizeConfig'),
    fields: {
      default: { refType: BuiltinTypes.NUMBER },
      overrides: {
        refType: new MapType(BuiltinTypes.NUMBER),
        annotations: {
          [CORE_ANNOTATIONS.RESTRICTION]: createRestriction({
            min: 1,
            max: 10,
          }),
        },
      },
    },
    annotations: {
      [CORE_ANNOTATIONS.ADDITIONAL_PROPERTIES]: false,
    },
  })

const clientConfigType = new ObjectType({
  elemID: new ElemID(constants.SALESFORCE, 'clientConfig'),
  fields: {
    polling: { refType: clientPollingConfigType },
    deploy: { refType: clientDeployConfigType },
    retry: { refType: clientRetryConfigType },
    maxConcurrentApiRequests: { refType: clientRateLimitConfigType },
    readMetadataChunkSize: { refType: readMetadataChunkSizeConfigType },
  } as Record<keyof SalesforceClientConfig, FieldDefinition>,
  annotations: {
    [CORE_ANNOTATIONS.ADDITIONAL_PROPERTIES]: false,
  },
})

const metadataQueryType = new ObjectType({
  elemID: new ElemID(constants.SALESFORCE, 'metadataQuery'),
  fields: {
    [METADATA_TYPE]: { refType: BuiltinTypes.STRING },
    [METADATA_NAMESPACE]: { refType: BuiltinTypes.STRING },
    [METADATA_NAME]: { refType: BuiltinTypes.STRING },
  },
  annotations: {
    [CORE_ANNOTATIONS.ADDITIONAL_PROPERTIES]: false,
  },
})

const metadataConfigType = createMatchingObjectType<MetadataParams>({
  elemID: new ElemID(constants.SALESFORCE, 'metadataConfig'),
  fields: {
    [METADATA_INCLUDE_LIST]: { refType: new ListType(metadataQueryType) },
    [METADATA_EXCLUDE_LIST]: { refType: new ListType(metadataQueryType) },
    [METADATA_SEPARATE_FIELD_LIST]: {
      refType: new ListType(BuiltinTypes.STRING),
      annotations: {
        [CORE_ANNOTATIONS.RESTRICTION]: createRestriction({
          max_length: constants.MAX_TYPES_TO_SEPARATE_TO_FILE_PER_FIELD,
        }),
      },
    },
  },
  annotations: {
    [CORE_ANNOTATIONS.ADDITIONAL_PROPERTIES]: false,
  },
})

const optionalFeaturesType = createMatchingObjectType<OptionalFeatures>({
  elemID: new ElemID(constants.SALESFORCE, 'optionalFeatures'),
  fields: {
    extraDependencies: { refType: BuiltinTypes.BOOLEAN },
    extraDependenciesV2: { refType: BuiltinTypes.BOOLEAN },
    elementsUrls: { refType: BuiltinTypes.BOOLEAN },
    profilePaths: { refType: BuiltinTypes.BOOLEAN },
    addMissingIds: { refType: BuiltinTypes.BOOLEAN },
    authorInformation: { refType: BuiltinTypes.BOOLEAN },
    describeSObjects: { refType: BuiltinTypes.BOOLEAN },
    skipAliases: { refType: BuiltinTypes.BOOLEAN },
    formulaDeps: { refType: BuiltinTypes.BOOLEAN },
    fetchCustomObjectUsingRetrieveApi: { refType: BuiltinTypes.BOOLEAN },
    generateRefsInProfiles: { refType: BuiltinTypes.BOOLEAN },
    fetchProfilesUsingReadApi: { refType: BuiltinTypes.BOOLEAN },
    toolingDepsOfCurrentNamespace: { refType: BuiltinTypes.BOOLEAN },
    useLabelAsAlias: { refType: BuiltinTypes.BOOLEAN },
    fixRetrieveFilePaths: { refType: BuiltinTypes.BOOLEAN },
    organizationWideSharingDefaults: { refType: BuiltinTypes.BOOLEAN },
    extendedCustomFieldInformation: { refType: BuiltinTypes.BOOLEAN },
    importantValues: { refType: BuiltinTypes.BOOLEAN },
  },
  annotations: {
    [CORE_ANNOTATIONS.ADDITIONAL_PROPERTIES]: false,
  },
})

const changeValidatorConfigType =
  createMatchingObjectType<ChangeValidatorConfig>({
    elemID: new ElemID(constants.SALESFORCE, 'changeValidatorConfig'),
    fields: {
      managedPackage: { refType: BuiltinTypes.BOOLEAN },
      picklistStandardField: { refType: BuiltinTypes.BOOLEAN },
      customObjectInstances: { refType: BuiltinTypes.BOOLEAN },
      unknownField: { refType: BuiltinTypes.BOOLEAN },
      customFieldType: { refType: BuiltinTypes.BOOLEAN },
      standardFieldLabel: { refType: BuiltinTypes.BOOLEAN },
      mapKeys: { refType: BuiltinTypes.BOOLEAN },
      multipleDefaults: { refType: BuiltinTypes.BOOLEAN },
      picklistPromote: { refType: BuiltinTypes.BOOLEAN },
      cpqValidator: { refType: BuiltinTypes.BOOLEAN },
      recordTypeDeletion: { refType: BuiltinTypes.BOOLEAN },
      flowsValidator: { refType: BuiltinTypes.BOOLEAN },
      fullNameChangedValidator: { refType: BuiltinTypes.BOOLEAN },
      invalidListViewFilterScope: { refType: BuiltinTypes.BOOLEAN },
      caseAssignmentRulesValidator: { refType: BuiltinTypes.BOOLEAN },
      omitData: { refType: BuiltinTypes.BOOLEAN },
      dataChange: { refType: BuiltinTypes.BOOLEAN },
      unknownUser: { refType: BuiltinTypes.BOOLEAN },
      animationRuleRecordType: { refType: BuiltinTypes.BOOLEAN },
      currencyIsoCodes: { refType: BuiltinTypes.BOOLEAN },
      duplicateRulesSortOrder: { refType: BuiltinTypes.BOOLEAN },
      lastLayoutRemoval: { refType: BuiltinTypes.BOOLEAN },
      accountSettings: { refType: BuiltinTypes.BOOLEAN },
      unknownPicklistValues: { refType: BuiltinTypes.BOOLEAN },
      dataCategoryGroup: { refType: BuiltinTypes.BOOLEAN },
      installedPackages: { refType: BuiltinTypes.BOOLEAN },
      standardFieldOrObjectAdditionsOrDeletions: {
        refType: BuiltinTypes.BOOLEAN,
      },
      deletedNonQueryableFields: { refType: BuiltinTypes.BOOLEAN },
      instanceWithUnknownType: { refType: BuiltinTypes.BOOLEAN },
    },
    annotations: {
      [CORE_ANNOTATIONS.ADDITIONAL_PROPERTIES]: false,
    },
  })

const fetchConfigType = createMatchingObjectType<FetchParameters>({
  elemID: new ElemID(constants.SALESFORCE, 'fetchConfig'),
  fields: {
    metadata: { refType: metadataConfigType },
    data: { refType: dataManagementType },
    optionalFeatures: { refType: optionalFeaturesType },
    fetchAllCustomSettings: { refType: BuiltinTypes.BOOLEAN },
    target: {
      refType: new ListType(BuiltinTypes.STRING),
      annotations: {
        [CORE_ANNOTATIONS.RESTRICTION]: createRestriction({
          enforce_value: true,
          values: SUPPORTED_METADATA_TYPES,
        }),
      },
    },
    maxInstancesPerType: { refType: BuiltinTypes.NUMBER },
    preferActiveFlowVersions: { refType: BuiltinTypes.BOOLEAN },
    addNamespacePrefixToFullName: { refType: BuiltinTypes.BOOLEAN },
    warningSettings: { refType: warningSettingsType },
    additionalImportantValues: {
      // Exported type is downcasted to TypeElement
      refType: new ListType(importantValueType),
    },
  },
  annotations: {
    [CORE_ANNOTATIONS.ADDITIONAL_PROPERTIES]: false,
  },
})

export const configType = createMatchingObjectType<SalesforceConfig>({
  elemID: configID,
  fields: {
    [FETCH_CONFIG]: {
      refType: fetchConfigType,
      annotations: {
        [CORE_ANNOTATIONS.DEFAULT]: {
          [METADATA_CONFIG]: {
            [METADATA_INCLUDE_LIST]: [
              {
                metadataType: '.*',
                namespace: '',
                name: '.*',
              },
            ],
            [METADATA_EXCLUDE_LIST]: [
              { metadataType: 'Report' },
              { metadataType: 'ReportType' },
              { metadataType: 'ReportFolder' },
              { metadataType: 'Dashboard' },
              { metadataType: 'DashboardFolder' },
              { metadataType: 'Document' },
              { metadataType: 'DocumentFolder' },
              { metadataType: 'Profile' },
              { metadataType: 'PermissionSet' },
              { metadataType: 'SiteDotCom' },
              {
                metadataType: 'EmailTemplate',
                name: 'MarketoEmailTemplates/.*',
              },
              { metadataType: 'ContentAsset' },
              { metadataType: 'CustomObjectTranslation' },
              { metadataType: 'AnalyticSnapshot' },
              { metadataType: 'WaveDashboard' },
              { metadataType: 'WaveDataflow' },
              {
                metadataType: 'StandardValueSet',
                name: '^(AddressCountryCode)|(AddressStateCode)$',
                namespace: '',
              },
              {
                metadataType: 'Layout',
                name: 'CollaborationGroup-Group Layout',
              },
              {
                metadataType: 'Layout',
                name: 'CaseInteraction-Case Feed Layout',
              },
            ],
          },
          [SHOULD_FETCH_ALL_CUSTOM_SETTINGS]: false,
          [MAX_INSTANCES_PER_TYPE]: constants.DEFAULT_MAX_INSTANCES_PER_TYPE,
        },
      },
    },
    [MAX_ITEMS_IN_RETRIEVE_REQUEST]: {
      refType: BuiltinTypes.NUMBER,
      annotations: {
        [CORE_ANNOTATIONS.DEFAULT]:
          constants.DEFAULT_MAX_ITEMS_IN_RETRIEVE_REQUEST,
        [CORE_ANNOTATIONS.RESTRICTION]: createRestriction({
          min: constants.MINIMUM_MAX_ITEMS_IN_RETRIEVE_REQUEST,
          max: constants.MAXIMUM_MAX_ITEMS_IN_RETRIEVE_REQUEST,
        }),
      },
    },
    [ENUM_FIELD_PERMISSIONS]: {
      refType: BuiltinTypes.BOOLEAN,
    },
    [CLIENT_CONFIG]: {
      refType: clientConfigType,
    },
    [DEPLOY_CONFIG]: {
<<<<<<< HEAD
      refType: definitions.createUserDeployConfigType(constants.SALESFORCE, changeValidatorConfigType),
=======
      refType: definitions.createUserDeployConfigType(
        SALESFORCE,
        changeValidatorConfigType,
      ),
>>>>>>> d48cda1b
    },
  },
  annotations: {
    [CORE_ANNOTATIONS.ADDITIONAL_PROPERTIES]: false,
  },
})
export type MetadataQuery<T = MetadataInstance> = {
  isTypeMatch: (type: string) => boolean
  isInstanceIncluded: (instance: T) => boolean
  isInstanceMatch: (instance: T) => boolean
  isTargetedFetch: () => boolean
  isFetchWithChangesDetection: () => boolean
  isPartialFetch: () => boolean
  getFolderPathsByName: (folderType: string) => Record<string, string>
}

export type TypeFetchCategory = 'Always' | 'IfReferenced' | 'Never'

export type DataManagement = {
  shouldFetchObjectType: (objectType: ObjectType) => Promise<TypeFetchCategory>
  brokenReferenceBehaviorForTargetType: (
    typeName: string | undefined,
  ) => OutgoingReferenceBehavior
  isReferenceAllowed: (name: string) => boolean
  getObjectIdsFields: (name: string) => string[]
  getObjectAliasFields: (name: string) => types.NonEmptyArray<string>
  showReadOnlyValues?: boolean
  managedBySaltoFieldForType: (objType: ObjectType) => string | undefined
  omittedFieldsForType: (name: string) => string[]
}

export type FetchProfile = {
  readonly metadataQuery: MetadataQuery
  readonly dataManagement?: DataManagement
  readonly isFeatureEnabled: (name: keyof OptionalFeatures) => boolean
  readonly shouldFetchAllCustomSettings: () => boolean
  readonly maxInstancesPerType: number
  readonly preferActiveFlowVersions: boolean
  readonly addNamespacePrefixToFullName: boolean
  isWarningEnabled: (name: keyof WarningSettings) => boolean
  readonly maxItemsInRetrieveRequest: number
  readonly importantValues: ImportantValues
}

export type TypeWithNestedInstances = typeof constants.TYPES_WITH_NESTED_INSTANCES[number]
export type TypeWithNestedInstancesPerParent = typeof constants.TYPES_WITH_NESTED_INSTANCES_PER_PARENT[number]
export type LastChangeDateOfTypesWithNestedInstances = {
  [key in TypeWithNestedInstancesPerParent]: Record<string, string>
} & {
  [key in TypeWithNestedInstances]: string | undefined
}<|MERGE_RESOLUTION|>--- conflicted
+++ resolved
@@ -978,14 +978,10 @@
       refType: clientConfigType,
     },
     [DEPLOY_CONFIG]: {
-<<<<<<< HEAD
-      refType: definitions.createUserDeployConfigType(constants.SALESFORCE, changeValidatorConfigType),
-=======
       refType: definitions.createUserDeployConfigType(
-        SALESFORCE,
+        constants.SALESFORCE,
         changeValidatorConfigType,
       ),
->>>>>>> d48cda1b
     },
   },
   annotations: {
@@ -1030,8 +1026,10 @@
   readonly importantValues: ImportantValues
 }
 
-export type TypeWithNestedInstances = typeof constants.TYPES_WITH_NESTED_INSTANCES[number]
-export type TypeWithNestedInstancesPerParent = typeof constants.TYPES_WITH_NESTED_INSTANCES_PER_PARENT[number]
+export type TypeWithNestedInstances =
+  (typeof constants.TYPES_WITH_NESTED_INSTANCES)[number]
+export type TypeWithNestedInstancesPerParent =
+  (typeof constants.TYPES_WITH_NESTED_INSTANCES_PER_PARENT)[number]
 export type LastChangeDateOfTypesWithNestedInstances = {
   [key in TypeWithNestedInstancesPerParent]: Record<string, string>
 } & {
