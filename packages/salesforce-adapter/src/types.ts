--- conflicted
+++ resolved
@@ -105,11 +105,8 @@
   'networkReferences',
   'extendFetchTargets',
   'addParentToInstancesWithinFolder',
-<<<<<<< HEAD
+  'addParentToRecordTriggeredFlows',
   'shouldPopulateInternalIdAfterDeploy',
-=======
-  'addParentToRecordTriggeredFlows',
->>>>>>> 45091cb3
 ] as const
 const DEPRECATED_OPTIONAL_FEATURES = [
   'addMissingIds',
