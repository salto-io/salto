/*
*                      Copyright 2023 Salto Labs Ltd.
*
* Licensed under the Apache License, Version 2.0 (the "License");
* you may not use this file except in compliance with
* the License.  You may obtain a copy of the License at
*
*     http://www.apache.org/licenses/LICENSE-2.0
*
* Unless required by applicable law or agreed to in writing, software
* distributed under the License is distributed on an "AS IS" BASIS,
* WITHOUT WARRANTIES OR CONDITIONS OF ANY KIND, either express or implied.
* See the License for the specific language governing permissions and
* limitations under the License.
*/
import { createMatchingObjectType } from '@salto-io/adapter-utils'
import {
  BuiltinTypes,
  CORE_ANNOTATIONS,
  createRestriction,
  ElemID,
  FieldDefinition,
  InstanceElement,
  ListType,
  MapType,
  ObjectType,
} from '@salto-io/adapter-api'
import { config as configUtils } from '@salto-io/adapter-components'
import { types } from '@salto-io/lowerdash'
import { SUPPORTED_METADATA_TYPES } from './fetch_profile/metadata_types'
import * as constants from './constants'
import { DEFAULT_MAX_INSTANCES_PER_TYPE, SALESFORCE } from './constants'

type UserDeployConfig = configUtils.UserDeployConfig
const { createUserDeployConfigType } = configUtils

export const CLIENT_CONFIG = 'client'
export const MAX_ITEMS_IN_RETRIEVE_REQUEST = 'maxItemsInRetrieveRequest'
export const MAX_INSTANCES_PER_TYPE = 'maxInstancesPerType'
export const CUSTOM_OBJECTS_DEPLOY_RETRY_OPTIONS = 'customObjectsDeployRetryOptions'
export const FETCH_CONFIG = 'fetch'
export const DEPLOY_CONFIG = 'deploy'
export const METADATA_CONFIG = 'metadata'
export const METADATA_INCLUDE_LIST = 'include'
export const METADATA_EXCLUDE_LIST = 'exclude'
const METADATA_TYPE = 'metadataType'
const METADATA_NAME = 'name'
const METADATA_NAMESPACE = 'namespace'
export const METADATA_SEPARATE_FIELD_LIST = 'objectsToSeperateFieldsToFiles'
export const DATA_CONFIGURATION = 'data'
export const METADATA_TYPES_SKIPPED_LIST = 'metadataTypesSkippedList'
export const DATA_MANAGEMENT = 'dataManagement'
export const INSTANCES_REGEX_SKIPPED_LIST = 'instancesRegexSkippedList'
export const SHOULD_FETCH_ALL_CUSTOM_SETTINGS = 'fetchAllCustomSettings'
export const ENUM_FIELD_PERMISSIONS = 'enumFieldPermissions'

// Based on the list in https://salesforce.stackexchange.com/questions/101844/what-are-the-object-and-field-name-suffixes-that-salesforce-uses-such-as-c-an
export const INSTANCE_SUFFIXES = [
  'c', 'r', 'ka', 'kav', 'Feed', 'ViewStat', 'VoteStat', 'DataCategorySelection', 'x', 'xo', 'mdt', 'Share', 'Tag',
  'History', 'pc', 'pr', 'hd', 'hqr', 'hst', 'b', 'latitude__s', 'longitude__s', 'e', 'p', 'ChangeEvent', 'chn', 'gvs',
]

export type MetadataInstance = {
  metadataType: string
  namespace: string
  name: string
  isFolderType: boolean
}

export type MetadataQueryParams = Partial<Omit<MetadataInstance, 'isFolderType'>>

export type MetadataParams = {
  include?: MetadataQueryParams[]
  exclude?: MetadataQueryParams[]
  objectsToSeperateFieldsToFiles?: string[]
}

export type OptionalFeatures = {
  extraDependencies?: boolean
  elementsUrls?: boolean
  profilePaths?: boolean
  addMissingIds?: boolean
  authorInformation?: boolean
  describeSObjects?: boolean
  skipAliases?: boolean
  formulaDeps?: boolean
  fetchCustomObjectUsingRetrieveApi?: boolean
  generateRefsInProfiles?: boolean
  fetchProfilesUsingReadApi?: boolean
  toolingDepsOfCurrentNamespace?: boolean
  useLabelAsAlias?: boolean
}

export type ChangeValidatorName = (
  'managedPackage'
  | 'picklistStandardField'
  | 'customObjectInstances'
  | 'unknownField'
  | 'customFieldType'
  | 'standardFieldLabel'
  | 'mapKeys'
  | 'multipleDefaults'
  | 'picklistPromote'
  | 'cpqValidator'
  | 'recordTypeDeletion'
  | 'flowsValidator'
  | 'fullNameChangedValidator'
  | 'invalidListViewFilterScope'
  | 'caseAssignmentRulesValidator'
  | 'omitData'
  | 'unknownUser'
  | 'animationRuleRecordType'
  | 'currencyIsoCodes'
  | 'dataChange'
  | 'duplicateRulesSortOrder'
  | 'lastLayoutRemoval'
  | 'accountSettings'
  | 'unknownPicklistValues'
  | 'installedPackages'
  | 'dataCategoryGroup'
<<<<<<< HEAD
  | 'metadataInstancesAndTypes'
=======
  | 'standardFieldOrObjectAdditionsOrDeletions'
>>>>>>> 550f6a1a
)

type ChangeValidatorConfig = Partial<Record<ChangeValidatorName, boolean>>

type ObjectIdSettings = {
  objectsRegex: string
  idFields: string[]
}

type ObjectAliasSettings = {
  objectsRegex: string
  aliasFields: string[]
}

export type SaltoIDSettings = {
  defaultIdFields: string[]
  overrides?: ObjectIdSettings[]
}

export type SaltoAliasSettings = {
  defaultAliasFields?: types.NonEmptyArray<string>
  overrides?: ObjectAliasSettings[]
}

export type SaltoManagementFieldSettings = {
  defaultFieldName: string
}

const objectIdSettings = new ObjectType({
  elemID: new ElemID(constants.SALESFORCE, 'objectIdSettings'),
  fields: {
    objectsRegex: {
      refType: BuiltinTypes.STRING,
      annotations: {
        [CORE_ANNOTATIONS.REQUIRED]: true,
      },
    },
    idFields: {
      refType: new ListType(BuiltinTypes.STRING),
      annotations: {
        [CORE_ANNOTATIONS.REQUIRED]: true,
      },
    },
  } as Record<keyof ObjectIdSettings, FieldDefinition>,
  annotations: {
    [CORE_ANNOTATIONS.ADDITIONAL_PROPERTIES]: false,
  },
})

const saltoIDSettingsType = new ObjectType({
  elemID: new ElemID(constants.SALESFORCE, 'saltoIDSettings'),
  fields: {
    defaultIdFields: {
      refType: new ListType(BuiltinTypes.STRING),
      annotations: {
        [CORE_ANNOTATIONS.REQUIRED]: true,
      },
    },
    overrides: {
      refType: new ListType(objectIdSettings),
    },
  } as Record<keyof SaltoIDSettings, FieldDefinition>,
  annotations: {
    [CORE_ANNOTATIONS.ADDITIONAL_PROPERTIES]: false,
  },
})


const objectAliasSettings = new ObjectType({
  elemID: new ElemID(constants.SALESFORCE, 'objectAliasSettings'),
  fields: {
    objectsRegex: {
      refType: BuiltinTypes.STRING,
      annotations: {
        [CORE_ANNOTATIONS.REQUIRED]: true,
      },
    },
    aliasFields: {
      refType: new ListType(BuiltinTypes.STRING),
      annotations: {
        [CORE_ANNOTATIONS.REQUIRED]: true,
      },
    },
  } as Record<keyof ObjectAliasSettings, FieldDefinition>,
  annotations: {
    [CORE_ANNOTATIONS.ADDITIONAL_PROPERTIES]: false,
  },
})

const saltoAliasSettingsType = new ObjectType({
  elemID: new ElemID(constants.SALESFORCE, 'saltoAliasSettings'),
  fields: {
    defaultAliasFields: {
      refType: new ListType(BuiltinTypes.STRING),
    },
    overrides: {
      refType: new ListType(objectAliasSettings),
    },
  } as Record<keyof SaltoAliasSettings, FieldDefinition>,
  annotations: {
    [CORE_ANNOTATIONS.ADDITIONAL_PROPERTIES]: false,
  },
})

const saltoManagementFieldSettingsType = new ObjectType({
  elemID: new ElemID(constants.SALESFORCE, 'saltoManagementFieldSettings'),
  fields: {
    defaultFieldName: {
      refType: BuiltinTypes.STRING,
    },
  },
  annotations: {
    [CORE_ANNOTATIONS.ADDITIONAL_PROPERTIES]: false,
  },
})

export type DataManagementConfig = {
  includeObjects: string[]
  excludeObjects?: string[]
  allowReferenceTo?: string[]
  ignoreReferenceTo?: string[]
  saltoIDSettings: SaltoIDSettings
  showReadOnlyValues?: boolean
  saltoAliasSettings?: SaltoAliasSettings
  saltoManagementFieldSettings?: SaltoManagementFieldSettings
}

export type FetchParameters = {
  metadata?: MetadataParams
  data?: DataManagementConfig
  fetchAllCustomSettings?: boolean // TODO - move this into optional features
  optionalFeatures?: OptionalFeatures
  target?: string[]
  maxInstancesPerType?: number
  preferActiveFlowVersions?: boolean
  addNamespacePrefixToFullName?: boolean
}

export type DeprecatedMetadataParams = {
  [METADATA_TYPES_SKIPPED_LIST]?: string[]
  [INSTANCES_REGEX_SKIPPED_LIST]?: string[]
}

export type DeprecatedFetchParameters = {
  [DATA_MANAGEMENT]?: DataManagementConfig
} & DeprecatedMetadataParams

export type ClientRateLimitConfig = Partial<{
  total: number
  retrieve: number
  read: number
  list: number
  query: number
  describe: number
  deploy: number
}>

export type ClientPollingConfig = Partial<{
  interval: number
  deployTimeout: number
  fetchTimeout: number
}>

export type QuickDeployParams = {
  requestId: string
  hash: string
}

type ClientDeployConfig = Partial<{
  rollbackOnError: boolean
  ignoreWarnings: boolean
  purgeOnDelete: boolean
  checkOnly: boolean
  testLevel: 'NoTestRun' | 'RunSpecifiedTests' | 'RunLocalTests' | 'RunAllTestsInOrg'
  runTests: string[]
  deleteBeforeUpdate: boolean
  quickDeployParams: QuickDeployParams
}>

export enum RetryStrategyName {
  'HttpError',
  'HTTPOrNetworkError',
  'NetworkError',
}
type RetryStrategy = keyof typeof RetryStrategyName
export type ClientRetryConfig = Partial<{
  maxAttempts: number
  retryDelay: number
  retryStrategy: RetryStrategy
  timeout: number
}>

export type CustomObjectsDeployRetryConfig = {
  maxAttempts: number
  retryDelay: number
  retryableFailures: string[]
}

export type ReadMetadataChunkSizeConfig = {
  default?: number
  overrides?: Record<string, number>
}

export type SalesforceClientConfig = Partial<{
  polling: ClientPollingConfig
  deploy: ClientDeployConfig
  maxConcurrentApiRequests: ClientRateLimitConfig
  retry: ClientRetryConfig
  dataRetry: CustomObjectsDeployRetryConfig
  readMetadataChunkSize: ReadMetadataChunkSizeConfig
}>

export type SalesforceConfig = {
  [FETCH_CONFIG]?: FetchParameters
  [MAX_ITEMS_IN_RETRIEVE_REQUEST]?: number
  [CLIENT_CONFIG]?: SalesforceClientConfig
  [ENUM_FIELD_PERMISSIONS]?: boolean
  [DEPLOY_CONFIG]?: UserDeployConfig
}

type DataManagementConfigSuggestions = {
  type: 'dataObjectsExclude'
  value: string
  reason?: string
}

export type MetadataConfigSuggestion = {
  type: 'metadataExclude'
  value: MetadataQueryParams
  reason?: string
}

export type RetrieveSizeConfigSuggstion = {
  type: typeof MAX_ITEMS_IN_RETRIEVE_REQUEST
  value: number
  reason?: string
}

export type ConfigChangeSuggestion =
    DataManagementConfigSuggestions
  | MetadataConfigSuggestion
  | RetrieveSizeConfigSuggstion

export const isDataManagementConfigSuggestions = (suggestion: ConfigChangeSuggestion):
  suggestion is DataManagementConfigSuggestions => suggestion.type === 'dataObjectsExclude'

export const isMetadataConfigSuggestions = (suggestion: ConfigChangeSuggestion):
  suggestion is MetadataConfigSuggestion => suggestion.type === 'metadataExclude'

export const isRetrieveSizeConfigSuggstion = (suggestion: ConfigChangeSuggestion):
  suggestion is RetrieveSizeConfigSuggstion => suggestion.type === MAX_ITEMS_IN_RETRIEVE_REQUEST

export type FetchElements<T> = {
  configChanges: ConfigChangeSuggestion[]
  elements: T
}

const configID = new ElemID('salesforce')

export const usernamePasswordCredentialsType = new ObjectType({
  elemID: configID,
  fields: {
    username: { refType: BuiltinTypes.STRING },
    password: { refType: BuiltinTypes.STRING },
    token: {
      refType: BuiltinTypes.STRING,
      annotations: { message: 'Token (empty if your org uses IP whitelisting)' },
    },
    sandbox: {
      refType: BuiltinTypes.BOOLEAN,
      annotations: { message: 'Is Sandbox/Scratch Org' },
    },
  },
})

export const accessTokenCredentialsType = new ObjectType({
  elemID: configID,
  fields: {
    accessToken: { refType: BuiltinTypes.STRING },
    instanceUrl: { refType: BuiltinTypes.STRING },
    sandbox: { refType: BuiltinTypes.BOOLEAN },
  },
})

export const oauthRequestParameters = new ObjectType({
  elemID: configID,
  fields: {
    consumerKey: {
      refType: BuiltinTypes.STRING,
      annotations: { message: 'Consumer key for a connected app, whose redirect URI is http://localhost:port' },
    },
    consumerSecret: {
      refType: BuiltinTypes.STRING,
      annotations: { message: 'Consumer secret for a connected app, whose redirect URI is http://localhost:port' },
    },
    port: {
      refType: BuiltinTypes.NUMBER,
      annotations: { message: 'Port provided in the redirect URI' },
    },
    sandbox: {
      refType: BuiltinTypes.BOOLEAN,
      annotations: { message: 'Is connection to a sandbox?' },
    },
  },
})

export const isAccessTokenConfig = (config: Readonly<InstanceElement>): boolean =>
  config.value.authType === 'oauth'

export class UsernamePasswordCredentials {
  constructor({ username, password, isSandbox, apiToken }:
    { username: string; password: string; isSandbox: boolean; apiToken?: string }) {
    this.username = username
    this.password = password
    this.isSandbox = isSandbox
    this.apiToken = apiToken
  }

  username: string
  password: string
  apiToken?: string
  isSandbox: boolean
}

export class OauthAccessTokenCredentials {
  constructor({ instanceUrl, accessToken, refreshToken, isSandbox, clientId, clientSecret }: {
    instanceUrl: string
    accessToken: string
    refreshToken: string
    clientId: string
    clientSecret: string
    isSandbox: boolean
  }) {
    this.instanceUrl = instanceUrl
    this.accessToken = accessToken
    this.refreshToken = refreshToken
    this.isSandbox = isSandbox
    this.clientId = clientId
    this.clientSecret = clientSecret
  }

  instanceUrl: string
  accessToken: string
  refreshToken: string
  isSandbox: boolean
  clientId: string
  clientSecret: string
}

export type Credentials = UsernamePasswordCredentials | OauthAccessTokenCredentials

const dataManagementType = new ObjectType({
  elemID: new ElemID(constants.SALESFORCE, DATA_CONFIGURATION),
  fields: {
    includeObjects: {
      refType: new ListType(BuiltinTypes.STRING),
    },
    excludeObjects: {
      refType: new ListType(BuiltinTypes.STRING),
    },
    allowReferenceTo: {
      refType: new ListType(BuiltinTypes.STRING),
    },
    saltoIDSettings: {
      refType: saltoIDSettingsType,
      annotations: {
        [CORE_ANNOTATIONS.REQUIRED]: true,
      },
    },
    saltoAliasSettings: {
      refType: saltoAliasSettingsType,
    },
    saltoManagementFieldSettings: {
      refType: saltoManagementFieldSettingsType,
    },
  } as Record<keyof DataManagementConfig, FieldDefinition>,
  annotations: {
    [CORE_ANNOTATIONS.ADDITIONAL_PROPERTIES]: false,
  },
})

const clientPollingConfigType = new ObjectType({
  elemID: new ElemID(constants.SALESFORCE, 'clientPollingConfig'),
  fields: {
    interval: { refType: BuiltinTypes.NUMBER },
    deployTimeout: { refType: BuiltinTypes.NUMBER },
    fetchTimeout: { refType: BuiltinTypes.NUMBER },
  } as Record<keyof ClientPollingConfig, FieldDefinition>,
  annotations: {
    [CORE_ANNOTATIONS.ADDITIONAL_PROPERTIES]: false,
  },
})

const QuickDeployParamsType = new ObjectType({
  elemID: new ElemID(constants.SALESFORCE, 'quickDeployParams'),
  fields: {
    requestId: { refType: BuiltinTypes.STRING },
    hash: { refType: BuiltinTypes.STRING },
  } as Record<keyof QuickDeployParams, FieldDefinition>,
  annotations: {
    [CORE_ANNOTATIONS.ADDITIONAL_PROPERTIES]: false,
  },
})

const clientDeployConfigType = new ObjectType({
  elemID: new ElemID(constants.SALESFORCE, 'clientDeployConfig'),
  fields: {
    rollbackOnError: { refType: BuiltinTypes.BOOLEAN },
    ignoreWarnings: { refType: BuiltinTypes.BOOLEAN },
    purgeOnDelete: { refType: BuiltinTypes.BOOLEAN },
    checkOnly: { refType: BuiltinTypes.BOOLEAN },
    testLevel: {
      refType: BuiltinTypes.STRING,
      annotations: {
        [CORE_ANNOTATIONS.RESTRICTION]: createRestriction({
          values: ['NoTestRun', 'RunSpecifiedTests', 'RunLocalTests', 'RunAllTestsInOrg'],
        }),
      },
    },
    runTests: { refType: new ListType(BuiltinTypes.STRING) },
    deleteBeforeUpdate: { refType: BuiltinTypes.BOOLEAN },
    quickDeployParams: { refType: QuickDeployParamsType },
  } as Record<keyof ClientDeployConfig, FieldDefinition>,
  annotations: {
    [CORE_ANNOTATIONS.ADDITIONAL_PROPERTIES]: false,
  },
})

const clientRateLimitConfigType = new ObjectType({
  elemID: new ElemID(constants.SALESFORCE, 'clientRateLimitConfig'),
  fields: {
    total: { refType: BuiltinTypes.NUMBER },
    retrieve: { refType: BuiltinTypes.NUMBER },
    read: { refType: BuiltinTypes.NUMBER },
    list: { refType: BuiltinTypes.NUMBER },
    query: { refType: BuiltinTypes.NUMBER },
    describe: { refType: BuiltinTypes.NUMBER },
    deploy: { refType: BuiltinTypes.NUMBER },

  } as Record<keyof ClientRateLimitConfig, FieldDefinition>,
  annotations: {
    [CORE_ANNOTATIONS.ADDITIONAL_PROPERTIES]: false,
  },
})

const clientRetryConfigType = new ObjectType({
  elemID: new ElemID(constants.SALESFORCE, 'clientRetryConfig'),
  fields: {
    maxAttempts: { refType: BuiltinTypes.NUMBER },
    retryDelay: { refType: BuiltinTypes.NUMBER },
    retryStrategy: {
      refType: BuiltinTypes.STRING,
      annotations: {
        [CORE_ANNOTATIONS.RESTRICTION]: createRestriction({
          values: Object.keys(RetryStrategyName),
        }),
      },
    },
    timeout: { refType: BuiltinTypes.NUMBER },
  } as Record<keyof ClientRetryConfig, FieldDefinition>,
  annotations: {
    [CORE_ANNOTATIONS.ADDITIONAL_PROPERTIES]: false,
  },
})

const readMetadataChunkSizeConfigType = createMatchingObjectType<ReadMetadataChunkSizeConfig>({
  elemID: new ElemID(constants.SALESFORCE, 'readMetadataChunkSizeConfig'),
  fields: {
    default: { refType: BuiltinTypes.NUMBER },
    overrides: {
      refType: new MapType(BuiltinTypes.NUMBER),
      annotations: { [CORE_ANNOTATIONS.RESTRICTION]: createRestriction({ min: 1, max: 10 }) },
    },
  },
  annotations: {
    [CORE_ANNOTATIONS.ADDITIONAL_PROPERTIES]: false,
  },
})

const clientConfigType = new ObjectType({
  elemID: new ElemID(constants.SALESFORCE, 'clientConfig'),
  fields: {
    polling: { refType: clientPollingConfigType },
    deploy: { refType: clientDeployConfigType },
    retry: { refType: clientRetryConfigType },
    maxConcurrentApiRequests: { refType: clientRateLimitConfigType },
    readMetadataChunkSize: { refType: readMetadataChunkSizeConfigType },
  } as Record<keyof SalesforceClientConfig, FieldDefinition>,
  annotations: {
    [CORE_ANNOTATIONS.ADDITIONAL_PROPERTIES]: false,
  },
})

const metadataQueryType = new ObjectType({
  elemID: new ElemID(constants.SALESFORCE, 'metadataQuery'),
  fields: {
    [METADATA_TYPE]: { refType: BuiltinTypes.STRING },
    [METADATA_NAMESPACE]: { refType: BuiltinTypes.STRING },
    [METADATA_NAME]: { refType: BuiltinTypes.STRING },
  },
  annotations: {
    [CORE_ANNOTATIONS.ADDITIONAL_PROPERTIES]: false,
  },
})

const metadataConfigType = createMatchingObjectType<MetadataParams>({
  elemID: new ElemID(constants.SALESFORCE, 'metadataConfig'),
  fields: {
    [METADATA_INCLUDE_LIST]: { refType: new ListType(metadataQueryType) },
    [METADATA_EXCLUDE_LIST]: { refType: new ListType(metadataQueryType) },
    [METADATA_SEPARATE_FIELD_LIST]: {
      refType: new ListType(BuiltinTypes.STRING),
      annotations: {
        [CORE_ANNOTATIONS.RESTRICTION]: createRestriction({
          max_length: constants.MAX_TYPES_TO_SEPARATE_TO_FILE_PER_FIELD,
        }),
      },
    },
  },
  annotations: {
    [CORE_ANNOTATIONS.ADDITIONAL_PROPERTIES]: false,
  },
})

const optionalFeaturesType = createMatchingObjectType<OptionalFeatures>({
  elemID: new ElemID(constants.SALESFORCE, 'optionalFeatures'),
  fields: {
    extraDependencies: { refType: BuiltinTypes.BOOLEAN },
    elementsUrls: { refType: BuiltinTypes.BOOLEAN },
    profilePaths: { refType: BuiltinTypes.BOOLEAN },
    addMissingIds: { refType: BuiltinTypes.BOOLEAN },
    authorInformation: { refType: BuiltinTypes.BOOLEAN },
    describeSObjects: { refType: BuiltinTypes.BOOLEAN },
    skipAliases: { refType: BuiltinTypes.BOOLEAN },
    formulaDeps: { refType: BuiltinTypes.BOOLEAN },
    fetchCustomObjectUsingRetrieveApi: { refType: BuiltinTypes.BOOLEAN },
    generateRefsInProfiles: { refType: BuiltinTypes.BOOLEAN },
    fetchProfilesUsingReadApi: { refType: BuiltinTypes.BOOLEAN },
    toolingDepsOfCurrentNamespace: { refType: BuiltinTypes.BOOLEAN },
    useLabelAsAlias: { refType: BuiltinTypes.BOOLEAN },
  },
  annotations: {
    [CORE_ANNOTATIONS.ADDITIONAL_PROPERTIES]: false,
  },
})

const changeValidatorConfigType = createMatchingObjectType<ChangeValidatorConfig>({
  elemID: new ElemID(constants.SALESFORCE, 'changeValidatorConfig'),
  fields: {
    managedPackage: { refType: BuiltinTypes.BOOLEAN },
    picklistStandardField: { refType: BuiltinTypes.BOOLEAN },
    customObjectInstances: { refType: BuiltinTypes.BOOLEAN },
    unknownField: { refType: BuiltinTypes.BOOLEAN },
    customFieldType: { refType: BuiltinTypes.BOOLEAN },
    standardFieldLabel: { refType: BuiltinTypes.BOOLEAN },
    mapKeys: { refType: BuiltinTypes.BOOLEAN },
    multipleDefaults: { refType: BuiltinTypes.BOOLEAN },
    picklistPromote: { refType: BuiltinTypes.BOOLEAN },
    cpqValidator: { refType: BuiltinTypes.BOOLEAN },
    recordTypeDeletion: { refType: BuiltinTypes.BOOLEAN },
    flowsValidator: { refType: BuiltinTypes.BOOLEAN },
    fullNameChangedValidator: { refType: BuiltinTypes.BOOLEAN },
    invalidListViewFilterScope: { refType: BuiltinTypes.BOOLEAN },
    caseAssignmentRulesValidator: { refType: BuiltinTypes.BOOLEAN },
    omitData: { refType: BuiltinTypes.BOOLEAN },
    dataChange: { refType: BuiltinTypes.BOOLEAN },
    unknownUser: { refType: BuiltinTypes.BOOLEAN },
    animationRuleRecordType: { refType: BuiltinTypes.BOOLEAN },
    currencyIsoCodes: { refType: BuiltinTypes.BOOLEAN },
    duplicateRulesSortOrder: { refType: BuiltinTypes.BOOLEAN },
    lastLayoutRemoval: { refType: BuiltinTypes.BOOLEAN },
    accountSettings: { refType: BuiltinTypes.BOOLEAN },
    unknownPicklistValues: { refType: BuiltinTypes.BOOLEAN },
    dataCategoryGroup: { refType: BuiltinTypes.BOOLEAN },
    installedPackages: { refType: BuiltinTypes.BOOLEAN },
<<<<<<< HEAD
    metadataInstancesAndTypes: { refType: BuiltinTypes.BOOLEAN },
=======
    standardFieldOrObjectAdditionsOrDeletions: { refType: BuiltinTypes.BOOLEAN },
>>>>>>> 550f6a1a
  },
  annotations: {
    [CORE_ANNOTATIONS.ADDITIONAL_PROPERTIES]: false,
  },
})

const fetchConfigType = createMatchingObjectType<FetchParameters>({
  elemID: new ElemID(constants.SALESFORCE, 'fetchConfig'),
  fields: {
    metadata: { refType: metadataConfigType },
    data: { refType: dataManagementType },
    optionalFeatures: { refType: optionalFeaturesType },
    fetchAllCustomSettings: { refType: BuiltinTypes.BOOLEAN },
    target: {
      refType: new ListType(BuiltinTypes.STRING),
      annotations: {
        [CORE_ANNOTATIONS.RESTRICTION]: createRestriction({
          enforce_value: true,
          values: SUPPORTED_METADATA_TYPES,
        }),
      },
    },
    maxInstancesPerType: { refType: BuiltinTypes.NUMBER },
    preferActiveFlowVersions: { refType: BuiltinTypes.BOOLEAN },
    addNamespacePrefixToFullName: { refType: BuiltinTypes.BOOLEAN },
  },
  annotations: {
    [CORE_ANNOTATIONS.ADDITIONAL_PROPERTIES]: false,
  },
})

export const configType = createMatchingObjectType<SalesforceConfig>({
  elemID: configID,
  fields: {
    [FETCH_CONFIG]: {
      refType: fetchConfigType,
      annotations: {
        [CORE_ANNOTATIONS.DEFAULT]: {
          [METADATA_CONFIG]: {
            [METADATA_INCLUDE_LIST]: [
              {
                metadataType: '.*',
                namespace: '',
                name: '.*',
              },
            ],
            [METADATA_EXCLUDE_LIST]: [
              { metadataType: 'Report' },
              { metadataType: 'ReportType' },
              { metadataType: 'ReportFolder' },
              { metadataType: 'Dashboard' },
              { metadataType: 'DashboardFolder' },
              { metadataType: 'Document' },
              { metadataType: 'DocumentFolder' },
              { metadataType: 'Profile' },
              { metadataType: 'PermissionSet' },
              { metadataType: 'SiteDotCom' },
              {
                metadataType: 'EmailTemplate',
                name: 'MarketoEmailTemplates/.*',
              },
              { metadataType: 'ContentAsset' },
              { metadataType: 'CustomObjectTranslation' },
              { metadataType: 'AnalyticSnapshot' },
              { metadataType: 'WaveDashboard' },
              { metadataType: 'WaveDataflow' },
              {
                metadataType: 'StandardValueSet',
                name: '^(AddressCountryCode)|(AddressStateCode)$',
                namespace: '',
              },
              {
                metadataType: 'Layout',
                name: 'CollaborationGroup-Group Layout',
              },
              {
                metadataType: 'Layout',
                name: 'CaseInteraction-Case Feed Layout',
              },
            ],
          },
          [SHOULD_FETCH_ALL_CUSTOM_SETTINGS]: false,
          [MAX_INSTANCES_PER_TYPE]: DEFAULT_MAX_INSTANCES_PER_TYPE,
        },
      },
    },
    [MAX_ITEMS_IN_RETRIEVE_REQUEST]: {
      refType: BuiltinTypes.NUMBER,
      annotations: {
        [CORE_ANNOTATIONS.DEFAULT]: constants.DEFAULT_MAX_ITEMS_IN_RETRIEVE_REQUEST,
        [CORE_ANNOTATIONS.RESTRICTION]: createRestriction({
          min: constants.MINIMUM_MAX_ITEMS_IN_RETRIEVE_REQUEST,
          max: constants.MAXIMUM_MAX_ITEMS_IN_RETRIEVE_REQUEST,
        }),
      },
    },
    [ENUM_FIELD_PERMISSIONS]: {
      refType: BuiltinTypes.BOOLEAN,
    },
    [CLIENT_CONFIG]: {
      refType: clientConfigType,
    },
    [DEPLOY_CONFIG]: {
      refType: createUserDeployConfigType(SALESFORCE, changeValidatorConfigType),
    },
  },
  annotations: {
    [CORE_ANNOTATIONS.ADDITIONAL_PROPERTIES]: false,
  },
})<|MERGE_RESOLUTION|>--- conflicted
+++ resolved
@@ -118,11 +118,8 @@
   | 'unknownPicklistValues'
   | 'installedPackages'
   | 'dataCategoryGroup'
-<<<<<<< HEAD
+  | 'standardFieldOrObjectAdditionsOrDeletions'
   | 'metadataInstancesAndTypes'
-=======
-  | 'standardFieldOrObjectAdditionsOrDeletions'
->>>>>>> 550f6a1a
 )
 
 type ChangeValidatorConfig = Partial<Record<ChangeValidatorName, boolean>>
@@ -698,11 +695,8 @@
     unknownPicklistValues: { refType: BuiltinTypes.BOOLEAN },
     dataCategoryGroup: { refType: BuiltinTypes.BOOLEAN },
     installedPackages: { refType: BuiltinTypes.BOOLEAN },
-<<<<<<< HEAD
+    standardFieldOrObjectAdditionsOrDeletions: { refType: BuiltinTypes.BOOLEAN },
     metadataInstancesAndTypes: { refType: BuiltinTypes.BOOLEAN },
-=======
-    standardFieldOrObjectAdditionsOrDeletions: { refType: BuiltinTypes.BOOLEAN },
->>>>>>> 550f6a1a
   },
   annotations: {
     [CORE_ANNOTATIONS.ADDITIONAL_PROPERTIES]: false,
