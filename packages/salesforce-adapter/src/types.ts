--- conflicted
+++ resolved
@@ -106,11 +106,8 @@
   | 'lastLayoutRemoval'
   | 'accountSettings'
   | 'unknownPicklistValues'
-<<<<<<< HEAD
   | 'installedPackages'
-=======
   | 'dataCategoryGroup'
->>>>>>> 9c5f1867
 )
 
 export type ChangeValidatorConfig = Partial<Record<ChangeValidatorName, boolean>>
@@ -608,11 +605,8 @@
     lastLayoutRemoval: { refType: BuiltinTypes.BOOLEAN },
     accountSettings: { refType: BuiltinTypes.BOOLEAN },
     unknownPicklistValues: { refType: BuiltinTypes.BOOLEAN },
-<<<<<<< HEAD
+    dataCategoryGroup: { refType: BuiltinTypes.BOOLEAN },
     installedPackages: { refType: BuiltinTypes.BOOLEAN },
-=======
-    dataCategoryGroup: { refType: BuiltinTypes.BOOLEAN },
->>>>>>> 9c5f1867
   },
   annotations: {
     [CORE_ANNOTATIONS.ADDITIONAL_PROPERTIES]: false,
