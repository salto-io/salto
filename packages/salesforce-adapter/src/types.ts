/*
*                      Copyright 2023 Salto Labs Ltd.
*
* Licensed under the Apache License, Version 2.0 (the "License");
* you may not use this file except in compliance with
* the License.  You may obtain a copy of the License at
*
*     http://www.apache.org/licenses/LICENSE-2.0
*
* Unless required by applicable law or agreed to in writing, software
* distributed under the License is distributed on an "AS IS" BASIS,
* WITHOUT WARRANTIES OR CONDITIONS OF ANY KIND, either express or implied.
* See the License for the specific language governing permissions and
* limitations under the License.
*/
import { createMatchingObjectType } from '@salto-io/adapter-utils'
import {
  BuiltinTypes,
  CORE_ANNOTATIONS,
  createRestriction,
  ElemID,
  FieldDefinition,
  InstanceElement,
  ListType,
  MapType,
  ObjectType,
} from '@salto-io/adapter-api'
import { SUPPORTED_METADATA_TYPES } from './fetch_profile/metadata_types'
import * as constants from './constants'
import { DEFAULT_MAX_INSTANCES_PER_TYPE } from './constants'

export const CLIENT_CONFIG = 'client'
export const MAX_ITEMS_IN_RETRIEVE_REQUEST = 'maxItemsInRetrieveRequest'
export const MAX_INSTANCES_PER_TYPE = 'maxInstancesPerType'
export const CUSTOM_OBJECTS_DEPLOY_RETRY_OPTIONS = 'customObjectsDeployRetryOptions'
export const FETCH_CONFIG = 'fetch'
export const METADATA_CONFIG = 'metadata'
export const METADATA_INCLUDE_LIST = 'include'
export const METADATA_EXCLUDE_LIST = 'exclude'
const METADATA_TYPE = 'metadataType'
const METADATA_NAME = 'name'
const METADATA_NAMESPACE = 'namespace'
export const METADATA_SEPARATE_FIELD_LIST = 'objectsToSeperateFieldsToFiles'
export const DATA_CONFIGURATION = 'data'
export const METADATA_TYPES_SKIPPED_LIST = 'metadataTypesSkippedList'
export const DATA_MANAGEMENT = 'dataManagement'
export const INSTANCES_REGEX_SKIPPED_LIST = 'instancesRegexSkippedList'
export const SHOULD_FETCH_ALL_CUSTOM_SETTINGS = 'fetchAllCustomSettings'
export const ENUM_FIELD_PERMISSIONS = 'enumFieldPermissions'

// Based on the list in https://salesforce.stackexchange.com/questions/101844/what-are-the-object-and-field-name-suffixes-that-salesforce-uses-such-as-c-an
export const INSTANCE_SUFFIXES = [
  'c', 'r', 'ka', 'kav', 'Feed', 'ViewStat', 'VoteStat', 'DataCategorySelection', 'x', 'xo', 'mdt', 'Share', 'Tag',
  'History', 'pc', 'pr', 'hd', 'hqr', 'hst', 'b', 'latitude__s', 'longitude__s', 'e', 'p', 'ChangeEvent', 'chn',
]

export type MetadataInstance = {
  metadataType: string
  namespace: string
  name: string
  isFolderType: boolean
}

export type MetadataQueryParams = Partial<Omit<MetadataInstance, 'isFolderType'>>

export type MetadataParams = {
  include?: MetadataQueryParams[]
  exclude?: MetadataQueryParams[]
  objectsToSeperateFieldsToFiles?: string[]
}

export type OptionalFeatures = {
  extraDependencies?: boolean
  elementsUrls?: boolean
  profilePaths?: boolean
  addMissingIds?: boolean
  authorInformation?: boolean
  describeSObjects?: boolean
  skipParsingFormulas?: boolean // Negative flag because we want it disabled by default and optional features are
                                // enabled by default
}

export type ChangeValidatorName = (
  'managedPackage'
  | 'picklistStandardField'
  | 'customObjectInstances'
  | 'unknownField'
  | 'customFieldType'
  | 'standardFieldLabel'
  | 'mapKeys'
  | 'multipleDefaults'
  | 'picklistPromote'
  | 'cpqValidator'
  | 'sbaaApprovalRulesCustomCondition'
  | 'recordTypeDeletion'
  | 'flowsValidator'
  | 'fullNameChangedValidator'
  | 'invalidListViewFilterScope'
  | 'caseAssignmentRulesValidator'
  | 'omitData'
  | 'unknownUser'
  | 'animationRuleRecordType'
  | 'currencyIsoCodes'
<<<<<<< HEAD
  | 'unknownPicklistValues'
=======
  | 'dataChange'
  | 'duplicateRulesSortOrder'
  | 'lastLayoutRemoval'
  | 'accountSettings'
>>>>>>> 349e06f0
)

export type ChangeValidatorConfig = Partial<Record<ChangeValidatorName, boolean>>

type ObjectIdSettings = {
  objectsRegex: string
  idFields: string[]
}

export type SaltoIDSettings = {
  defaultIdFields: string[]
  overrides?: ObjectIdSettings[]
}

const objectIdSettings = new ObjectType({
  elemID: new ElemID(constants.SALESFORCE, 'objectIdSettings'),
  fields: {
    objectsRegex: {
      refType: BuiltinTypes.STRING,
      annotations: {
        [CORE_ANNOTATIONS.REQUIRED]: true,
      },
    },
    idFields: {
      refType: new ListType(BuiltinTypes.STRING),
      annotations: {
        [CORE_ANNOTATIONS.REQUIRED]: true,
      },
    },
  } as Record<keyof ObjectIdSettings, FieldDefinition>,
  annotations: {
    [CORE_ANNOTATIONS.ADDITIONAL_PROPERTIES]: false,
  },
})

const saltoIDSettingsType = new ObjectType({
  elemID: new ElemID(constants.SALESFORCE, 'saltoIDSettings'),
  fields: {
    defaultIdFields: {
      refType: new ListType(BuiltinTypes.STRING),
      annotations: {
        [CORE_ANNOTATIONS.REQUIRED]: true,
      },
    },
    overrides: {
      refType: new ListType(objectIdSettings),
    },
  } as Record<keyof SaltoIDSettings, FieldDefinition>,
  annotations: {
    [CORE_ANNOTATIONS.ADDITIONAL_PROPERTIES]: false,
  },
})

export type DataManagementConfig = {
  includeObjects: string[]
  excludeObjects?: string[]
  allowReferenceTo?: string[]
  ignoreReferenceTo?: string[]
  saltoIDSettings: SaltoIDSettings
  showReadOnlyValues?: boolean
}

export type FetchParameters = {
  metadata?: MetadataParams
  data?: DataManagementConfig
  fetchAllCustomSettings?: boolean // TODO - move this into optional features
  optionalFeatures?: OptionalFeatures
  target?: string[]
  maxInstancesPerType?: number
  preferActiveFlowVersions?: boolean
}

export type DeprecatedMetadataParams = {
  [METADATA_TYPES_SKIPPED_LIST]?: string[]
  [INSTANCES_REGEX_SKIPPED_LIST]?: string[]
}

export type DeprecatedFetchParameters = {
  [DATA_MANAGEMENT]?: DataManagementConfig
} & DeprecatedMetadataParams

export type ClientRateLimitConfig = Partial<{
  total: number
  retrieve: number
  read: number
  list: number
  query: number
  describe: number
  deploy: number
}>

export type ClientPollingConfig = Partial<{
  interval: number
  deployTimeout: number
  fetchTimeout: number
}>

export type QuickDeployParams = {
  requestId: string
  hash: string
}

type ClientDeployConfig = Partial<{
  rollbackOnError: boolean
  ignoreWarnings: boolean
  purgeOnDelete: boolean
  checkOnly: boolean
  testLevel: 'NoTestRun' | 'RunSpecifiedTests' | 'RunLocalTests' | 'RunAllTestsInOrg'
  runTests: string[]
  deleteBeforeUpdate: boolean
  quickDeployParams: QuickDeployParams
}>

export enum RetryStrategyName {
  'HttpError',
  'HTTPOrNetworkError',
  'NetworkError',
}
type RetryStrategy = keyof typeof RetryStrategyName
export type ClientRetryConfig = Partial<{
  maxAttempts: number
  retryDelay: number
  retryStrategy: RetryStrategy
  timeout: number
}>

export type CustomObjectsDeployRetryConfig = {
  maxAttempts: number
  retryDelay: number
  retryableFailures: string[]
}

export type ReadMetadataChunkSizeConfig = {
  default?: number
  overrides?: Record<string, number>
}

export type SalesforceClientConfig = Partial<{
  polling: ClientPollingConfig
  deploy: ClientDeployConfig
  maxConcurrentApiRequests: ClientRateLimitConfig
  retry: ClientRetryConfig
  dataRetry: CustomObjectsDeployRetryConfig
  readMetadataChunkSize: ReadMetadataChunkSizeConfig
}>

export type SalesforceConfig = {
  [FETCH_CONFIG]?: FetchParameters
  [MAX_ITEMS_IN_RETRIEVE_REQUEST]?: number
  [CLIENT_CONFIG]?: SalesforceClientConfig
  [ENUM_FIELD_PERMISSIONS]?: boolean
  validators?: ChangeValidatorConfig
}

type DataManagementConfigSuggestions = {
  type: 'dataObjectsExclude'
  value: string
  reason?: string
}

export type MetadataConfigSuggestion = {
  type: 'metadataExclude'
  value: MetadataQueryParams
  reason?: string
}

export type RetrieveSizeConfigSuggstion = {
  type: typeof MAX_ITEMS_IN_RETRIEVE_REQUEST
  value: number
  reason?: string
}

export type ConfigChangeSuggestion =
    DataManagementConfigSuggestions
  | MetadataConfigSuggestion
  | RetrieveSizeConfigSuggstion

export const isDataManagementConfigSuggestions = (suggestion: ConfigChangeSuggestion):
  suggestion is DataManagementConfigSuggestions => suggestion.type === 'dataObjectsExclude'

export const isMetadataConfigSuggestions = (suggestion: ConfigChangeSuggestion):
  suggestion is MetadataConfigSuggestion => suggestion.type === 'metadataExclude'

export const isRetrieveSizeConfigSuggstion = (suggestion: ConfigChangeSuggestion):
  suggestion is RetrieveSizeConfigSuggstion => suggestion.type === MAX_ITEMS_IN_RETRIEVE_REQUEST

export type FetchElements<T> = {
  configChanges: ConfigChangeSuggestion[]
  elements: T
}

const configID = new ElemID('salesforce')

export const usernamePasswordCredentialsType = new ObjectType({
  elemID: configID,
  fields: {
    username: { refType: BuiltinTypes.STRING },
    password: { refType: BuiltinTypes.STRING },
    token: {
      refType: BuiltinTypes.STRING,
      annotations: { message: 'Token (empty if your org uses IP whitelisting)' },
    },
    sandbox: {
      refType: BuiltinTypes.BOOLEAN,
      annotations: { message: 'Is Sandbox/Scratch Org' },
    },
  },
})

export const accessTokenCredentialsType = new ObjectType({
  elemID: configID,
  fields: {
    accessToken: { refType: BuiltinTypes.STRING },
    instanceUrl: { refType: BuiltinTypes.STRING },
    sandbox: { refType: BuiltinTypes.BOOLEAN },
  },
})

export const oauthRequestParameters = new ObjectType({
  elemID: configID,
  fields: {
    consumerKey: {
      refType: BuiltinTypes.STRING,
      annotations: { message: 'Consumer key for a connected app, whose redirect URI is http://localhost:port' },
    },
    consumerSecret: {
      refType: BuiltinTypes.STRING,
      annotations: { message: 'Consumer secret for a connected app, whose redirect URI is http://localhost:port' },
    },
    port: {
      refType: BuiltinTypes.NUMBER,
      annotations: { message: 'Port provided in the redirect URI' },
    },
    sandbox: {
      refType: BuiltinTypes.BOOLEAN,
      annotations: { message: 'Is connection to a sandbox?' },
    },
  },
})

export const isAccessTokenConfig = (config: Readonly<InstanceElement>): boolean =>
  config.value.authType === 'oauth'

export class UsernamePasswordCredentials {
  constructor({ username, password, isSandbox, apiToken }:
    { username: string; password: string; isSandbox: boolean; apiToken?: string }) {
    this.username = username
    this.password = password
    this.isSandbox = isSandbox
    this.apiToken = apiToken
  }

  username: string
  password: string
  apiToken?: string
  isSandbox: boolean
}

export class OauthAccessTokenCredentials {
  constructor({ instanceUrl, accessToken, refreshToken, isSandbox, clientId, clientSecret }: {
    instanceUrl: string
    accessToken: string
    refreshToken: string
    clientId: string
    clientSecret: string
    isSandbox: boolean
  }) {
    this.instanceUrl = instanceUrl
    this.accessToken = accessToken
    this.refreshToken = refreshToken
    this.isSandbox = isSandbox
    this.clientId = clientId
    this.clientSecret = clientSecret
  }

  instanceUrl: string
  accessToken: string
  refreshToken: string
  isSandbox: boolean
  clientId: string
  clientSecret: string
}

export type Credentials = UsernamePasswordCredentials | OauthAccessTokenCredentials

const dataManagementType = new ObjectType({
  elemID: new ElemID(constants.SALESFORCE, DATA_CONFIGURATION),
  fields: {
    includeObjects: {
      refType: new ListType(BuiltinTypes.STRING),
    },
    excludeObjects: {
      refType: new ListType(BuiltinTypes.STRING),
    },
    allowReferenceTo: {
      refType: new ListType(BuiltinTypes.STRING),
    },
    saltoIDSettings: {
      refType: saltoIDSettingsType,
      annotations: {
        [CORE_ANNOTATIONS.REQUIRED]: true,
      },
    },
  } as Record<keyof DataManagementConfig, FieldDefinition>,
  annotations: {
    [CORE_ANNOTATIONS.ADDITIONAL_PROPERTIES]: false,
  },
})

const clientPollingConfigType = new ObjectType({
  elemID: new ElemID(constants.SALESFORCE, 'clientPollingConfig'),
  fields: {
    interval: { refType: BuiltinTypes.NUMBER },
    deployTimeout: { refType: BuiltinTypes.NUMBER },
    fetchTimeout: { refType: BuiltinTypes.NUMBER },
  } as Record<keyof ClientPollingConfig, FieldDefinition>,
  annotations: {
    [CORE_ANNOTATIONS.ADDITIONAL_PROPERTIES]: false,
  },
})

const QuickDeployParamsType = new ObjectType({
  elemID: new ElemID(constants.SALESFORCE, 'quickDeployParams'),
  fields: {
    requestId: { refType: BuiltinTypes.STRING },
    hash: { refType: BuiltinTypes.STRING },
  } as Record<keyof QuickDeployParams, FieldDefinition>,
  annotations: {
    [CORE_ANNOTATIONS.ADDITIONAL_PROPERTIES]: false,
  },
})

const clientDeployConfigType = new ObjectType({
  elemID: new ElemID(constants.SALESFORCE, 'clientDeployConfig'),
  fields: {
    rollbackOnError: { refType: BuiltinTypes.BOOLEAN },
    ignoreWarnings: { refType: BuiltinTypes.BOOLEAN },
    purgeOnDelete: { refType: BuiltinTypes.BOOLEAN },
    checkOnly: { refType: BuiltinTypes.BOOLEAN },
    testLevel: {
      refType: BuiltinTypes.STRING,
      annotations: {
        [CORE_ANNOTATIONS.RESTRICTION]: createRestriction({
          values: ['NoTestRun', 'RunSpecifiedTests', 'RunLocalTests', 'RunAllTestsInOrg'],
        }),
      },
    },
    runTests: { refType: new ListType(BuiltinTypes.STRING) },
    deleteBeforeUpdate: { refType: BuiltinTypes.BOOLEAN },
    quickDeployParams: { refType: QuickDeployParamsType },
  } as Record<keyof ClientDeployConfig, FieldDefinition>,
  annotations: {
    [CORE_ANNOTATIONS.ADDITIONAL_PROPERTIES]: false,
  },
})

const clientRateLimitConfigType = new ObjectType({
  elemID: new ElemID(constants.SALESFORCE, 'clientRateLimitConfig'),
  fields: {
    total: { refType: BuiltinTypes.NUMBER },
    retrieve: { refType: BuiltinTypes.NUMBER },
    read: { refType: BuiltinTypes.NUMBER },
    list: { refType: BuiltinTypes.NUMBER },
    query: { refType: BuiltinTypes.NUMBER },
    describe: { refType: BuiltinTypes.NUMBER },
    deploy: { refType: BuiltinTypes.NUMBER },

  } as Record<keyof ClientRateLimitConfig, FieldDefinition>,
  annotations: {
    [CORE_ANNOTATIONS.ADDITIONAL_PROPERTIES]: false,
  },
})

const clientRetryConfigType = new ObjectType({
  elemID: new ElemID(constants.SALESFORCE, 'clientRetryConfig'),
  fields: {
    maxAttempts: { refType: BuiltinTypes.NUMBER },
    retryDelay: { refType: BuiltinTypes.NUMBER },
    retryStrategy: {
      refType: BuiltinTypes.STRING,
      annotations: {
        [CORE_ANNOTATIONS.RESTRICTION]: createRestriction({
          values: Object.keys(RetryStrategyName),
        }),
      },
    },
    timeout: { refType: BuiltinTypes.NUMBER },
  } as Record<keyof ClientRetryConfig, FieldDefinition>,
  annotations: {
    [CORE_ANNOTATIONS.ADDITIONAL_PROPERTIES]: false,
  },
})

const readMetadataChunkSizeConfigType = createMatchingObjectType<ReadMetadataChunkSizeConfig>({
  elemID: new ElemID(constants.SALESFORCE, 'readMetadataChunkSizeConfig'),
  fields: {
    default: { refType: BuiltinTypes.NUMBER },
    overrides: {
      refType: new MapType(BuiltinTypes.NUMBER),
      annotations: { [CORE_ANNOTATIONS.RESTRICTION]: createRestriction({ min: 1, max: 10 }) },
    },
  },
  annotations: {
    [CORE_ANNOTATIONS.ADDITIONAL_PROPERTIES]: false,
  },
})

const clientConfigType = new ObjectType({
  elemID: new ElemID(constants.SALESFORCE, 'clientConfig'),
  fields: {
    polling: { refType: clientPollingConfigType },
    deploy: { refType: clientDeployConfigType },
    retry: { refType: clientRetryConfigType },
    maxConcurrentApiRequests: { refType: clientRateLimitConfigType },
    readMetadataChunkSize: { refType: readMetadataChunkSizeConfigType },
  } as Record<keyof SalesforceClientConfig, FieldDefinition>,
  annotations: {
    [CORE_ANNOTATIONS.ADDITIONAL_PROPERTIES]: false,
  },
})

const metadataQueryType = new ObjectType({
  elemID: new ElemID(constants.SALESFORCE, 'metadataQuery'),
  fields: {
    [METADATA_TYPE]: { refType: BuiltinTypes.STRING },
    [METADATA_NAMESPACE]: { refType: BuiltinTypes.STRING },
    [METADATA_NAME]: { refType: BuiltinTypes.STRING },
  },
  annotations: {
    [CORE_ANNOTATIONS.ADDITIONAL_PROPERTIES]: false,
  },
})

const metadataConfigType = createMatchingObjectType<MetadataParams>({
  elemID: new ElemID(constants.SALESFORCE, 'metadataConfig'),
  fields: {
    [METADATA_INCLUDE_LIST]: { refType: new ListType(metadataQueryType) },
    [METADATA_EXCLUDE_LIST]: { refType: new ListType(metadataQueryType) },
    [METADATA_SEPARATE_FIELD_LIST]: {
      refType: new ListType(BuiltinTypes.STRING),
      annotations: {
        [CORE_ANNOTATIONS.RESTRICTION]: createRestriction({
          max_length: constants.MAX_TYPES_TO_SEPARATE_TO_FILE_PER_FIELD,
        }),
      },
    },
  },
  annotations: {
    [CORE_ANNOTATIONS.ADDITIONAL_PROPERTIES]: false,
  },
})

const optionalFeaturesType = createMatchingObjectType<OptionalFeatures>({
  elemID: new ElemID(constants.SALESFORCE, 'optionalFeatures'),
  fields: {
    extraDependencies: { refType: BuiltinTypes.BOOLEAN },
    elementsUrls: { refType: BuiltinTypes.BOOLEAN },
    profilePaths: { refType: BuiltinTypes.BOOLEAN },
    addMissingIds: { refType: BuiltinTypes.BOOLEAN },
    authorInformation: { refType: BuiltinTypes.BOOLEAN },
    describeSObjects: { refType: BuiltinTypes.BOOLEAN },
    skipParsingFormulas: { refType: BuiltinTypes.BOOLEAN },
  },
  annotations: {
    [CORE_ANNOTATIONS.ADDITIONAL_PROPERTIES]: false,
  },
})

const changeValidatorConfigType = createMatchingObjectType<ChangeValidatorConfig>({
  elemID: new ElemID(constants.SALESFORCE, 'changeValidatorConfig'),
  fields: {
    managedPackage: { refType: BuiltinTypes.BOOLEAN },
    picklistStandardField: { refType: BuiltinTypes.BOOLEAN },
    customObjectInstances: { refType: BuiltinTypes.BOOLEAN },
    unknownField: { refType: BuiltinTypes.BOOLEAN },
    customFieldType: { refType: BuiltinTypes.BOOLEAN },
    standardFieldLabel: { refType: BuiltinTypes.BOOLEAN },
    mapKeys: { refType: BuiltinTypes.BOOLEAN },
    multipleDefaults: { refType: BuiltinTypes.BOOLEAN },
    picklistPromote: { refType: BuiltinTypes.BOOLEAN },
    cpqValidator: { refType: BuiltinTypes.BOOLEAN },
    sbaaApprovalRulesCustomCondition: { refType: BuiltinTypes.BOOLEAN },
    recordTypeDeletion: { refType: BuiltinTypes.BOOLEAN },
    flowsValidator: { refType: BuiltinTypes.BOOLEAN },
    fullNameChangedValidator: { refType: BuiltinTypes.BOOLEAN },
    invalidListViewFilterScope: { refType: BuiltinTypes.BOOLEAN },
    caseAssignmentRulesValidator: { refType: BuiltinTypes.BOOLEAN },
    omitData: { refType: BuiltinTypes.BOOLEAN },
    dataChange: { refType: BuiltinTypes.BOOLEAN },
    unknownUser: { refType: BuiltinTypes.BOOLEAN },
    animationRuleRecordType: { refType: BuiltinTypes.BOOLEAN },
    currencyIsoCodes: { refType: BuiltinTypes.BOOLEAN },
<<<<<<< HEAD
    unknownPicklistValues: { refType: BuiltinTypes.BOOLEAN },
=======
    duplicateRulesSortOrder: { refType: BuiltinTypes.BOOLEAN },
    lastLayoutRemoval: { refType: BuiltinTypes.BOOLEAN },
    accountSettings: { refType: BuiltinTypes.BOOLEAN },
>>>>>>> 349e06f0
  },
  annotations: {
    [CORE_ANNOTATIONS.ADDITIONAL_PROPERTIES]: false,
  },
})

const fetchConfigType = createMatchingObjectType<FetchParameters>({
  elemID: new ElemID(constants.SALESFORCE, 'fetchConfig'),
  fields: {
    metadata: { refType: metadataConfigType },
    data: { refType: dataManagementType },
    optionalFeatures: { refType: optionalFeaturesType },
    fetchAllCustomSettings: { refType: BuiltinTypes.BOOLEAN },
    target: {
      refType: new ListType(BuiltinTypes.STRING),
      annotations: {
        [CORE_ANNOTATIONS.RESTRICTION]: createRestriction({
          enforce_value: true,
          values: SUPPORTED_METADATA_TYPES,
        }),
      },
    },
    maxInstancesPerType: { refType: BuiltinTypes.NUMBER },
    preferActiveFlowVersions: { refType: BuiltinTypes.BOOLEAN },
  },
  annotations: {
    [CORE_ANNOTATIONS.ADDITIONAL_PROPERTIES]: false,
  },
})

export const configType = createMatchingObjectType<SalesforceConfig>({
  elemID: configID,
  fields: {
    [FETCH_CONFIG]: {
      refType: fetchConfigType,
      annotations: {
        [CORE_ANNOTATIONS.DEFAULT]: {
          [METADATA_CONFIG]: {
            [METADATA_INCLUDE_LIST]: [
              {
                metadataType: '.*',
                namespace: '',
                name: '.*',
              },
            ],
            [METADATA_EXCLUDE_LIST]: [
              { metadataType: 'Report' },
              { metadataType: 'ReportType' },
              { metadataType: 'ReportFolder' },
              { metadataType: 'Dashboard' },
              { metadataType: 'DashboardFolder' },
              { metadataType: 'Document' },
              { metadataType: 'DocumentFolder' },
              { metadataType: 'Profile' },
              { metadataType: 'PermissionSet' },
              { metadataType: 'SiteDotCom' },
              {
                metadataType: 'EmailTemplate',
                name: 'MarketoEmailTemplates/.*',
              },
              { metadataType: 'ContentAsset' },
              { metadataType: 'CustomObjectTranslation' },
              { metadataType: 'AnalyticSnapshot' },
              { metadataType: 'WaveDashboard' },
              { metadataType: 'WaveDataflow' },
              {
                metadataType: 'StandardValueSet',
                name: '^(AddressCountryCode)|(AddressStateCode)$',
                namespace: '',
              },
              {
                metadataType: 'Layout',
                name: 'CollaborationGroup-Group Layout',
              },
              {
                metadataType: 'Layout',
                name: 'CaseInteraction-Case Feed Layout',
              },
            ],
          },
          [SHOULD_FETCH_ALL_CUSTOM_SETTINGS]: false,
          [MAX_INSTANCES_PER_TYPE]: DEFAULT_MAX_INSTANCES_PER_TYPE,
        },
      },
    },
    [MAX_ITEMS_IN_RETRIEVE_REQUEST]: {
      refType: BuiltinTypes.NUMBER,
      annotations: {
        [CORE_ANNOTATIONS.DEFAULT]: constants.DEFAULT_MAX_ITEMS_IN_RETRIEVE_REQUEST,
        [CORE_ANNOTATIONS.RESTRICTION]: createRestriction({
          min: constants.MINIMUM_MAX_ITEMS_IN_RETRIEVE_REQUEST,
          max: constants.MAXIMUM_MAX_ITEMS_IN_RETRIEVE_REQUEST,
        }),
      },
    },
    [ENUM_FIELD_PERMISSIONS]: {
      refType: BuiltinTypes.BOOLEAN,
    },
    [CLIENT_CONFIG]: {
      refType: clientConfigType,
    },
    validators: {
      refType: changeValidatorConfigType,
    },
  },
  annotations: {
    [CORE_ANNOTATIONS.ADDITIONAL_PROPERTIES]: false,
  },
})<|MERGE_RESOLUTION|>--- conflicted
+++ resolved
@@ -101,14 +101,11 @@
   | 'unknownUser'
   | 'animationRuleRecordType'
   | 'currencyIsoCodes'
-<<<<<<< HEAD
-  | 'unknownPicklistValues'
-=======
   | 'dataChange'
   | 'duplicateRulesSortOrder'
   | 'lastLayoutRemoval'
   | 'accountSettings'
->>>>>>> 349e06f0
+  | 'unknownPicklistValues'
 )
 
 export type ChangeValidatorConfig = Partial<Record<ChangeValidatorName, boolean>>
@@ -601,13 +598,10 @@
     unknownUser: { refType: BuiltinTypes.BOOLEAN },
     animationRuleRecordType: { refType: BuiltinTypes.BOOLEAN },
     currencyIsoCodes: { refType: BuiltinTypes.BOOLEAN },
-<<<<<<< HEAD
-    unknownPicklistValues: { refType: BuiltinTypes.BOOLEAN },
-=======
     duplicateRulesSortOrder: { refType: BuiltinTypes.BOOLEAN },
     lastLayoutRemoval: { refType: BuiltinTypes.BOOLEAN },
     accountSettings: { refType: BuiltinTypes.BOOLEAN },
->>>>>>> 349e06f0
+    unknownPicklistValues: { refType: BuiltinTypes.BOOLEAN },
   },
   annotations: {
     [CORE_ANNOTATIONS.ADDITIONAL_PROPERTIES]: false,
