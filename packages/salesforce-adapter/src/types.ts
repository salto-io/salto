--- conflicted
+++ resolved
@@ -102,11 +102,8 @@
   'picklistsAsMaps',
   'retrieveSettings',
   'genAiReferences',
-<<<<<<< HEAD
+  'networkReferences',
   'extendFetchTargets',
-=======
-  'networkReferences',
->>>>>>> a3b25a62
 ] as const
 const DEPRECATED_OPTIONAL_FEATURES = [
   'addMissingIds',
