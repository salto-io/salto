/*
 * Copyright 2024 Salto Labs Ltd.
 * Licensed under the Salto Terms of Use (the "License");
 * You may not use this file except in compliance with the License.  You may obtain a copy of the License at https://www.salto.io/terms-of-use
 *
 * CERTAIN THIRD PARTY SOFTWARE MAY BE CONTAINED IN PORTIONS OF THE SOFTWARE. See NOTICE FILE AT https://github.com/salto-io/salto/blob/main/NOTICES
 */
import { createMatchingObjectType, ImportantValues } from '@salto-io/adapter-utils'
import {
  BuiltinTypes,
  CORE_ANNOTATIONS,
  createRestriction,
  ElemID,
  FieldDefinition,
  importantValueType,
  InstanceElement,
  ListType,
  MapType,
  ObjectType,
  ReadOnlyElementsSource,
} from '@salto-io/adapter-api'
import { definitions, WeakReferencesHandler as ComponentsWeakReferencesHandler } from '@salto-io/adapter-components'
import { types } from '@salto-io/lowerdash'
import { SUPPORTED_METADATA_TYPES } from './fetch_profile/metadata_types'
import * as constants from './constants'

type UserDeployConfig = definitions.UserDeployConfig

export const CLIENT_CONFIG = 'client'
export const MAX_ITEMS_IN_RETRIEVE_REQUEST = 'maxItemsInRetrieveRequest'
export const MAX_INSTANCES_PER_TYPE = 'maxInstancesPerType'
export const CUSTOM_OBJECTS_DEPLOY_RETRY_OPTIONS = 'customObjectsDeployRetryOptions'
export const FETCH_CONFIG = 'fetch'
export const DEPLOY_CONFIG = 'deploy'
export const METADATA_CONFIG = 'metadata'
export const CUSTOM_REFS_CONFIG = 'customReferences'
export const FIX_ELEMENTS_CONFIG = 'fixElements'
export const METADATA_INCLUDE_LIST = 'include'
export const METADATA_EXCLUDE_LIST = 'exclude'
const METADATA_TYPE = 'metadataType'
const METADATA_NAME = 'name'
const METADATA_NAMESPACE = 'namespace'
export const METADATA_SEPARATE_FIELD_LIST = 'objectsToSeperateFieldsToFiles'
export const DATA_CONFIGURATION = 'data'
export const METADATA_TYPES_SKIPPED_LIST = 'metadataTypesSkippedList'
export const DATA_MANAGEMENT = 'dataManagement'
export const INSTANCES_REGEX_SKIPPED_LIST = 'instancesRegexSkippedList'
export const SHOULD_FETCH_ALL_CUSTOM_SETTINGS = 'fetchAllCustomSettings'
export const ENUM_FIELD_PERMISSIONS = 'enumFieldPermissions'

// Based on the list in https://salesforce.stackexchange.com/questions/101844/what-are-the-object-and-field-name-suffixes-that-salesforce-uses-such-as-c-an
export const INSTANCE_SUFFIXES = [
  'c',
  'r',
  'ka',
  'kav',
  'Feed',
  'ViewStat',
  'VoteStat',
  'DataCategorySelection',
  'x',
  'xo',
  'mdt',
  'Share',
  'Tag',
  'History',
  'pc',
  'pr',
  'hd',
  'hqr',
  'hst',
  'b',
  'latitude__s',
  'longitude__s',
  'e',
  'p',
  'ChangeEvent',
  'chn',
  'gvs',
]

export type MetadataInstance = {
  metadataType: string
  namespace: string
  name: string
  isFolderType: boolean
  changedAt: string | undefined
}

export type MetadataQueryParams = Partial<Omit<MetadataInstance, 'isFolderType'>>

export type MetadataParams = {
  include?: MetadataQueryParams[]
  exclude?: MetadataQueryParams[]
  objectsToSeperateFieldsToFiles?: string[]
}

export type OptionalFeatures = {
  extraDependencies?: boolean
  extraDependenciesV2?: boolean
  elementsUrls?: boolean
  profilePaths?: boolean
  addMissingIds?: boolean
  authorInformation?: boolean
  describeSObjects?: boolean
  skipAliases?: boolean
  formulaDeps?: boolean
  fetchCustomObjectUsingRetrieveApi?: boolean
  generateRefsInProfiles?: boolean
  fetchProfilesUsingReadApi?: boolean
  toolingDepsOfCurrentNamespace?: boolean
  useLabelAsAlias?: boolean
  fixRetrieveFilePaths?: boolean
  extendedCustomFieldInformation?: boolean
  importantValues?: boolean
  hideTypesFolder?: boolean
  omitStandardFieldsNonDeployableValues?: boolean
  latestSupportedApiVersion?: boolean
  metaTypes?: boolean
  cpqRulesAndConditionsRefs?: boolean
  flowCoordinates?: boolean
<<<<<<< HEAD
  taskAndEventCustomFields?: boolean
=======
  improvedDataBrokenReferences?: boolean
  sharingRulesMaps?: boolean
>>>>>>> b987c686
}

export type ChangeValidatorName =
  | 'managedPackage'
  | 'picklistStandardField'
  | 'customObjectInstances'
  | 'customFieldType'
  | 'standardFieldLabel'
  | 'mapKeys'
  | 'multipleDefaults'
  | 'picklistPromote'
  | 'cpqValidator'
  | 'recordTypeDeletion'
  | 'flowsValidator'
  | 'fullNameChangedValidator'
  | 'invalidListViewFilterScope'
  | 'caseAssignmentRulesValidator'
  | 'omitData'
  | 'unknownUser'
  | 'animationRuleRecordType'
  | 'currencyIsoCodes'
  | 'dataChange'
  | 'duplicateRulesSortOrder'
  | 'lastLayoutRemoval'
  | 'accountSettings'
  | 'unknownPicklistValues'
  | 'installedPackages'
  | 'dataCategoryGroup'
  | 'standardFieldOrObjectAdditionsOrDeletions'
  | 'deletedNonQueryableFields'
  | 'instanceWithUnknownType'
  | 'artificialTypes'
  | 'metadataTypes'
  | 'taskOrEventFieldsModifications'
  | 'newFieldsAndObjectsFLS'
  | 'elementApiVersion'
  | 'cpqBillingStartDate'
  | 'cpqBillingTriggers'
  | 'managedApexComponent'

type ChangeValidatorConfig = Partial<Record<ChangeValidatorName, boolean>>

type ObjectIdSettings = {
  objectsRegex: string
  idFields: string[]
}

type ObjectAliasSettings = {
  objectsRegex: string
  aliasFields: string[]
}

export type SaltoIDSettings = {
  defaultIdFields: string[]
  overrides?: ObjectIdSettings[]
  regenerateSaltoIds?: boolean
}

export type SaltoAliasSettings = {
  defaultAliasFields?: types.NonEmptyArray<string>
  overrides?: ObjectAliasSettings[]
}

export type SaltoManagementFieldSettings = {
  defaultFieldName: string
}

export const outgoingReferenceBehaviors = ['ExcludeInstance', 'BrokenReference', 'InternalId'] as const
export type OutgoingReferenceBehavior = (typeof outgoingReferenceBehaviors)[number]

export type BrokenOutgoingReferencesSettings = {
  defaultBehavior: OutgoingReferenceBehavior
  perTargetTypeOverrides?: Record<string, OutgoingReferenceBehavior>
}

const customReferencesHandlersNames = ['profilesAndPermissionSets', 'managedElements'] as const
export type CustomReferencesHandlers = (typeof customReferencesHandlersNames)[number]

export type CustomReferencesSettings = Partial<Record<CustomReferencesHandlers, boolean>>

export type FixElementsSettings = Partial<Record<CustomReferencesHandlers, boolean>>

const objectIdSettings = new ObjectType({
  elemID: new ElemID(constants.SALESFORCE, 'objectIdSettings'),
  fields: {
    objectsRegex: {
      refType: BuiltinTypes.STRING,
      annotations: {
        [CORE_ANNOTATIONS.REQUIRED]: true,
      },
    },
    idFields: {
      refType: new ListType(BuiltinTypes.STRING),
      annotations: {
        [CORE_ANNOTATIONS.REQUIRED]: true,
      },
    },
  } as Record<keyof ObjectIdSettings, FieldDefinition>,
  annotations: {
    [CORE_ANNOTATIONS.ADDITIONAL_PROPERTIES]: false,
  },
})

const saltoIDSettingsType = new ObjectType({
  elemID: new ElemID(constants.SALESFORCE, 'saltoIDSettings'),
  fields: {
    defaultIdFields: {
      refType: new ListType(BuiltinTypes.STRING),
      annotations: {
        [CORE_ANNOTATIONS.REQUIRED]: true,
      },
    },
    overrides: {
      refType: new ListType(objectIdSettings),
    },
    regenerateSaltoIds: {
      refType: BuiltinTypes.BOOLEAN,
    },
  } as Record<keyof SaltoIDSettings, FieldDefinition>,
  annotations: {
    [CORE_ANNOTATIONS.ADDITIONAL_PROPERTIES]: false,
  },
})

const objectAliasSettings = new ObjectType({
  elemID: new ElemID(constants.SALESFORCE, 'objectAliasSettings'),
  fields: {
    objectsRegex: {
      refType: BuiltinTypes.STRING,
      annotations: {
        [CORE_ANNOTATIONS.REQUIRED]: true,
      },
    },
    aliasFields: {
      refType: new ListType(BuiltinTypes.STRING),
      annotations: {
        [CORE_ANNOTATIONS.REQUIRED]: true,
      },
    },
  } as Record<keyof ObjectAliasSettings, FieldDefinition>,
  annotations: {
    [CORE_ANNOTATIONS.ADDITIONAL_PROPERTIES]: false,
  },
})

const saltoAliasSettingsType = new ObjectType({
  elemID: new ElemID(constants.SALESFORCE, 'saltoAliasSettings'),
  fields: {
    defaultAliasFields: {
      refType: new ListType(BuiltinTypes.STRING),
    },
    overrides: {
      refType: new ListType(objectAliasSettings),
    },
  } as Record<keyof SaltoAliasSettings, FieldDefinition>,
  annotations: {
    [CORE_ANNOTATIONS.ADDITIONAL_PROPERTIES]: false,
  },
})

const saltoManagementFieldSettingsType = new ObjectType({
  elemID: new ElemID(constants.SALESFORCE, 'saltoManagementFieldSettings'),
  fields: {
    defaultFieldName: {
      refType: BuiltinTypes.STRING,
    },
  },
  annotations: {
    [CORE_ANNOTATIONS.ADDITIONAL_PROPERTIES]: false,
  },
})

const brokenOutgoingReferencesSettingsType = new ObjectType({
  elemID: new ElemID(constants.SALESFORCE, 'brokenOutgoingReferencesSettings'),
  fields: {
    defaultBehavior: {
      refType: BuiltinTypes.STRING,
      annotations: {
        [CORE_ANNOTATIONS.RESTRICTION]: createRestriction({
          values: outgoingReferenceBehaviors,
        }),
      },
    },
    perTargetTypeOverrides: {
      refType: new MapType(BuiltinTypes.STRING),
    },
  },
  annotations: {
    [CORE_ANNOTATIONS.ADDITIONAL_PROPERTIES]: false,
  },
})

const customReferencesSettingsType = new ObjectType({
  elemID: new ElemID(constants.SALESFORCE, 'saltoCustomReferencesSettings'),
  fields: Object.fromEntries(customReferencesHandlersNames.map(name => [name, { refType: BuiltinTypes.BOOLEAN }])),
})

const fixElementsSettingsType = new ObjectType({
  elemID: new ElemID(constants.SALESFORCE, 'saltoFixElementsSettings'),
  fields: Object.fromEntries(customReferencesHandlersNames.map(name => [name, { refType: BuiltinTypes.BOOLEAN }])),
})

const warningSettingsType = new ObjectType({
  elemID: new ElemID(constants.SALESFORCE, 'saltoWarningSettings'),
  fields: {
    nonQueryableFields: {
      refType: BuiltinTypes.BOOLEAN,
    },
  },
})

export type WarningSettings = {
  nonQueryableFields: boolean
}

export type DataManagementConfig = {
  includeObjects: string[]
  excludeObjects?: string[]
  allowReferenceTo?: string[]
  saltoIDSettings: SaltoIDSettings
  showReadOnlyValues?: boolean
  saltoAliasSettings?: SaltoAliasSettings
  saltoManagementFieldSettings?: SaltoManagementFieldSettings
  brokenOutgoingReferencesSettings?: BrokenOutgoingReferencesSettings
  omittedFields?: string[]
  regenerateSaltoIds?: boolean
}

export type FetchParameters = {
  metadata?: MetadataParams
  data?: DataManagementConfig
  fetchAllCustomSettings?: boolean // TODO - move this into optional features
  optionalFeatures?: OptionalFeatures
  target?: string[]
  maxInstancesPerType?: number
  preferActiveFlowVersions?: boolean
  addNamespacePrefixToFullName?: boolean
  warningSettings?: WarningSettings
  additionalImportantValues?: ImportantValues
}

export type DeprecatedMetadataParams = {
  [METADATA_TYPES_SKIPPED_LIST]?: string[]
  [INSTANCES_REGEX_SKIPPED_LIST]?: string[]
}

export type DeprecatedFetchParameters = {
  [DATA_MANAGEMENT]?: DataManagementConfig
} & DeprecatedMetadataParams

export type ClientRateLimitConfig = Partial<{
  total: number
  retrieve: number
  read: number
  list: number
  query: number
  describe: number
  deploy: number
}>

export type ClientPollingConfig = Partial<{
  interval: number
  deployTimeout: number
  fetchTimeout: number
}>

export type QuickDeployParams = {
  requestId: string
  hash: string
}

export type ClientDeployConfig = Partial<{
  rollbackOnError: boolean
  ignoreWarnings: boolean
  purgeOnDelete: boolean
  checkOnly: boolean
  testLevel: 'NoTestRun' | 'RunSpecifiedTests' | 'RunLocalTests' | 'RunAllTestsInOrg'
  runTests: string[]
  deleteBeforeUpdate: boolean
  quickDeployParams: QuickDeployParams
  performRetrieve: boolean
  flsProfiles: string[]
}>

export enum RetryStrategyName {
  'HttpError',
  'HTTPOrNetworkError',
  'NetworkError',
}
type RetryStrategy = keyof typeof RetryStrategyName
export type ClientRetryConfig = Partial<{
  maxAttempts: number
  retryDelay: number
  retryStrategy: RetryStrategy
  timeout: number
}>

export type CustomObjectsDeployRetryConfig = {
  maxAttempts: number
  retryDelay: number
  retryDelayMultiplier: number
  retryableFailures: string[]
}

export type ReadMetadataChunkSizeConfig = {
  default?: number
  overrides?: Record<string, number>
}

export type SalesforceClientConfig = Partial<{
  polling: ClientPollingConfig
  deploy: ClientDeployConfig
  maxConcurrentApiRequests: ClientRateLimitConfig
  retry: ClientRetryConfig
  dataRetry: CustomObjectsDeployRetryConfig
  readMetadataChunkSize: ReadMetadataChunkSizeConfig
}>

export type SalesforceConfig = {
  [FETCH_CONFIG]?: FetchParameters
  [MAX_ITEMS_IN_RETRIEVE_REQUEST]?: number
  [CLIENT_CONFIG]?: SalesforceClientConfig
  [ENUM_FIELD_PERMISSIONS]?: boolean
  [DEPLOY_CONFIG]?: UserDeployConfig
  [CUSTOM_REFS_CONFIG]?: CustomReferencesSettings
  [FIX_ELEMENTS_CONFIG]?: FixElementsSettings
}

type DataManagementConfigSuggestions = {
  type: 'dataObjectsExclude'
  value: string
  reason?: string
}

export type MetadataConfigSuggestion = {
  type: 'metadataExclude'
  value: MetadataQueryParams
  reason?: string
}

export type RetrieveSizeConfigSuggestion = {
  type: typeof MAX_ITEMS_IN_RETRIEVE_REQUEST
  value: number
  reason?: string
}

export type ConfigChangeSuggestion =
  | DataManagementConfigSuggestions
  | MetadataConfigSuggestion
  | RetrieveSizeConfigSuggestion

export const isDataManagementConfigSuggestions = (
  suggestion: ConfigChangeSuggestion,
): suggestion is DataManagementConfigSuggestions => suggestion.type === 'dataObjectsExclude'

export const isMetadataConfigSuggestions = (
  suggestion: ConfigChangeSuggestion,
): suggestion is MetadataConfigSuggestion => suggestion.type === 'metadataExclude'

export const isRetrieveSizeConfigSuggestion = (
  suggestion: ConfigChangeSuggestion,
): suggestion is RetrieveSizeConfigSuggestion => suggestion.type === MAX_ITEMS_IN_RETRIEVE_REQUEST

export type FetchElements<T> = {
  configChanges: ConfigChangeSuggestion[]
  elements: T
}

const configID = new ElemID('salesforce')

export const usernamePasswordCredentialsType = new ObjectType({
  elemID: configID,
  fields: {
    username: { refType: BuiltinTypes.STRING },
    password: { refType: BuiltinTypes.STRING },
    token: {
      refType: BuiltinTypes.STRING,
      annotations: {
        message: 'Token (empty if your org uses IP whitelisting)',
      },
    },
    sandbox: {
      refType: BuiltinTypes.BOOLEAN,
      annotations: { message: 'Is Sandbox/Scratch Org' },
    },
  },
})

export const accessTokenCredentialsType = new ObjectType({
  elemID: configID,
  fields: {
    accessToken: { refType: BuiltinTypes.STRING },
    instanceUrl: { refType: BuiltinTypes.STRING },
    sandbox: { refType: BuiltinTypes.BOOLEAN },
  },
})

export const oauthRequestParameters = new ObjectType({
  elemID: configID,
  fields: {
    consumerKey: {
      refType: BuiltinTypes.STRING,
      annotations: {
        message: 'Consumer key for a connected app, whose redirect URI is http://localhost:port',
      },
    },
    consumerSecret: {
      refType: BuiltinTypes.STRING,
      annotations: {
        message: 'Consumer secret for a connected app, whose redirect URI is http://localhost:port',
      },
    },
    port: {
      refType: BuiltinTypes.NUMBER,
      annotations: { message: 'Port provided in the redirect URI' },
    },
    sandbox: {
      refType: BuiltinTypes.BOOLEAN,
      annotations: { message: 'Is connection to a sandbox?' },
    },
  },
})

export const isAccessTokenConfig = (config: Readonly<InstanceElement>): boolean => config.value.authType === 'oauth'

export class UsernamePasswordCredentials {
  constructor({
    username,
    password,
    isSandbox,
    apiToken,
  }: {
    username: string
    password: string
    isSandbox: boolean
    apiToken?: string
  }) {
    this.username = username
    this.password = password
    this.isSandbox = isSandbox
    this.apiToken = apiToken
  }

  username: string
  password: string
  apiToken?: string
  isSandbox: boolean
}

export class OauthAccessTokenCredentials {
  constructor({
    instanceUrl,
    accessToken,
    refreshToken,
    isSandbox,
    clientId,
    clientSecret,
  }: {
    instanceUrl: string
    accessToken: string
    refreshToken: string
    clientId: string
    clientSecret: string
    isSandbox: boolean
  }) {
    this.instanceUrl = instanceUrl
    this.accessToken = accessToken
    this.refreshToken = refreshToken
    this.isSandbox = isSandbox
    this.clientId = clientId
    this.clientSecret = clientSecret
  }

  instanceUrl: string
  accessToken: string
  refreshToken: string
  isSandbox: boolean
  clientId: string
  clientSecret: string
}

export type Credentials = UsernamePasswordCredentials | OauthAccessTokenCredentials

const dataManagementType = new ObjectType({
  elemID: new ElemID(constants.SALESFORCE, DATA_CONFIGURATION),
  fields: {
    includeObjects: {
      refType: new ListType(BuiltinTypes.STRING),
    },
    excludeObjects: {
      refType: new ListType(BuiltinTypes.STRING),
    },
    allowReferenceTo: {
      refType: new ListType(BuiltinTypes.STRING),
    },
    saltoIDSettings: {
      refType: saltoIDSettingsType,
      annotations: {
        [CORE_ANNOTATIONS.REQUIRED]: true,
      },
    },
    saltoAliasSettings: {
      refType: saltoAliasSettingsType,
    },
    saltoManagementFieldSettings: {
      refType: saltoManagementFieldSettingsType,
    },
    brokenOutgoingReferencesSettings: {
      refType: brokenOutgoingReferencesSettingsType,
    },
    omittedFields: {
      refType: new ListType(BuiltinTypes.STRING),
    },
  } as Record<keyof DataManagementConfig, FieldDefinition>,
  annotations: {
    [CORE_ANNOTATIONS.ADDITIONAL_PROPERTIES]: false,
  },
})

const clientPollingConfigType = new ObjectType({
  elemID: new ElemID(constants.SALESFORCE, 'clientPollingConfig'),
  fields: {
    interval: { refType: BuiltinTypes.NUMBER },
    deployTimeout: { refType: BuiltinTypes.NUMBER },
    fetchTimeout: { refType: BuiltinTypes.NUMBER },
  } as Record<keyof ClientPollingConfig, FieldDefinition>,
  annotations: {
    [CORE_ANNOTATIONS.ADDITIONAL_PROPERTIES]: false,
  },
})

const QuickDeployParamsType = new ObjectType({
  elemID: new ElemID(constants.SALESFORCE, 'quickDeployParams'),
  fields: {
    requestId: { refType: BuiltinTypes.STRING },
    hash: { refType: BuiltinTypes.STRING },
  } as Record<keyof QuickDeployParams, FieldDefinition>,
  annotations: {
    [CORE_ANNOTATIONS.ADDITIONAL_PROPERTIES]: false,
  },
})

const clientDeployConfigType = new ObjectType({
  elemID: new ElemID(constants.SALESFORCE, 'clientDeployConfig'),
  fields: {
    rollbackOnError: { refType: BuiltinTypes.BOOLEAN },
    ignoreWarnings: { refType: BuiltinTypes.BOOLEAN },
    purgeOnDelete: { refType: BuiltinTypes.BOOLEAN },
    checkOnly: { refType: BuiltinTypes.BOOLEAN },
    testLevel: {
      refType: BuiltinTypes.STRING,
      annotations: {
        [CORE_ANNOTATIONS.RESTRICTION]: createRestriction({
          values: ['NoTestRun', 'RunSpecifiedTests', 'RunLocalTests', 'RunAllTestsInOrg'],
        }),
      },
    },
    runTests: { refType: new ListType(BuiltinTypes.STRING) },
    deleteBeforeUpdate: { refType: BuiltinTypes.BOOLEAN },
    quickDeployParams: { refType: QuickDeployParamsType },
    performRetrieve: { refType: BuiltinTypes.BOOLEAN },
    flsProfiles: { refType: new ListType(BuiltinTypes.STRING) },
  } as Record<keyof ClientDeployConfig, FieldDefinition>,
  annotations: {
    [CORE_ANNOTATIONS.ADDITIONAL_PROPERTIES]: false,
  },
})

const clientRateLimitConfigType = new ObjectType({
  elemID: new ElemID(constants.SALESFORCE, 'clientRateLimitConfig'),
  fields: {
    total: { refType: BuiltinTypes.NUMBER },
    retrieve: { refType: BuiltinTypes.NUMBER },
    read: { refType: BuiltinTypes.NUMBER },
    list: { refType: BuiltinTypes.NUMBER },
    query: { refType: BuiltinTypes.NUMBER },
    describe: { refType: BuiltinTypes.NUMBER },
    deploy: { refType: BuiltinTypes.NUMBER },
  } as Record<keyof ClientRateLimitConfig, FieldDefinition>,
  annotations: {
    [CORE_ANNOTATIONS.ADDITIONAL_PROPERTIES]: false,
  },
})

const clientRetryConfigType = new ObjectType({
  elemID: new ElemID(constants.SALESFORCE, 'clientRetryConfig'),
  fields: {
    maxAttempts: { refType: BuiltinTypes.NUMBER },
    retryDelay: { refType: BuiltinTypes.NUMBER },
    retryDelayMultiplier: { refType: BuiltinTypes.NUMBER },
    retryStrategy: {
      refType: BuiltinTypes.STRING,
      annotations: {
        [CORE_ANNOTATIONS.RESTRICTION]: createRestriction({
          values: Object.keys(RetryStrategyName),
        }),
      },
    },
    timeout: { refType: BuiltinTypes.NUMBER },
  } as Record<keyof ClientRetryConfig, FieldDefinition>,
  annotations: {
    [CORE_ANNOTATIONS.ADDITIONAL_PROPERTIES]: false,
  },
})

const readMetadataChunkSizeConfigType = createMatchingObjectType<ReadMetadataChunkSizeConfig>({
  elemID: new ElemID(constants.SALESFORCE, 'readMetadataChunkSizeConfig'),
  fields: {
    default: { refType: BuiltinTypes.NUMBER },
    overrides: {
      refType: new MapType(BuiltinTypes.NUMBER),
      annotations: {
        [CORE_ANNOTATIONS.RESTRICTION]: createRestriction({
          min: 1,
          max: 10,
        }),
      },
    },
  },
  annotations: {
    [CORE_ANNOTATIONS.ADDITIONAL_PROPERTIES]: false,
  },
})

const clientConfigType = new ObjectType({
  elemID: new ElemID(constants.SALESFORCE, 'clientConfig'),
  fields: {
    polling: { refType: clientPollingConfigType },
    deploy: { refType: clientDeployConfigType },
    retry: { refType: clientRetryConfigType },
    maxConcurrentApiRequests: { refType: clientRateLimitConfigType },
    readMetadataChunkSize: { refType: readMetadataChunkSizeConfigType },
  } as Record<keyof SalesforceClientConfig, FieldDefinition>,
  annotations: {
    [CORE_ANNOTATIONS.ADDITIONAL_PROPERTIES]: false,
  },
})

const metadataQueryType = new ObjectType({
  elemID: new ElemID(constants.SALESFORCE, 'metadataQuery'),
  fields: {
    [METADATA_TYPE]: { refType: BuiltinTypes.STRING },
    [METADATA_NAMESPACE]: { refType: BuiltinTypes.STRING },
    [METADATA_NAME]: { refType: BuiltinTypes.STRING },
  },
  annotations: {
    [CORE_ANNOTATIONS.ADDITIONAL_PROPERTIES]: false,
  },
})

const metadataConfigType = createMatchingObjectType<MetadataParams>({
  elemID: new ElemID(constants.SALESFORCE, 'metadataConfig'),
  fields: {
    [METADATA_INCLUDE_LIST]: { refType: new ListType(metadataQueryType) },
    [METADATA_EXCLUDE_LIST]: { refType: new ListType(metadataQueryType) },
    [METADATA_SEPARATE_FIELD_LIST]: {
      refType: new ListType(BuiltinTypes.STRING),
      annotations: {
        [CORE_ANNOTATIONS.RESTRICTION]: createRestriction({
          max_length: constants.MAX_TYPES_TO_SEPARATE_TO_FILE_PER_FIELD,
        }),
      },
    },
  },
  annotations: {
    [CORE_ANNOTATIONS.ADDITIONAL_PROPERTIES]: false,
  },
})

const optionalFeaturesType = createMatchingObjectType<OptionalFeatures>({
  elemID: new ElemID(constants.SALESFORCE, 'optionalFeatures'),
  fields: {
    extraDependencies: { refType: BuiltinTypes.BOOLEAN },
    extraDependenciesV2: { refType: BuiltinTypes.BOOLEAN },
    elementsUrls: { refType: BuiltinTypes.BOOLEAN },
    profilePaths: { refType: BuiltinTypes.BOOLEAN },
    addMissingIds: { refType: BuiltinTypes.BOOLEAN },
    authorInformation: { refType: BuiltinTypes.BOOLEAN },
    describeSObjects: { refType: BuiltinTypes.BOOLEAN },
    skipAliases: { refType: BuiltinTypes.BOOLEAN },
    formulaDeps: { refType: BuiltinTypes.BOOLEAN },
    fetchCustomObjectUsingRetrieveApi: { refType: BuiltinTypes.BOOLEAN },
    generateRefsInProfiles: { refType: BuiltinTypes.BOOLEAN },
    fetchProfilesUsingReadApi: { refType: BuiltinTypes.BOOLEAN },
    toolingDepsOfCurrentNamespace: { refType: BuiltinTypes.BOOLEAN },
    useLabelAsAlias: { refType: BuiltinTypes.BOOLEAN },
    fixRetrieveFilePaths: { refType: BuiltinTypes.BOOLEAN },
    extendedCustomFieldInformation: { refType: BuiltinTypes.BOOLEAN },
    importantValues: { refType: BuiltinTypes.BOOLEAN },
    hideTypesFolder: { refType: BuiltinTypes.BOOLEAN },
    omitStandardFieldsNonDeployableValues: { refType: BuiltinTypes.BOOLEAN },
    latestSupportedApiVersion: { refType: BuiltinTypes.BOOLEAN },
    metaTypes: { refType: BuiltinTypes.BOOLEAN },
    cpqRulesAndConditionsRefs: { refType: BuiltinTypes.BOOLEAN },
    flowCoordinates: { refType: BuiltinTypes.BOOLEAN },
<<<<<<< HEAD
    taskAndEventCustomFields: { refType: BuiltinTypes.BOOLEAN },
=======
    improvedDataBrokenReferences: { refType: BuiltinTypes.BOOLEAN },
    sharingRulesMaps: { refType: BuiltinTypes.BOOLEAN },
>>>>>>> b987c686
  },
  annotations: {
    [CORE_ANNOTATIONS.ADDITIONAL_PROPERTIES]: false,
  },
})

const changeValidatorConfigType = createMatchingObjectType<ChangeValidatorConfig>({
  elemID: new ElemID(constants.SALESFORCE, 'changeValidatorConfig'),
  fields: {
    managedPackage: { refType: BuiltinTypes.BOOLEAN },
    picklistStandardField: { refType: BuiltinTypes.BOOLEAN },
    customObjectInstances: { refType: BuiltinTypes.BOOLEAN },
    customFieldType: { refType: BuiltinTypes.BOOLEAN },
    standardFieldLabel: { refType: BuiltinTypes.BOOLEAN },
    mapKeys: { refType: BuiltinTypes.BOOLEAN },
    multipleDefaults: { refType: BuiltinTypes.BOOLEAN },
    picklistPromote: { refType: BuiltinTypes.BOOLEAN },
    cpqValidator: { refType: BuiltinTypes.BOOLEAN },
    recordTypeDeletion: { refType: BuiltinTypes.BOOLEAN },
    flowsValidator: { refType: BuiltinTypes.BOOLEAN },
    fullNameChangedValidator: { refType: BuiltinTypes.BOOLEAN },
    invalidListViewFilterScope: { refType: BuiltinTypes.BOOLEAN },
    caseAssignmentRulesValidator: { refType: BuiltinTypes.BOOLEAN },
    omitData: { refType: BuiltinTypes.BOOLEAN },
    dataChange: { refType: BuiltinTypes.BOOLEAN },
    unknownUser: { refType: BuiltinTypes.BOOLEAN },
    animationRuleRecordType: { refType: BuiltinTypes.BOOLEAN },
    currencyIsoCodes: { refType: BuiltinTypes.BOOLEAN },
    duplicateRulesSortOrder: { refType: BuiltinTypes.BOOLEAN },
    lastLayoutRemoval: { refType: BuiltinTypes.BOOLEAN },
    accountSettings: { refType: BuiltinTypes.BOOLEAN },
    unknownPicklistValues: { refType: BuiltinTypes.BOOLEAN },
    dataCategoryGroup: { refType: BuiltinTypes.BOOLEAN },
    installedPackages: { refType: BuiltinTypes.BOOLEAN },
    standardFieldOrObjectAdditionsOrDeletions: {
      refType: BuiltinTypes.BOOLEAN,
    },
    deletedNonQueryableFields: { refType: BuiltinTypes.BOOLEAN },
    instanceWithUnknownType: { refType: BuiltinTypes.BOOLEAN },
    artificialTypes: { refType: BuiltinTypes.BOOLEAN },
    metadataTypes: { refType: BuiltinTypes.BOOLEAN },
    taskOrEventFieldsModifications: { refType: BuiltinTypes.BOOLEAN },
    newFieldsAndObjectsFLS: { refType: BuiltinTypes.BOOLEAN },
    elementApiVersion: { refType: BuiltinTypes.BOOLEAN },
    cpqBillingStartDate: { refType: BuiltinTypes.BOOLEAN },
    cpqBillingTriggers: { refType: BuiltinTypes.BOOLEAN },
    managedApexComponent: { refType: BuiltinTypes.BOOLEAN },
  },
  annotations: {
    [CORE_ANNOTATIONS.ADDITIONAL_PROPERTIES]: false,
  },
})

const fetchConfigType = createMatchingObjectType<FetchParameters>({
  elemID: new ElemID(constants.SALESFORCE, 'fetchConfig'),
  fields: {
    metadata: { refType: metadataConfigType },
    data: { refType: dataManagementType },
    optionalFeatures: { refType: optionalFeaturesType },
    fetchAllCustomSettings: { refType: BuiltinTypes.BOOLEAN },
    target: {
      refType: new ListType(BuiltinTypes.STRING),
      annotations: {
        [CORE_ANNOTATIONS.RESTRICTION]: createRestriction({
          enforce_value: true,
          values: SUPPORTED_METADATA_TYPES,
        }),
      },
    },
    maxInstancesPerType: { refType: BuiltinTypes.NUMBER },
    preferActiveFlowVersions: { refType: BuiltinTypes.BOOLEAN },
    addNamespacePrefixToFullName: { refType: BuiltinTypes.BOOLEAN },
    warningSettings: { refType: warningSettingsType },
    additionalImportantValues: {
      // Exported type is downcast to TypeElement
      refType: new ListType(importantValueType),
    },
  },
  annotations: {
    [CORE_ANNOTATIONS.ADDITIONAL_PROPERTIES]: false,
  },
})

export const configType = createMatchingObjectType<SalesforceConfig>({
  elemID: configID,
  fields: {
    [FETCH_CONFIG]: {
      refType: fetchConfigType,
      annotations: {
        [CORE_ANNOTATIONS.DEFAULT]: {
          [METADATA_CONFIG]: {
            [METADATA_INCLUDE_LIST]: [
              {
                metadataType: '.*',
                namespace: '',
                name: '.*',
              },
            ],
            [METADATA_EXCLUDE_LIST]: [
              { metadataType: 'Report' },
              { metadataType: 'ReportType' },
              { metadataType: 'ReportFolder' },
              { metadataType: 'Dashboard' },
              { metadataType: 'DashboardFolder' },
              { metadataType: 'Document' },
              { metadataType: 'DocumentFolder' },
              { metadataType: 'Profile' },
              { metadataType: 'PermissionSet' },
              { metadataType: 'MutingPermissionSet' },
              { metadataType: 'PermissionSetGroup' },
              { metadataType: 'SiteDotCom' },
              {
                metadataType: 'EmailTemplate',
                name: 'Marketo_?Email_?Templates/.*',
              },
              { metadataType: 'ContentAsset' },
              { metadataType: 'CustomObjectTranslation' },
              { metadataType: 'AnalyticSnapshot' },
              { metadataType: 'WaveDashboard' },
              { metadataType: 'WaveDataflow' },
              {
                metadataType: 'StandardValueSet',
                name: '^(AddressCountryCode)|(AddressStateCode)$',
                namespace: '',
              },
              {
                metadataType: 'Layout',
                name: 'CollaborationGroup-Group Layout',
              },
              {
                metadataType: 'Layout',
                name: 'CaseInteraction-Case Feed Layout',
              },
              {
                metadataType: 'EclairGeoData',
              },
              {
                metadataType:
                  'OmniUiCard|OmniDataTransform|OmniIntegrationProcedure|OmniInteractionAccessConfig|OmniInteractionConfig|OmniScript',
              },
              {
                metadataType: 'DiscoveryAIModel',
              },
              {
                metadataType: 'Translations',
              },
              {
                metadataType: 'ManagedEventSubscription',
              },
            ],
          },
          [SHOULD_FETCH_ALL_CUSTOM_SETTINGS]: false,
          [MAX_INSTANCES_PER_TYPE]: constants.DEFAULT_MAX_INSTANCES_PER_TYPE,
        },
      },
    },
    [MAX_ITEMS_IN_RETRIEVE_REQUEST]: {
      refType: BuiltinTypes.NUMBER,
      annotations: {
        [CORE_ANNOTATIONS.DEFAULT]: constants.DEFAULT_MAX_ITEMS_IN_RETRIEVE_REQUEST,
        [CORE_ANNOTATIONS.RESTRICTION]: createRestriction({
          min: constants.MINIMUM_MAX_ITEMS_IN_RETRIEVE_REQUEST,
          max: constants.MAXIMUM_MAX_ITEMS_IN_RETRIEVE_REQUEST,
        }),
      },
    },
    [ENUM_FIELD_PERMISSIONS]: {
      refType: BuiltinTypes.BOOLEAN,
    },
    [CLIENT_CONFIG]: {
      refType: clientConfigType,
    },
    [DEPLOY_CONFIG]: {
      refType: definitions.createUserDeployConfigType(constants.SALESFORCE, changeValidatorConfigType),
    },
    [CUSTOM_REFS_CONFIG]: {
      refType: customReferencesSettingsType,
    },
    [FIX_ELEMENTS_CONFIG]: {
      refType: fixElementsSettingsType,
    },
  },
  annotations: {
    [CORE_ANNOTATIONS.ADDITIONAL_PROPERTIES]: false,
  },
})
export type MetadataQuery<T = MetadataInstance> = {
  isTypeMatch: (type: string) => boolean
  isInstanceIncluded: (instance: T) => boolean
  isInstanceMatch: (instance: T) => boolean
  isTargetedFetch: () => boolean
  isFetchWithChangesDetection: () => boolean
  isPartialFetch: () => boolean
  getFolderPathsByName: (folderType: string) => Record<string, string>
  logData: () => void
}

export type TypeFetchCategory = 'Always' | 'IfReferenced' | 'Never'

export type DataManagement = {
  shouldFetchObjectType: (objectType: ObjectType) => Promise<TypeFetchCategory>
  brokenReferenceBehaviorForTargetType: (typeName: string | undefined) => OutgoingReferenceBehavior
  isReferenceAllowed: (name: string) => boolean
  getObjectIdsFields: (name: string) => string[]
  getObjectAliasFields: (name: string) => types.NonEmptyArray<string>
  showReadOnlyValues?: boolean
  managedBySaltoFieldForType: (objType: ObjectType) => string | undefined
  omittedFieldsForType: (name: string) => string[]
  regenerateSaltoIds: boolean
}

export type FetchProfile = {
  readonly metadataQuery: MetadataQuery
  readonly dataManagement?: DataManagement
  readonly isFeatureEnabled: (name: keyof OptionalFeatures) => boolean
  readonly isCustomReferencesHandlerEnabled: (name: CustomReferencesHandlers) => boolean
  readonly shouldFetchAllCustomSettings: () => boolean
  readonly maxInstancesPerType: number
  readonly preferActiveFlowVersions: boolean
  readonly addNamespacePrefixToFullName: boolean
  isWarningEnabled: (name: keyof WarningSettings) => boolean
  readonly maxItemsInRetrieveRequest: number
  readonly importantValues: ImportantValues
}

export type TypeWithNestedInstances = (typeof constants.TYPES_WITH_NESTED_INSTANCES)[number]
export type TypeWithNestedInstancesPerParent = (typeof constants.TYPES_WITH_NESTED_INSTANCES_PER_PARENT)[number]
export type LastChangeDateOfTypesWithNestedInstances = {
  [key in TypeWithNestedInstancesPerParent]: Record<string, string>
} & {
  [key in TypeWithNestedInstances]: string | undefined
}

export type ProfileRelatedMetadataType = (typeof constants.PROFILE_RELATED_METADATA_TYPES)[number]

export type WeakReferencesHandler = ComponentsWeakReferencesHandler<{
  elementsSource: ReadOnlyElementsSource
}><|MERGE_RESOLUTION|>--- conflicted
+++ resolved
@@ -119,12 +119,9 @@
   metaTypes?: boolean
   cpqRulesAndConditionsRefs?: boolean
   flowCoordinates?: boolean
-<<<<<<< HEAD
+  improvedDataBrokenReferences?: boolean
   taskAndEventCustomFields?: boolean
-=======
-  improvedDataBrokenReferences?: boolean
   sharingRulesMaps?: boolean
->>>>>>> b987c686
 }
 
 export type ChangeValidatorName =
@@ -820,12 +817,9 @@
     metaTypes: { refType: BuiltinTypes.BOOLEAN },
     cpqRulesAndConditionsRefs: { refType: BuiltinTypes.BOOLEAN },
     flowCoordinates: { refType: BuiltinTypes.BOOLEAN },
-<<<<<<< HEAD
+    improvedDataBrokenReferences: { refType: BuiltinTypes.BOOLEAN },
     taskAndEventCustomFields: { refType: BuiltinTypes.BOOLEAN },
-=======
-    improvedDataBrokenReferences: { refType: BuiltinTypes.BOOLEAN },
     sharingRulesMaps: { refType: BuiltinTypes.BOOLEAN },
->>>>>>> b987c686
   },
   annotations: {
     [CORE_ANNOTATIONS.ADDITIONAL_PROPERTIES]: false,
