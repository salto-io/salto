/*
 *                      Copyright 2024 Salto Labs Ltd.
 *
 * Licensed under the Apache License, Version 2.0 (the "License");
 * you may not use this file except in compliance with
 * the License.  You may obtain a copy of the License at
 *
 *     http://www.apache.org/licenses/LICENSE-2.0
 *
 * Unless required by applicable law or agreed to in writing, software
 * distributed under the License is distributed on an "AS IS" BASIS,
 * WITHOUT WARRANTIES OR CONDITIONS OF ANY KIND, either express or implied.
 * See the License for the specific language governing permissions and
 * limitations under the License.
 */
import {
  InstanceElement,
  ElemID,
  ObjectType,
  OAuthMethod,
  FetchOptions,
  ProgressReporter,
} from '@salto-io/adapter-api'
import { buildElementsSourceFromElements } from '@salto-io/adapter-utils'
import { MockInterface, mockFunction } from '@salto-io/test-utils'
import { adapter, getConfigChange } from '../src/adapter_creator'
import SalesforceClient, { validateCredentials } from '../src/client/client'
import SalesforceAdapter from '../src/adapter'
import {
  usernamePasswordCredentialsType,
  UsernamePasswordCredentials,
  oauthRequestParameters,
  OauthAccessTokenCredentials,
  accessTokenCredentialsType,
  METADATA_TYPES_SKIPPED_LIST,
} from '../src/types'
import { RATE_LIMIT_UNLIMITED_MAX_CONCURRENT_REQUESTS } from '../src/constants'

jest.mock('../src/client/client')
jest.mock('../src/adapter')

describe('SalesforceAdapter creator', () => {
  const credentials = new InstanceElement(
    ElemID.CONFIG_NAME,
    usernamePasswordCredentialsType,
    {
      username: 'myUser',
      password: 'myPassword',
      token: 'myToken',
      sandbox: false,
      authType: 'basic',
    },
  )
  const oauthConfigObj = {
    refreshToken: 'refreshToken',
    accessToken: 'accessToken',
    clientId: 'id',
    clientSecret: 'secret',
    instanceUrl: 'instance_url',
    sandbox: false,
    authType: 'oauth',
  }
  const oauthCredentials = new InstanceElement(
    ElemID.CONFIG_NAME,
    accessTokenCredentialsType,
    oauthConfigObj,
  )
  const config = new InstanceElement(
    ElemID.CONFIG_NAME,
    adapter.configType as ObjectType,
    {
      fetch: {
        metadata: {
          exclude: [
            { metadataType: 'test1' },
            { name: 'test2' },
            { name: 'test3' },
          ],
        },
      },
      notExist: ['not exist'],
      client: {
        maxConcurrentApiRequests: {
          list: RATE_LIMIT_UNLIMITED_MAX_CONCURRENT_REQUESTS,
          read: 55,
          retrieve: 3,
          total: RATE_LIMIT_UNLIMITED_MAX_CONCURRENT_REQUESTS,
        },
      },
    },
  )

  const mockFetchOpts: MockInterface<FetchOptions> = {
    progressReporter: {
      reportProgress: mockFunction<ProgressReporter['reportProgress']>(),
    },
  }

  afterEach(() => {
    jest.clearAllMocks()
  })
  describe('when validateCredentials is called with username/password credentials', () => {
    beforeEach(async () => {
      await adapter.validateCredentials(credentials)
    })

    it('should call validateCredentials with the correct credentials', () => {
      expect(validateCredentials).toHaveBeenCalledWith(
        new UsernamePasswordCredentials({
          username: 'myUser',
          password: 'myPassword',
          isSandbox: false,
          apiToken: 'myToken',
        }),
      )
    })
  })

  describe('when validateCredentials is called with oauth credentials', () => {
    beforeEach(async () => {
      await adapter.validateCredentials(oauthCredentials)
    })

    it('should call validateCredentials with the correct credentials', () => {
      expect(validateCredentials).toHaveBeenCalledWith(
        new OauthAccessTokenCredentials({
          refreshToken: oauthConfigObj.refreshToken,
          accessToken: oauthConfigObj.accessToken,
          instanceUrl: oauthConfigObj.instanceUrl,
          isSandbox: oauthConfigObj.sandbox,
          clientSecret: oauthConfigObj.clientSecret,
          clientId: oauthConfigObj.clientId,
        }),
      )
    })
  })

  describe('when creating oauth request', () => {
    const oauthLoginInput = new InstanceElement(
      ElemID.CONFIG_NAME,
      oauthRequestParameters,
      {
        consumerKey: 'testConsumerKey',
        port: 8080,
      },
    )
    it('creates oauth request with url using parameters', () => {
      const request = (
        adapter.authenticationMethods.oauth as OAuthMethod
      ).createOAuthRequest(oauthLoginInput)
      expect(
        request.url.includes(oauthLoginInput.value.consumerKey),
      ).toBeTruthy()
      expect(request.url.includes(oauthLoginInput.value.port)).toBeTruthy()
    })
<<<<<<< HEAD
    it('creates the right object from the response', () => {
      const responseCredentials = (
=======
    it('creates the right object from the response', async () => {
      const creds = await (
>>>>>>> 316791ce
        adapter.authenticationMethods.oauth as OAuthMethod
      ).createFromOauthResponse(
        {
          sandbox: false,
          consumerKey: oauthConfigObj.clientId,
          consumerSecret: oauthConfigObj.clientSecret,
        },
        {
          fields: {
            refreshToken: oauthConfigObj.refreshToken,
            accessToken: oauthConfigObj.accessToken,
            instanceUrl: oauthConfigObj.instanceUrl,
          },
        },
      )
      expect(responseCredentials).toEqual({
        sandbox: false,
        accessToken: oauthConfigObj.accessToken,
        instanceUrl: oauthConfigObj.instanceUrl,
        clientSecret: oauthConfigObj.clientSecret,
        clientId: oauthConfigObj.clientId,
        refreshToken: oauthConfigObj.refreshToken,
      })
    })
  })

  describe('when passed config elements', () => {
    it('creates the client correctly', () => {
      adapter.operations({
        credentials,
        config,
        elementsSource: buildElementsSourceFromElements([]),
      })
      expect(SalesforceClient).toHaveBeenCalledWith({
        credentials: new UsernamePasswordCredentials({
          username: 'myUser',
          password: 'myPassword',
          isSandbox: false,
          apiToken: 'myToken',
        }),
        config: {
          maxConcurrentApiRequests: {
            list: RATE_LIMIT_UNLIMITED_MAX_CONCURRENT_REQUESTS,
            read: 55,
            retrieve: 3,
            total: RATE_LIMIT_UNLIMITED_MAX_CONCURRENT_REQUESTS,
          },
        },
      })
    })

    it('creates the adapter correctly', async () => {
      await adapter
        .operations({
          credentials,
          config,
          elementsSource: buildElementsSourceFromElements([]),
        })
        .fetch(mockFetchOpts)
      expect(SalesforceAdapter).toHaveBeenCalledWith({
        config: {
          fetch: {
            metadata: {
              exclude: [
                { metadataType: 'test1' },
                { name: 'test2' },
                { name: 'test3' },
              ],
            },
          },
          client: {
            maxConcurrentApiRequests: {
              list: RATE_LIMIT_UNLIMITED_MAX_CONCURRENT_REQUESTS,
              read: 55,
              retrieve: 3,
              total: RATE_LIMIT_UNLIMITED_MAX_CONCURRENT_REQUESTS,
            },
          },
        },
        client: expect.any(Object),
        getElemIdFunc: undefined,
        elementsSource: expect.any(Object),
      })
    })

    it('should throw an error when creating the adapter with an invalid regex for instancesRegexSkippedList', () => {
      const invalidConfig = new InstanceElement(
        ElemID.CONFIG_NAME,
        adapter.configType as ObjectType,
        { fetch: { metadata: { include: [{ name: '\\' }] } } },
      )
      expect(() =>
        adapter.operations({
          credentials,
          config: invalidConfig,
          elementsSource: buildElementsSourceFromElements([]),
        }),
      ).toThrow()
    })

    it('should throw an error when creating adapter with invalid regex in dataManagement.includeObjects', () => {
      const invalidConfig = new InstanceElement(
        ElemID.CONFIG_NAME,
        adapter.configType as ObjectType,
        {
          fetch: {
            data: {
              includeObjects: ['\\'],
              saltoIDSettings: {
                defaultIdFields: ['field'],
              },
            },
          },
        },
      )
      expect(() =>
        adapter.operations({
          credentials,
          config: invalidConfig,
          elementsSource: buildElementsSourceFromElements([]),
        }),
      ).toThrow(
        'Failed to load config due to an invalid fetch.data.includeObjects value. The following regular expressions are invalid: \\',
      )
    })

    it('should throw an error when creating adapter with invalid regex in dataManagement.excludeObjects', () => {
      const invalidConfig = new InstanceElement(
        ElemID.CONFIG_NAME,
        adapter.configType as ObjectType,
        {
          fetch: {
            data: {
              includeObjects: ['obj'],
              excludeObjects: ['\\'],
              saltoIDSettings: {
                defaultIdFields: ['field'],
              },
            },
          },
        },
      )
      expect(() =>
        adapter.operations({
          credentials,
          config: invalidConfig,
          elementsSource: buildElementsSourceFromElements([]),
        }),
      ).toThrow(
        'Failed to load config due to an invalid fetch.data.excludeObjects value. The following regular expressions are invalid: \\',
      )
    })

    it('should throw an error when creating adapter with invalid regex in dataManagement.allowReferenceTo', () => {
      const invalidConfig = new InstanceElement(
        ElemID.CONFIG_NAME,
        adapter.configType as ObjectType,
        {
          fetch: {
            data: {
              includeObjects: ['obj'],
              allowReferenceTo: ['\\'],
              saltoIDSettings: {
                defaultIdFields: ['field'],
              },
            },
          },
        },
      )
      expect(() =>
        adapter.operations({
          credentials,
          config: invalidConfig,
          elementsSource: buildElementsSourceFromElements([]),
        }),
      ).toThrow(
        'Failed to load config due to an invalid fetch.data.allowReferenceTo value. The following regular expressions are invalid: \\',
      )
    })

    it('should throw an error when creating adapter with invalid regex in dataManagement.saltoIDSettings.overrides objectsRegex', () => {
      const invalidConfig = new InstanceElement(
        ElemID.CONFIG_NAME,
        adapter.configType as ObjectType,
        {
          fetch: {
            data: {
              includeObjects: ['obj'],
              saltoIDSettings: {
                defaultIdFields: ['field'],
                overrides: [{ objectsRegex: '\\', idFields: ['Id'] }],
              },
            },
          },
        },
      )
      expect(() =>
        adapter.operations({
          credentials,
          config: invalidConfig,
          elementsSource: buildElementsSourceFromElements([]),
        }),
      ).toThrow(
        'Failed to load config due to an invalid fetch.data.saltoIDSettings.overrides value. The following regular expressions are invalid: \\',
      )
    })

    it('should throw error when dataManagement is created without includeObjects', () => {
      const invalidConfig = new InstanceElement(
        ElemID.CONFIG_NAME,
        adapter.configType as ObjectType,
        {
          fetch: {
            data: {
              saltoIDSettings: {
                defaultIdFields: ['field'],
                overrides: [{ objectsRegex: '\\', idFields: ['Id'] }],
              },
            },
          },
        },
      )
      expect(() =>
        adapter.operations({
          credentials,
          config: invalidConfig,
          elementsSource: buildElementsSourceFromElements([]),
        }),
      ).toThrow(
        'Failed to load config due to an invalid fetch.data.includeObjects value. includeObjects is required when dataManagement is configured',
      )
    })

    it('should throw error when dataManagement is created without saltoIDSettings', () => {
      const invalidConfig = new InstanceElement(
        ElemID.CONFIG_NAME,
        adapter.configType as ObjectType,
        {
          fetch: {
            data: {
              includeObjects: ['obj'],
            },
          },
        },
      )
      expect(() =>
        adapter.operations({
          credentials,
          config: invalidConfig,
          elementsSource: buildElementsSourceFromElements([]),
        }),
      ).toThrow(
        'Failed to load config due to an invalid fetch.data.saltoIDSettings value. saltoIDSettings is required when dataManagement is configured',
      )
    })

    it('should throw error when dataManagement is created without saltoIDSettings.defaultIdFields', () => {
      const invalidConfig = new InstanceElement(
        ElemID.CONFIG_NAME,
        adapter.configType as ObjectType,
        {
          fetch: {
            data: {
              includeObjects: ['obj'],
              saltoIDSettings: {
                overrides: [{ objectsRegex: '\\', idFields: ['Id'] }],
              },
            },
          },
        },
      )
      expect(() =>
        adapter.operations({
          credentials,
          config: invalidConfig,
          elementsSource: buildElementsSourceFromElements([]),
        }),
      ).toThrow(
        'Failed to load config due to an invalid fetch.data.saltoIDSettings.defaultIdFields value. saltoIDSettings.defaultIdFields is required when dataManagement is configured',
      )
    })

    it('should throw an error when creating adapter with invalid rate limits in client.maxConcurrentApiRequests', () => {
      const invalidConfig = new InstanceElement(
        ElemID.CONFIG_NAME,
        adapter.configType as ObjectType,
        {
          client: {
            maxConcurrentApiRequests: {
              list: RATE_LIMIT_UNLIMITED_MAX_CONCURRENT_REQUESTS,
              read: 0,
              retrieve: 3,
              total: RATE_LIMIT_UNLIMITED_MAX_CONCURRENT_REQUESTS,
            },
          },
        },
      )
      expect(() =>
        adapter.operations({
          credentials,
          config: invalidConfig,
          elementsSource: buildElementsSourceFromElements([]),
        }),
      ).toThrow(
        'Failed to load config due to an invalid client.maxConcurrentApiRequests value. maxConcurrentApiRequests values cannot be set to 0. Invalid keys: read',
      )
    })
    it('should not throw an error when all rate limits client.maxConcurrentApiRequests are valid', () => {
      const validConfig = new InstanceElement(
        ElemID.CONFIG_NAME,
        adapter.configType as ObjectType,
        {
          client: {
            maxConcurrentApiRequests: {
              list: RATE_LIMIT_UNLIMITED_MAX_CONCURRENT_REQUESTS,
              retrieve: 3,
              total: undefined,
            },
          },
        },
      )
      expect(() =>
        adapter.operations({
          credentials,
          config: validConfig,
          elementsSource: buildElementsSourceFromElements([]),
        }),
      ).not.toThrow()
    })

    it('should not throw an error when maxConcurrentApiRequests is not set', () => {
      const validConfig = new InstanceElement(
        ElemID.CONFIG_NAME,
        adapter.configType as ObjectType,
        {},
      )
      expect(() =>
        adapter.operations({
          credentials,
          config: validConfig,
          elementsSource: buildElementsSourceFromElements([]),
        }),
      ).not.toThrow()
    })

    it('should not throw an error when a valid retry strategy is set', () => {
      const validConfig = new InstanceElement(
        ElemID.CONFIG_NAME,
        adapter.configType as ObjectType,
        {
          client: {
            retry: {
              maxAttempts: 5,
              retryDelay: 5000,
              retryStrategy: 'HttpError',
            },
          },
        },
      )
      const adapterContext = {
        credentials,
        config: validConfig,
        elementsSource: buildElementsSourceFromElements([]),
      }
      expect(() => adapter.operations(adapterContext)).not.toThrow()
      validConfig.value.client.retry.retryStrategy = 'HTTPOrNetworkError'
      expect(() => adapter.operations(adapterContext)).not.toThrow()
      validConfig.value.client.retry.retryStrategy = 'NetworkError'
      expect(() => adapter.operations(adapterContext)).not.toThrow()
      validConfig.value.client.retry.retryStrategy = undefined
      expect(() => adapter.operations(adapterContext)).not.toThrow()
    })

    it('should throw an error when an invalid retry strategy is set', () => {
      const invalidConfig = new InstanceElement(
        ElemID.CONFIG_NAME,
        adapter.configType as ObjectType,
        { client: { retry: { retryStrategy: 'somethingElse' } } },
      )
      expect(() =>
        adapter.operations({
          credentials,
          config: invalidConfig,
          elementsSource: buildElementsSourceFromElements([]),
        }),
      ).toThrow(
        "Failed to load config due to an invalid client.clientConfig.retry.retryStrategy value. retryStrategy value 'somethingElse' is not supported",
      )
    })

    it('should not throw an error when no config is passed', () => {
      expect(() =>
        adapter.operations({
          credentials,
          elementsSource: buildElementsSourceFromElements([]),
        }),
      ).not.toThrow()
    })
  })

  describe('validateDeprecatedParameters', () => {
    describe('instancesRegexSkippedList', () => {
      it('invalid instancesRegexSkippedList should throw an error', () => {
        const configClone = config.clone()
        configClone.value.instancesRegexSkippedList = ['(']

        expect(() =>
          adapter.operations({
            credentials,
            elementsSource: buildElementsSourceFromElements([]),
            config: configClone,
          }),
        ).toThrow(
          'Failed to load config due to an invalid instancesRegexSkippedList value. The following regular expressions are invalid: (',
        )
      })

      it('valid instancesRegexSkippedList should not throw', () => {
        const configClone = config.clone()
        configClone.value.instancesRegexSkippedList = ['valid']

        expect(() =>
          adapter.operations({
            credentials,
            elementsSource: buildElementsSourceFromElements([]),
            config: configClone,
          }),
        ).not.toThrow()
      })
    })

    describe('dataManagement', () => {
      it('invalid dataManagement should throw an error', () => {
        const configClone = config.clone()
        configClone.value.dataManagement = {}

        expect(() =>
          adapter.operations({
            credentials,
            elementsSource: buildElementsSourceFromElements([]),
            config: configClone,
          }),
        ).toThrow(
          'Failed to load config due to an invalid dataManagement.includeObjects value. includeObjects is required when dataManagement is configured',
        )
      })

      it('valid dataManagement should not throw', () => {
        const configClone = config.clone()
        configClone.value.dataManagement = {
          includeObjects: ['^SBQQ__.*'],
          saltoIDSettings: {
            defaultIdFields: ['##allMasterDetailFields##', 'Name'],
            overrides: [],
          },
          brokenOutgoingReferencesSettings: {
            defaultBehavior: 'BrokenReference',
            perTargetTypeOverrides: {
              User: 'InternalId',
            },
          },
          omittedFields: ['OmniUiCard.SampleDataSourceResponse'],
        }

        expect(() =>
          adapter.operations({
            credentials,
            elementsSource: buildElementsSourceFromElements([]),
            config: configClone,
          }),
        ).not.toThrow()
      })

      it('valid dataManagement and fetch.data should throw an error', () => {
        const configClone = config.clone()
        const dataConf = {
          includeObjects: ['^SBQQ__.*'],
          saltoIDSettings: {
            defaultIdFields: ['##allMasterDetailFields##', 'Name'],
            overrides: [],
          },
        }
        configClone.value.dataManagement = dataConf
        configClone.value.fetch.data = dataConf

        expect(() =>
          adapter.operations({
            credentials,
            elementsSource: buildElementsSourceFromElements([]),
            config: configClone,
          }),
        ).toThrow(
          'Failed to load config due to an invalid dataManagement value. fetch.data configuration option cannot be used with dataManagement option. The configuration of dataManagement should be moved to fetch.data',
        )
      })
    })

    describe('metadataTypesSkippedList', () => {
      it('valid metadataTypesSkippedList should not throw', () => {
        const configClone = config.clone()
        configClone.value.metadataTypesSkippedList = ['valid']

        expect(() =>
          adapter.operations({
            credentials,
            elementsSource: buildElementsSourceFromElements([]),
            config: configClone,
          }),
        ).not.toThrow()
      })
    })
  })

  describe('validateValidatorsConfig', () => {
    it('should throw when validators config exists and is not an object', () => {
      const configClone = config.clone()
      configClone.value.deploy = { changeValidators: 'not an object' }

      expect(() =>
        adapter.operations({
          credentials,
          elementsSource: buildElementsSourceFromElements([]),
          config: configClone,
        }),
      ).toThrow()
    })
    it('should throw when validators config includes a value with a non boolean key', () => {
      const configClone = config.clone()
      configClone.value.deploy = {
        changeValidators: { deploy: 'not a boolean' },
      }

      expect(() =>
        adapter.operations({
          credentials,
          elementsSource: buildElementsSourceFromElements([]),
          config: configClone,
        }),
      ).toThrow()
    })
  })

  describe('deprecated configuration', () => {
    SalesforceAdapter.prototype.fetch = jest
      .fn()
      .mockResolvedValue({ elements: [] })

    const deprecatedConfig = config.clone()
    deprecatedConfig.value[METADATA_TYPES_SKIPPED_LIST] = ['aaa']
    const operations = adapter.operations({
      credentials,
      config: deprecatedConfig,
      elementsSource: buildElementsSourceFromElements([]),
    })
    it('pass to the adapter operation configuration without deprecated fields', async () => {
      await operations.fetch(mockFetchOpts)
      expect(SalesforceAdapter).toHaveBeenCalledWith({
        config: {
          fetch: {
            metadata: {
              exclude: [
                { metadataType: 'test1' },
                { name: 'test2' },
                { name: 'test3' },
                { metadataType: 'aaa' },
              ],
            },
          },
          client: {
            maxConcurrentApiRequests: {
              list: RATE_LIMIT_UNLIMITED_MAX_CONCURRENT_REQUESTS,
              read: 55,
              retrieve: 3,
              total: RATE_LIMIT_UNLIMITED_MAX_CONCURRENT_REQUESTS,
            },
          },
        },
        client: expect.any(Object),
        getElemIdFunc: undefined,
        elementsSource: expect.any(Object),
      })
    })

    it('return update from fetch', async () => {
      expect(
        (await operations.fetch(mockFetchOpts)).updatedConfig,
      ).toBeDefined()
    })
  })

  describe('getConfigChange', () => {
    describe('both configFromFetch and configWithoutDeprecated are defined', () => {
      const configFromFetch = config.clone()
      const updatedConfig = getConfigChange(
        {
          config: [config],
          message: `Salto failed to fetch some items from salesforce.

In order to complete the fetch operation, Salto needs to stop managing these items by applying the following configuration change:`,
        },
        {
          config: [configFromFetch],
          message:
            'The configuration options "metadataTypesSkippedList", "instancesRegexSkippedList" and "dataManagement" are deprecated. The following changes will update the deprecated options to the "fetch" configuration option.',
        },
      )

      it('return fetch configuration', () => {
        expect(updatedConfig?.config[0]).toBe(config)
      })
      it('return combined message', () => {
        expect(updatedConfig?.message)
          .toBe(`The configuration options "metadataTypesSkippedList", "instancesRegexSkippedList" and "dataManagement" are deprecated. The following changes will update the deprecated options to the "fetch" configuration option.
In Addition, Salto failed to fetch some items from salesforce.

In order to complete the fetch operation, Salto needs to stop managing these items by applying the following configuration change:`)
      })
    })

    describe('only configWithoutDeprecated is defined', () => {
      const configChange = {
        config: [config],
        message:
          'The configuration options "metadataTypesSkippedList", "instancesRegexSkippedList" and "dataManagement" are deprecated. The following changes will update the deprecated options to the "fetch" configuration option.',
      }
      const updatedConfig = getConfigChange(undefined, configChange)
      it('return configWithoutDeprecated', () => {
        expect(updatedConfig).toBe(configChange)
      })
    })

    describe('only fetchConfiguration is defined', () => {
      const configChange = {
        config: [config],
        message: `Salto failed to fetch some items from salesforce.

In order to complete the fetch operation, Salto needs to stop managing these items by applying the following configuration change:`,
      }
      const updatedConfig = getConfigChange(configChange, undefined)
      it('return configWithoutDeprecated', () => {
        expect(updatedConfig).toBe(configChange)
      })
    })

    describe('both configFromFetch and configWithoutDeprecated are undefined', () => {
      const updatedConfig = getConfigChange(undefined, undefined)
      it('return undefined', () => {
        expect(updatedConfig).toBe(undefined)
      })
    })
  })
})<|MERGE_RESOLUTION|>--- conflicted
+++ resolved
@@ -153,13 +153,8 @@
       ).toBeTruthy()
       expect(request.url.includes(oauthLoginInput.value.port)).toBeTruthy()
     })
-<<<<<<< HEAD
-    it('creates the right object from the response', () => {
-      const responseCredentials = (
-=======
     it('creates the right object from the response', async () => {
-      const creds = await (
->>>>>>> 316791ce
+      const responseCredentials = await (
         adapter.authenticationMethods.oauth as OAuthMethod
       ).createFromOauthResponse(
         {
