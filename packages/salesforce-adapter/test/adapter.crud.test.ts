--- conflicted
+++ resolved
@@ -461,11 +461,7 @@
                     deploy: {
                       quickDeployParams: {
                         requestId: '1',
-<<<<<<< HEAD
                         hash: 'b8f225b457bf8035f0e5b07efc064de6',
-=======
-                        hash: 'cf4d1bc8bdab0f300fdb63389813a496',
->>>>>>> 01cd298f
                       },
                     },
                   },
@@ -531,11 +527,7 @@
                     deploy: {
                       quickDeployParams: {
                         requestId: '1',
-<<<<<<< HEAD
                         hash: 'b8f225b457bf8035f0e5b07efc064de6',
-=======
-                        hash: 'cf4d1bc8bdab0f300fdb63389813a496',
->>>>>>> 01cd298f
                       },
                     },
                   },
