--- conflicted
+++ resolved
@@ -15,7 +15,6 @@
 */
 import _ from 'lodash'
 import {
-<<<<<<< HEAD
   BuiltinTypes,
   CORE_ANNOTATIONS,
   Element,
@@ -29,10 +28,7 @@
   ListType,
   ObjectType,
   ServiceIds,
-=======
-  ObjectType, InstanceElement, ServiceIds, ElemID, BuiltinTypes, FetchOptions,
-  Element, CORE_ANNOTATIONS, FetchResult, isListType, ListType, getRestriction, isServiceId, isInstanceElement,
->>>>>>> 5515c6ed
+  isInstanceElement,
 } from '@salto-io/adapter-api'
 import { MetadataInfo } from 'jsforce'
 import { collections, values } from '@salto-io/lowerdash'
@@ -45,13 +41,6 @@
 import { findElements, ZipFile } from './utils'
 import mockAdapter from './adapter'
 import * as constants from '../src/constants'
-import {
-  CUSTOM_OBJECT,
-  DEFAULT_MAX_ITEMS_IN_RETRIEVE_REQUEST,
-  SALESFORCE,
-  SALESFORCE_ERRORS,
-  SOCKET_TIMEOUT,
-} from '../src/constants'
 import { LAYOUT_TYPE_ID } from '../src/filters/layouts'
 import {
   mockDescribeResult,
@@ -68,14 +57,6 @@
 import { fetchMetadataInstances, retrieveMetadataInstances } from '../src/fetch'
 import * as xmlTransformerModule from '../src/transformers/xml_transformer'
 import * as metadataQueryModule from '../src/fetch_profile/metadata_query'
-<<<<<<< HEAD
-import { buildMetadataQuery } from '../src/fetch_profile/metadata_query'
-import { isInstanceOfType } from '../src/filters/utils'
-import { NON_TRANSIENT_SALESFORCE_ERRORS } from '../src/config_change'
-import SalesforceClient from '../src/client/client'
-import createMockClient from './client'
-import { mockInstances, mockTypes } from './mock_elements'
-=======
 import {
   CUSTOM_OBJECT,
   DEFAULT_MAX_ITEMS_IN_RETRIEVE_REQUEST,
@@ -87,10 +68,9 @@
 import { NON_TRANSIENT_SALESFORCE_ERRORS } from '../src/config_change'
 import SalesforceClient from '../src/client/client'
 import createMockClient from './client'
-import { mockTypes } from './mock_elements'
+import { mockInstances, mockTypes } from './mock_elements'
 import { buildMetadataQuery } from '../src/fetch_profile/metadata_query'
 import { buildFetchProfile } from '../src/fetch_profile/fetch_profile'
->>>>>>> 5515c6ed
 
 const { makeArray } = collections.array
 const { awu } = collections.asynciterable
@@ -1977,17 +1957,16 @@
           client,
           types: [mockTypes.ApexClass],
           maxItemsInRetrieveRequest: DEFAULT_MAX_ITEMS_IN_RETRIEVE_REQUEST,
-<<<<<<< HEAD
           metadataQuery: buildMetadataQuery({
             metadataParams: {},
             isFetchWithChangesDetection: false,
             elementsSource: buildElementsSourceFromElements([]),
           }),
-          addNamespacePrefixToFullName: false,
-=======
-          metadataQuery: buildMetadataQuery({}),
-          fetchProfile: buildFetchProfile({ addNamespacePrefixToFullName: false }),
->>>>>>> 5515c6ed
+          fetchProfile: buildFetchProfile({
+            fetchParams: { addNamespacePrefixToFullName: false },
+            isFetchWithChangesDetection: false,
+            elementsSource: buildElementsSourceFromElements([]),
+          }),
           typesToSkip: new Set(),
         }
       )
@@ -2017,17 +1996,16 @@
           client,
           types: [mockTypes.ApexClass, mockTypes.CustomObject],
           maxItemsInRetrieveRequest: chunkSize,
-<<<<<<< HEAD
           metadataQuery: buildMetadataQuery({
             metadataParams: {},
             isFetchWithChangesDetection: false,
             elementsSource: buildElementsSourceFromElements([]),
           }),
-          addNamespacePrefixToFullName: false,
-=======
-          metadataQuery: buildMetadataQuery({}),
-          fetchProfile: buildFetchProfile({ addNamespacePrefixToFullName: false }),
->>>>>>> 5515c6ed
+          fetchProfile: buildFetchProfile({
+            fetchParams: { addNamespacePrefixToFullName: false },
+            isFetchWithChangesDetection: false,
+            elementsSource: buildElementsSourceFromElements([]),
+          }),
           typesToSkip: new Set(),
         }
       )
@@ -2061,17 +2039,16 @@
           client,
           types: [mockTypes.CustomObject, mockTypes.Profile],
           maxItemsInRetrieveRequest: chunkSize,
-<<<<<<< HEAD
           metadataQuery: buildMetadataQuery({
             metadataParams: {},
             isFetchWithChangesDetection: false,
             elementsSource: buildElementsSourceFromElements([]),
           }),
-          addNamespacePrefixToFullName: false,
-=======
-          metadataQuery: buildMetadataQuery({}),
-          fetchProfile: buildFetchProfile({ addNamespacePrefixToFullName: false }),
->>>>>>> 5515c6ed
+          fetchProfile: buildFetchProfile({
+            fetchParams: { addNamespacePrefixToFullName: false },
+            isFetchWithChangesDetection: false,
+            elementsSource: buildElementsSourceFromElements([]),
+          }),
           typesToSkip: new Set(),
         }
       )
@@ -2113,17 +2090,16 @@
           client,
           types: [mockTypes.CustomObject, mockTypes.Profile],
           maxItemsInRetrieveRequest: 3,
-<<<<<<< HEAD
           metadataQuery: buildMetadataQuery({
             metadataParams: {},
             isFetchWithChangesDetection: false,
             elementsSource: buildElementsSourceFromElements([]),
           }),
-          addNamespacePrefixToFullName: false,
-=======
-          metadataQuery: buildMetadataQuery({}),
-          fetchProfile: buildFetchProfile({ addNamespacePrefixToFullName: false }),
->>>>>>> 5515c6ed
+          fetchProfile: buildFetchProfile({
+            fetchParams: { addNamespacePrefixToFullName: false },
+            isFetchWithChangesDetection: false,
+            elementsSource: buildElementsSourceFromElements([]),
+          }),
           typesToSkip: new Set(),
         }
       )
