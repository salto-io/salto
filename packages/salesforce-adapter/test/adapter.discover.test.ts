--- conflicted
+++ resolved
@@ -1957,10 +1957,6 @@
           client,
           types: [mockTypes.ApexClass],
           maxItemsInRetrieveRequest: DEFAULT_MAX_ITEMS_IN_RETRIEVE_REQUEST,
-<<<<<<< HEAD
-          metadataQuery: buildMetadataQuery({ metadataParams: {}, isFetchWithChangesDetection: false }),
-          addNamespacePrefixToFullName: false,
-=======
           metadataQuery: buildMetadataQuery({
             metadataParams: {},
             isFetchWithChangesDetection: false,
@@ -1971,7 +1967,6 @@
             isFetchWithChangesDetection: false,
             elementsSource: buildElementsSourceFromElements([]),
           }),
->>>>>>> a960fc28
           typesToSkip: new Set(),
         }
       )
@@ -2001,10 +1996,6 @@
           client,
           types: [mockTypes.ApexClass, mockTypes.CustomObject],
           maxItemsInRetrieveRequest: chunkSize,
-<<<<<<< HEAD
-          metadataQuery: buildMetadataQuery({ metadataParams: {}, isFetchWithChangesDetection: false }),
-          addNamespacePrefixToFullName: false,
-=======
           metadataQuery: buildMetadataQuery({
             metadataParams: {},
             isFetchWithChangesDetection: false,
@@ -2015,7 +2006,6 @@
             isFetchWithChangesDetection: false,
             elementsSource: buildElementsSourceFromElements([]),
           }),
->>>>>>> a960fc28
           typesToSkip: new Set(),
         }
       )
@@ -2049,10 +2039,6 @@
           client,
           types: [mockTypes.CustomObject, mockTypes.Profile],
           maxItemsInRetrieveRequest: chunkSize,
-<<<<<<< HEAD
-          metadataQuery: buildMetadataQuery({ metadataParams: {}, isFetchWithChangesDetection: false }),
-          addNamespacePrefixToFullName: false,
-=======
           metadataQuery: buildMetadataQuery({
             metadataParams: {},
             isFetchWithChangesDetection: false,
@@ -2063,7 +2049,6 @@
             isFetchWithChangesDetection: false,
             elementsSource: buildElementsSourceFromElements([]),
           }),
->>>>>>> a960fc28
           typesToSkip: new Set(),
         }
       )
@@ -2105,10 +2090,6 @@
           client,
           types: [mockTypes.CustomObject, mockTypes.Profile],
           maxItemsInRetrieveRequest: 3,
-<<<<<<< HEAD
-          metadataQuery: buildMetadataQuery({ metadataParams: {}, isFetchWithChangesDetection: false }),
-          addNamespacePrefixToFullName: false,
-=======
           metadataQuery: buildMetadataQuery({
             metadataParams: {},
             isFetchWithChangesDetection: false,
@@ -2119,7 +2100,6 @@
             isFetchWithChangesDetection: false,
             elementsSource: buildElementsSourceFromElements([]),
           }),
->>>>>>> a960fc28
           typesToSkip: new Set(),
         }
       )
