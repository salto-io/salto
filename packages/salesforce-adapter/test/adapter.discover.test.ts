--- conflicted
+++ resolved
@@ -42,7 +42,12 @@
   MetadataObjectType,
   Types,
 } from '../src/transformers/transformer'
-import { createCustomObjectType, findElements, mockFetchOpts, ZipFile } from './utils'
+import {
+  createCustomObjectType,
+  findElements,
+  mockFetchOpts,
+  ZipFile,
+} from './utils'
 import mockAdapter from './adapter'
 import * as constants from '../src/constants'
 import { LAYOUT_TYPE_ID } from '../src/filters/layouts'
@@ -108,20 +113,11 @@
 
   const testMaxItemsInRetrieveRequest = 20
 
-<<<<<<< HEAD
-  const mockGetElemIdFunc = (adapterName: string, _serviceIds: ServiceIds, name: string):
-    ElemID => new ElemID(adapterName, name)
-=======
-  const mockFetchOpts: MockInterface<FetchOptions> = {
-    progressReporter: { reportProgress: jest.fn() },
-  }
-
   const mockGetElemIdFunc = (
     adapterName: string,
     _serviceIds: ServiceIds,
     name: string,
   ): ElemID => new ElemID(adapterName, name)
->>>>>>> d48cda1b
 
   beforeEach(() => {
     changedAtSingleton = mockInstances().ChangedAtSingleton
@@ -246,7 +242,6 @@
       const UPDATED_PROFILE_FULL_NAME = 'updatedProfile'
       const NON_UPDATED_PROFILE_FULL_NAME = 'nonUpdatedProfile'
       const APEX_CLASS_FULL_NAME = 'apexClass'
-      const ANOTHER_APEX_CLASS_FULL_NAME = 'anotherApexClass'
 
       const testData = {
         [UPDATED_PROFILE_FULL_NAME]: {
@@ -266,16 +261,9 @@
         [APEX_CLASS_FULL_NAME]: {
           zipFileName: `apexClass/${APEX_CLASS_FULL_NAME}.apex_class`,
           zipFileContent: `<?xml version="1.0" encoding="UTF-8"?>
-                          <ApexClass xmlns="http://soap.sforce.com/2006/04/metadata">
+                          <Profile xmlns="http://soap.sforce.com/2006/04/metadata">
                               <apiVersion>58.0</apiVersion>
-                          </ApexClass>`,
-        },
-        [ANOTHER_APEX_CLASS_FULL_NAME]: {
-          zipFileName: `apexClass/${ANOTHER_APEX_CLASS_FULL_NAME}.apex_class`,
-          zipFileContent: `<?xml version="1.0" encoding="UTF-8"?>
-                          <ApexClass xmlns="http://soap.sforce.com/2006/04/metadata">
-                              <apiVersion>58.0</apiVersion>
-                          </ApexClass>`,
+                          </Profile>`,
         },
       } as const
 
@@ -314,13 +302,6 @@
                   lastModifiedDate:
                     mode === 'relatedApexChanged' ? GREATER_DATE : DATE,
                   fileName: testData.apexClass.zipFileName,
-                }),
-                // Make sure we don't attempt to retrieve the non-changed apex class
-                mockFileProperties({
-                  type: APEX_CLASS_METADATA_TYPE,
-                  fullName: ANOTHER_APEX_CLASS_FULL_NAME,
-                  lastModifiedDate: DATE,
-                  fileName: testData.anotherApexClass.zipFileName,
                 }),
               ]
             }
@@ -365,16 +346,6 @@
               content: testData.apexClass.zipFileContent,
             })
           }
-          if (
-            fullNamesByType[APEX_CLASS_METADATA_TYPE]?.includes(
-              ANOTHER_APEX_CLASS_FULL_NAME,
-            )
-          ) {
-            zipFiles.push({
-              path: `unpackaged/${testData.anotherApexClass.zipFileName}-meta.xml`,
-              content: testData.anotherApexClass.zipFileContent,
-            })
-          }
           return mockRetrieveLocator({ zipFiles })
         })
       }
@@ -401,13 +372,6 @@
           },
           mockTypes.ApexClass,
         )
-        const anotherApexClassInstance = createInstanceElement(
-          {
-            fullName: ANOTHER_APEX_CLASS_FULL_NAME,
-            apiVersion: '57.0',
-          },
-          mockTypes.ApexClass,
-        )
 
         changedAtSingleton.value = {
           [PROFILE_METADATA_TYPE]: {
@@ -416,14 +380,12 @@
           },
           [APEX_CLASS_METADATA_TYPE]: {
             [APEX_CLASS_FULL_NAME]: DATE,
-            [ANOTHER_APEX_CLASS_FULL_NAME]: DATE,
           },
         }
         const elementsSource = buildElementsSourceFromElements([
           mockTypes.ApexClass,
           mockTypes.Profile,
           apexClassInstance,
-          anotherApexClassInstance,
           updatedProfileInstance,
           nonUpdatedProfileInstance,
           changedAtSingleton,
@@ -501,13 +463,6 @@
             fullName: NON_UPDATED_PROFILE_FULL_NAME,
             apiVersion: 58,
           })
-          const fetchedApexClasses = fetchedInstances.filter(
-            isInstanceOfTypeSync(APEX_CLASS_METADATA_TYPE),
-          )
-          expect(fetchedApexClasses).toHaveLength(1)
-          expect(fetchedApexClasses[0]).toSatisfy(
-            (instance) => apiNameSync(instance) === APEX_CLASS_FULL_NAME,
-          )
         })
       })
     })
@@ -527,23 +482,14 @@
             { fullName: 'DeletedLayout' },
             mockTypes.Layout,
           ),
-          // Make sure we don't delete Layouts with incorrect fullName during list
-          createInstanceElement(
-            { fullName: 'namespace__Layout-namespace__Test Layout' },
-            mockTypes.Layout,
-          ),
           createInstanceElement({ fullName: 'Apex1' }, mockTypes.ApexClass),
           createInstanceElement({ fullName: 'Apex2' }, mockTypes.ApexClass),
-<<<<<<< HEAD
-          createInstanceElement({ fullName: 'DeletedApex' }, mockTypes.ApexClass),
-          createCustomObjectType('Account', {}),
-          createCustomObjectType('Deleted__c', {}),
-=======
           createInstanceElement(
             { fullName: 'DeletedApex' },
             mockTypes.ApexClass,
           ),
->>>>>>> d48cda1b
+          createCustomObjectType('Account', {}),
+          createCustomObjectType('Deleted__c', {}),
         ]
         const elementsSource = buildElementsSourceFromElements(existingElements)
         ;({ connection: testConnection, adapter: testAdapter } = mockAdapter({
@@ -563,30 +509,6 @@
             elementsSource,
           },
         }))
-<<<<<<< HEAD
-        testConnection.metadata.describe.mockResolvedValue(mockDescribeResult([
-          { xmlName: 'Layout' }, { xmlName: 'ApexClass' },
-        ]))
-        testConnection.metadata.list.mockImplementation(async queries => makeArray(queries).flatMap(query => {
-          if (query.type === 'Layout') {
-            return [
-              mockFileProperties({ type: 'Layout', fullName: 'Layout1' }),
-              mockFileProperties({ type: 'Layout', fullName: 'Layout2' }),
-            ]
-          } if (query.type === 'ApexClass') {
-            return [
-              mockFileProperties({ type: 'ApexClass', fullName: 'Apex1' }),
-              mockFileProperties({ type: 'ApexClass', fullName: 'Apex2' }),
-            ]
-          }
-          if (query.type === 'CustomObject') {
-            return [
-              mockFileProperties({ type: 'CustomObject', fullName: 'Account' }),
-            ]
-          }
-          return []
-        }))
-=======
         testConnection.metadata.describe.mockResolvedValue(
           mockDescribeResult([{ xmlName: 'Layout' }, { xmlName: 'ApexClass' }]),
         )
@@ -596,11 +518,6 @@
               return [
                 mockFileProperties({ type: 'Layout', fullName: 'Layout1' }),
                 mockFileProperties({ type: 'Layout', fullName: 'Layout2' }),
-                mockFileProperties({
-                  type: 'Layout',
-                  fullName: 'namespace__Layout-Test Layout',
-                  namespacePrefix: 'namespace',
-                }),
               ]
             }
             if (query.type === 'ApexClass') {
@@ -609,10 +526,17 @@
                 mockFileProperties({ type: 'ApexClass', fullName: 'Apex2' }),
               ]
             }
+            if (query.type === 'CustomObject') {
+              return [
+                mockFileProperties({
+                  type: 'CustomObject',
+                  fullName: 'Account',
+                }),
+              ]
+            }
             return []
           }),
         )
->>>>>>> d48cda1b
       })
       it('should return correct deleted elemIDs', async () => {
         const fetchResult = await testAdapter.fetch({
@@ -2719,57 +2643,6 @@
       })
     })
   })
-<<<<<<< HEAD
-=======
-
-  describe('fetchWithChangesDetection', () => {
-    let elementsSourceGetSpy: jest.SpyInstance
-    beforeEach(() => {
-      const elementsSource = buildElementsSourceFromElements([
-        mockTypes.ApexClass,
-        // These types should not return as metadata types
-        mockTypes.AccountSettings,
-        mockTypes.SBQQ__Template__c,
-        mockTypes.Account,
-        mockTypes.CustomMetadataRecordType,
-        changedAtSingleton,
-      ])
-      ;({ connection, adapter } = mockAdapter({
-        adapterParams: {
-          getElemIdFunc: mockGetElemIdFunc,
-          config: {
-            fetch: {
-              metadata: {
-                exclude: metadataExclude,
-              },
-            },
-            maxItemsInRetrieveRequest: testMaxItemsInRetrieveRequest,
-            client: {
-              readMetadataChunkSize: { default: 3, overrides: { Test: 2 } },
-            },
-          },
-          elementsSource,
-        },
-      }))
-      elementsSourceGetSpy = jest.spyOn(elementsSource, 'get')
-    })
-    it('should get the correct metadata types from the elements source', async () => {
-      const { elements } = await adapter.fetch({
-        ...mockFetchOpts,
-        withChangesDetection: true,
-      })
-      expect(
-        elements.filter(isMetadataObjectType).map((type) => apiNameSync(type)),
-      ).toEqual(['ApexClass'])
-    })
-    it('should get the ChangedAtSingleton from the ElementsSource when fetchWithChangesDetection is true', async () => {
-      await adapter.fetch({ ...mockFetchOpts, withChangesDetection: true })
-      expect(elementsSourceGetSpy).toHaveBeenCalledWith(
-        changedAtSingleton.elemID,
-      )
-    })
-  })
->>>>>>> d48cda1b
 })
 
 describe('Fetch via retrieve API', () => {
