--- conflicted
+++ resolved
@@ -15,7 +15,8 @@
 */
 import {
   BuiltinTypes,
-  Change, ChangeError,
+  Change,
+  ChangeError,
   ChangeValidator,
   ElemID,
   getChangeData,
@@ -25,11 +26,7 @@
 import mockAdapter from '../adapter'
 import changeValidator from '../../src/change_validators/unknown_users'
 import { createInstanceElement } from '../../src/transformers/transformer'
-<<<<<<< HEAD
-import { CUSTOM_OBJECT, SALESFORCE_OBJECT_ID_FIELD, SALESFORCE } from '../../src/constants'
-=======
-import { CUSTOM_OBJECT, CUSTOM_OBJECT_ID_FIELD, INSTANCE_FULL_NAME_FIELD, SALESFORCE } from '../../src/constants'
->>>>>>> 259c7957
+import { CUSTOM_OBJECT, SALESFORCE_OBJECT_ID_FIELD, INSTANCE_FULL_NAME_FIELD, SALESFORCE } from '../../src/constants'
 import { SalesforceRecord } from '../../src/client/types'
 import { mockTypes } from '../mock_elements'
 import { createCustomObjectType } from '../utils'
