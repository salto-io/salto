/*
*                      Copyright 2024 Salto Labs Ltd.
*
* Licensed under the Apache License, Version 2.0 (the "License");
* you may not use this file except in compliance with
* the License.  You may obtain a copy of the License at
*
*     http://www.apache.org/licenses/LICENSE-2.0
*
* Unless required by applicable law or agreed to in writing, software
* distributed under the License is distributed on an "AS IS" BASIS,
* WITHOUT WARRANTIES OR CONDITIONS OF ANY KIND, either express or implied.
* See the License for the specific language governing permissions and
* limitations under the License.
*/
import _ from 'lodash'
import {
  ElemID, InstanceElement, ObjectType, BuiltinTypes, DeployResult, ReferenceExpression,
  isRemovalChange, getChangeData, isInstanceElement, ChangeGroup, isModificationChange,
  isAdditionChange, CORE_ANNOTATIONS, PrimitiveType, PrimitiveTypes, Change, toChange,
} from '@salto-io/adapter-api'
import { MockInterface } from '@salto-io/test-utils'
import { BulkLoadOperation, BulkOptions, Record as SfRecord, Batch } from '@salto-io/jsforce'
import { EventEmitter } from 'events'
import { Types } from '../src/transformers/transformer'
import SalesforceAdapter from '../src/adapter'
import * as constants from '../src/constants'
import Connection from '../src/client/jsforce'
import mockAdapter from './adapter'
import { createCustomObjectType, nullProgressReporter } from './utils'
import {
  ADD_CUSTOM_APPROVAL_RULE_AND_CONDITION_GROUP, CUSTOM_OBJECT_ID_FIELD,
  FIELD_ANNOTATIONS, OWNER_ID, SBAA_APPROVAL_CONDITION,
  SBAA_APPROVAL_RULE, SBAA_CONDITIONS_MET, DefaultSoqlQueryLimits,
} from '../src/constants'
import { mockTypes } from './mock_elements'

describe('Custom Object Instances CRUD', () => {
  let adapter: SalesforceAdapter
  let result: DeployResult

  const mockElemID = new ElemID(constants.SALESFORCE, 'Test')
  const instanceName = 'Instance'
  const anotherInstanceName = 'AnotherInstance'

  const customObject = new ObjectType({
    elemID: mockElemID,
    fields: {
      Id: {
        refType: BuiltinTypes.STRING,
        annotations: {
          [constants.FIELD_ANNOTATIONS.CREATABLE]: true,
          [constants.FIELD_ANNOTATIONS.UPDATEABLE]: false,
          [constants.FIELD_ANNOTATIONS.QUERYABLE]: true,
          [constants.API_NAME]: 'Id',
        },
      },
      [OWNER_ID]: {
        refType: BuiltinTypes.STRING,
        annotations: {
          [constants.FIELD_ANNOTATIONS.CREATABLE]: true,
          [constants.FIELD_ANNOTATIONS.UPDATEABLE]: true,
          [constants.FIELD_ANNOTATIONS.QUERYABLE]: true,
          [constants.API_NAME]: OWNER_ID,
        },
      },
      SaltoName: {
        refType: BuiltinTypes.STRING,
        annotations: {
          [constants.FIELD_ANNOTATIONS.CREATABLE]: true,
          [constants.FIELD_ANNOTATIONS.UPDATEABLE]: true,
          [constants.FIELD_ANNOTATIONS.QUERYABLE]: true,
          [constants.API_NAME]: 'SaltoName',
        },
      },
      NumField: {
        refType: BuiltinTypes.NUMBER,
        annotations: {
          [constants.FIELD_ANNOTATIONS.CREATABLE]: true,
          [constants.FIELD_ANNOTATIONS.UPDATEABLE]: true,
          [constants.FIELD_ANNOTATIONS.QUERYABLE]: true,
          [constants.API_NAME]: 'NumField',
        },
      },
      NotCreatable: {
        refType: BuiltinTypes.STRING,
        annotations: {
          [constants.FIELD_ANNOTATIONS.CREATABLE]: false,
          [constants.FIELD_ANNOTATIONS.UPDATEABLE]: true,
          [constants.FIELD_ANNOTATIONS.QUERYABLE]: true,
          [constants.API_NAME]: 'NotCreatable',
        },
      },
      NotUpdateable: {
        refType: BuiltinTypes.STRING,
        annotations: {
          [constants.FIELD_ANNOTATIONS.CREATABLE]: true,
          [constants.FIELD_ANNOTATIONS.UPDATEABLE]: false,
          [constants.FIELD_ANNOTATIONS.QUERYABLE]: true,
          [constants.API_NAME]: 'NotCreatable',
        },
      },
      AnotherField: {
        refType: BuiltinTypes.STRING,
        annotations: {
          [constants.FIELD_ANNOTATIONS.CREATABLE]: true,
          [constants.FIELD_ANNOTATIONS.UPDATEABLE]: true,
          [constants.FIELD_ANNOTATIONS.QUERYABLE]: true,
          [constants.API_NAME]: 'AnotherField',
        },
      },
      Address: {
        refType: Types.compoundDataTypes.Address,
        annotations: {
          [constants.FIELD_ANNOTATIONS.CREATABLE]: true,
          [constants.FIELD_ANNOTATIONS.UPDATEABLE]: true,
          [constants.FIELD_ANNOTATIONS.QUERYABLE]: true,
          [constants.API_NAME]: 'Address',
        },
      },
      FieldWithNoValue: {
        refType: BuiltinTypes.STRING,
        annotations: {
          [constants.FIELD_ANNOTATIONS.CREATABLE]: true,
          [constants.FIELD_ANNOTATIONS.UPDATEABLE]: true,
          [constants.FIELD_ANNOTATIONS.QUERYABLE]: true,
          [constants.API_NAME]: 'FieldWithNoValue',
        },
      },
      Name: {
        refType: Types.compoundDataTypes.Name,
        annotations: {
          [constants.FIELD_ANNOTATIONS.CREATABLE]: true,
          [constants.FIELD_ANNOTATIONS.UPDATEABLE]: true,
          [constants.FIELD_ANNOTATIONS.QUERYABLE]: true,
          [constants.API_NAME]: 'Name',
        },
      },
    },
    annotationRefsOrTypes: {},
    annotations: {
      [constants.METADATA_TYPE]: constants.CUSTOM_OBJECT,
      [constants.API_NAME]: 'Type',
    },
  })
  const existingInstance = new InstanceElement(
    instanceName,
    customObject,
    {
      SaltoName: 'existingInstance',
      NotCreatable: 'DontSendMeOnCreate',
      NumField: 1,
      Address: {
        city: 'Tel-Aviv',
        country: 'Israel',
      },
      Name: {
        FirstName: 'first',
        LastName: 'last',
        Salutation: 'mrs.',
      },
    }
  )
  const existingInstanceRecordValues = {
    attributes: {
      type: 'Type',
    },
    Id: 'queryId',
    [OWNER_ID]: 'ownerId',
    SaltoName: 'existingInstance',
    NumField: 1,
    Address: {
      city: 'Tel-Aviv',
      country: 'Israel',
      postalCode: null,
    },
    FirstName: 'first',
    LastName: 'last',
    Salutation: 'mrs.',
  }
  const anotherExistingInstance = new InstanceElement(
    anotherInstanceName,
    customObject,
    {
      SaltoName: 'anotherExistingInstanceWithThing\'',
      NotCreatable: 'DontSendMeOnCreate',
    }
  )
  const anotherExistingInstanceRecordValues = {
    attributes: {
      type: 'Type',
    },
    Id: 'anotherQueryId',
    [OWNER_ID]: 'anotherOwnerId',
    SaltoName: 'anotherExistingInstanceWithThing\'',
    NumField: null,
  }
  const existingInstanceWithNonUpdateableField = new InstanceElement(
    anotherInstanceName,
    customObject,
    {
      SaltoName: 'existingInstanceWithNonUpdateableField',
      NotUpdatable: 'DontSendMeOnUpdate',
    }
  )
  const newInstanceWithRefName = 'newInstanceWithRef'
  const newInstanceWithRef = new InstanceElement(
    newInstanceWithRefName,
    customObject,
    {
      SaltoName: 'newInstanceWithRef',
      AnotherField: new ReferenceExpression(mockElemID, 'Type'),
      NumField: 2,
    }
  )
  const anotherNewInstanceName = 'anotherNewInstance'
  const anotherNewInstance = new InstanceElement(
    anotherNewInstanceName,
    customObject,
    {
      SaltoName: 'anotherNewInstance',
      NumField: 3,
      Address: {
        city: 'Ashkelon',
        country: 'Israel',
      },
    }
  )
<<<<<<< HEAD
  const instanceWithMissingFields = new InstanceElement(
    'instanceWithMissingFields',
    customObject,
    {
      SaltoName: 'instanceWithMissingFields',
      NumField: 4,
      UnknownField: 'unknown',
=======
  const newInstanceWithNonCreatableFieldName = 'newInstanceWithNonCreatableField'
  const newInstanceWithNonCreatableField = new InstanceElement(
    newInstanceWithNonCreatableFieldName,
    customObject,
    {
      SaltoName: 'newInstanceWithNonCreatableField',
      NumField: 4,
      NotCreatable: 'ShouldNotBeCreated',
>>>>>>> 353b8fe4
    }
  )

  describe('When adapter defined with dataManagement config', () => {
    let connection: MockInterface<Connection>
    let mockBulkLoad: jest.Mock
    let partialBulkLoad: jest.Mock
    const errorMsgs = ['Error message1', 'Error message2']
    const getBulkLoadMock = (mode: string): jest.Mock<Batch> =>
      (jest.fn().mockImplementation(
        (_type: string, _operation: BulkLoadOperation, _opt?: BulkOptions, input?: SfRecord[]) => {
          const isError = (index: number): boolean => {
            if (mode === 'fail') {
              return true
            }
            // For partial mode return error every 2nd index
            return mode === 'partial' && (index % 2) === 0
          }

          const loadEmitter = new EventEmitter()
          loadEmitter.on('newListener', (_event, _listener) => {
            // This is a workaround to call emit('close')
            // that is really called as a side effect to load() inside
            // jsforce *after* our code listens on.('close')
            setTimeout(() => loadEmitter.emit('close'), 0)
          })
          return {
            then: () => (Promise.resolve(input?.map((res, index) => ({
              id: res.Id || `newId${index}`,
              success: !isError(index),
              errors: isError(index) ? errorMsgs : [],
            })))),
            job: loadEmitter,
          }
        }
      ))

    beforeEach(() => {
      ({ connection, adapter } = mockAdapter({
        adapterParams: {
          filterCreators: [],
          config: {
            fetch: {
              data: {
                includeObjects: ['Test'],
                saltoIDSettings: {
                  defaultIdFields: ['SaltoName', 'NumField', 'Address', 'Name'],
                  overrides: [
                    { objectsRegex: 'TestType__c', idFields: ['Name'] },
                    { objectsRegex: 'sbaa__ApprovalRule__c', idFields: ['Id'] },
                    { objectsRegex: 'sbaa__ApprovalCondition__c', idFields: ['sbaa__ApprovalRule__c'] },
                  ],
                },
              },
            },
          },
        },
      }))
      mockBulkLoad = getBulkLoadMock('success')
      partialBulkLoad = getBulkLoadMock('partial')
      connection.bulk.load = mockBulkLoad
    })

    describe('Properly handle creation of list custom settings', () => {
      let mockQuery: jest.Mock
      const stringType = new PrimitiveType({
        elemID: new ElemID(constants.SALESFORCE, 'Text'),
        primitive: PrimitiveTypes.STRING,
        annotationRefsOrTypes: {
          [constants.LABEL]: BuiltinTypes.STRING,
        },
      })
      const idType = new PrimitiveType({
        elemID: new ElemID('id'),
        primitive: PrimitiveTypes.STRING,
      })
      const basicFields = {
        Id: {
          refType: idType,
          label: 'id',
          annotations: {
            [constants.FIELD_ANNOTATIONS.CREATABLE]: true,
            [constants.FIELD_ANNOTATIONS.UPDATEABLE]: false,
            [constants.FIELD_ANNOTATIONS.QUERYABLE]: true,
            [CORE_ANNOTATIONS.REQUIRED]: false,
            [constants.LABEL]: 'Record ID',
            [constants.API_NAME]: 'Id',
          },
        },
        Name: {
          refType: stringType,
          label: 'Name',
          annotations: {
            [CORE_ANNOTATIONS.REQUIRED]: false,
            [constants.LABEL]: 'Name',
            [constants.API_NAME]: 'Name',
            [constants.FIELD_ANNOTATIONS.CREATABLE]: true,
            [constants.FIELD_ANNOTATIONS.UPDATEABLE]: true,
            [constants.FIELD_ANNOTATIONS.QUERYABLE]: true,
          },
        },
        // eslint-disable-next-line camelcase
        TestField__c: {
          label: 'TestField',
          refType: stringType,
          annotations: {
            [constants.LABEL]: 'TestField',
            [constants.API_NAME]: 'Type.TestField__c',
            [constants.FIELD_ANNOTATIONS.CREATABLE]: true,
            [constants.FIELD_ANNOTATIONS.UPDATEABLE]: true,
            [constants.FIELD_ANNOTATIONS.QUERYABLE]: true,
          },
          annotationRefsOrTypes: {
            [constants.LABEL]: BuiltinTypes.STRING,
            [constants.API_NAME]: BuiltinTypes.STRING,
          },
        },
      }
      const customSettingsObject = new ObjectType({
        elemID: new ElemID('salesforce'),
        annotations: {
          [constants.METADATA_TYPE]: constants.CUSTOM_OBJECT,
          [constants.CUSTOM_SETTINGS_TYPE]: constants.LIST_CUSTOM_SETTINGS_TYPE,
          [constants.API_NAME]: 'Type',
        },
        fields: basicFields,
      })
      const existingSettingRecord = {
        // eslint-disable-next-line camelcase
        TestField__c: 'somevalue',
        Id: 'a014W00000zMPT6QAO',
        Name: 'TestName1',
      }
      const nonExistingSettingRecord = {
        Name: 'TestName2',
        // eslint-disable-next-line camelcase
        TestField__c: 'somevalue2',
        Id: 'a014W00000zNPT6QAO',
      }
      const existingSettingInstance = new InstanceElement(
        instanceName,
        customSettingsObject,
        existingSettingRecord,
      )
      const nonExistingSettingInstance = new InstanceElement(
        anotherInstanceName,
        customSettingsObject,
        nonExistingSettingRecord,
      )

      beforeEach(async () => {
        mockQuery = jest.fn().mockImplementation(async () => (
          {
            totalSize: 1,
            done: true,
            records: [existingSettingRecord],
          }))
        connection.query = mockQuery
        result = await adapter.deploy({
          changeGroup: {
            groupID: 'add_Test_instances',
            changes: [
              { action: 'add', data: { after: existingSettingInstance } },
              { action: 'add', data: { after: nonExistingSettingInstance } },
            ],
          },
          progressReporter: nullProgressReporter,
        })
      })
      it('Should query according to instance values', () => {
        expect(mockQuery.mock.calls).toHaveLength(1)
        expect(mockQuery.mock.calls[0][0]).toEqual('SELECT Id,Name FROM Type WHERE Name IN (\'TestName1\',\'TestName2\')')
      })

      it('Should call load operation twice - once with insert once with update', () => {
        expect(mockBulkLoad.mock.calls).toHaveLength(2)
        const insertCall = mockBulkLoad.mock.calls.find(call => call[1] === 'insert')
        expect(insertCall).toBeDefined()
        const updateCall = mockBulkLoad.mock.calls.find(call => call[1] === 'update')
        expect(updateCall).toBeDefined()
      })
      it('Should call load operation with update for the "existing" record', () => {
        const updateCall = mockBulkLoad.mock.calls.find(call => call[1] === 'update')
        expect(updateCall).toHaveLength(4)
        expect(updateCall[0]).toBe('Type')

        // Record
        expect(updateCall[3]).toHaveLength(1)
        expect(updateCall[3][0].Id).toBeDefined()
        expect(updateCall[3][0].Id).toEqual(existingSettingInstance.value.Id)
      })

      it('Should call load operation with insert for the "new" record', () => {
        const insertCall = mockBulkLoad.mock.calls.find(call => call[1] === 'insert')
        expect(insertCall.length).toBe(4)
        expect(insertCall[0]).toBe('Type')

        // Record
        expect(insertCall[3]).toHaveLength(1)
        expect(insertCall[3][0].Name).toBeDefined()
        expect(insertCall[3][0].Name).toEqual('TestName2')
      })

      it('Should have result with 2 applied changes, add 2 instances with new Id', async () => {
        expect(result.errors).toHaveLength(0)
        expect(result.appliedChanges).toHaveLength(2)

        // existingInstance appliedChange
        const existingInstanceChangeData = result.appliedChanges
          .map(getChangeData)
          .find(element => element.elemID
            .isEqual(existingSettingInstance.elemID)) as InstanceElement
        expect(existingInstanceChangeData).toBeDefined()
        expect(existingInstanceChangeData.value.Name).toBeDefined()
        expect(existingInstanceChangeData.value.Name).toBe('TestName1')

        // newInstance appliedChange
        const newInstanceChangeData = result.appliedChanges
          .map(getChangeData)
          .find(element => element.elemID
            .isEqual(nonExistingSettingInstance.elemID)) as InstanceElement
        expect(newInstanceChangeData.elemID).toEqual(nonExistingSettingInstance.elemID)
        expect(newInstanceChangeData.value.Name).toBeDefined()
        expect(newInstanceChangeData.value.Name).toBe('TestName2')
      })
    })

    describe('When valid add group', () => {
      let mockQuery: jest.Mock

      describe('When loadBulk succeeds for all', () => {
        describe('When called with both new and existing instances', () => {
          beforeEach(async () => {
            mockQuery = jest.fn().mockImplementation(async () => (
              {
                totalSize: 1,
                done: true,
                records: [existingInstanceRecordValues],
              }))
            connection.query = mockQuery
            result = await adapter.deploy({
              changeGroup: {
                groupID: 'add_Test_instances',
                changes: [
                  { action: 'add', data: { after: existingInstance } },
                  { action: 'add', data: { after: newInstanceWithRef } },
<<<<<<< HEAD
                  { action: 'add', data: { after: instanceWithMissingFields } },
=======
                  { action: 'add', data: { after: newInstanceWithNonCreatableField } },
>>>>>>> 353b8fe4
                ],
              },
              progressReporter: nullProgressReporter,
            })
          })

          it('Should query according to instance values', () => {
            expect(mockQuery.mock.calls).toHaveLength(1)
<<<<<<< HEAD
            expect(mockQuery.mock.calls[0][0]).toEqual('SELECT Id,OwnerId,SaltoName,NumField,Address,FirstName,LastName,Salutation,MiddleName,Suffix FROM Type WHERE SaltoName IN (\'existingInstance\',\'newInstanceWithRef\',\'instanceWithMissingFields\') AND NumField IN (1,2,4) AND City IN (\'Tel-Aviv\',null) AND Country IN (\'Israel\',null) AND GeocodeAccuracy IN (null) AND Latitude IN (null) AND Longitude IN (null) AND PostalCode IN (null) AND State IN (null) AND Street IN (null) AND FirstName IN (\'first\',null) AND LastName IN (\'last\',null) AND Salutation IN (\'mrs.\',null) AND MiddleName IN (null) AND Suffix IN (null)')
=======
            expect(mockQuery.mock.calls[0][0]).toEqual('SELECT Id,OwnerId,SaltoName,NumField,Address,FirstName,LastName,Salutation,MiddleName,Suffix FROM Type WHERE SaltoName IN (\'existingInstance\',\'newInstanceWithRef\',\'newInstanceWithNonCreatableField\') AND NumField IN (1,2,4) AND City IN (\'Tel-Aviv\',null) AND Country IN (\'Israel\',null) AND GeocodeAccuracy IN (null) AND Latitude IN (null) AND Longitude IN (null) AND PostalCode IN (null) AND State IN (null) AND Street IN (null) AND FirstName IN (\'first\',null) AND LastName IN (\'last\',null) AND Salutation IN (\'mrs.\',null) AND MiddleName IN (null) AND Suffix IN (null)')
>>>>>>> 353b8fe4
          })

          it('Should call load operation twice - once with insert once with update', () => {
            expect(mockBulkLoad.mock.calls).toHaveLength(2)
            const insertCall = mockBulkLoad.mock.calls.find(call => call[1] === 'insert')
            expect(insertCall).toBeDefined()
            const updateCall = mockBulkLoad.mock.calls.find(call => call[1] === 'update')
            expect(updateCall).toBeDefined()
          })

          it('Should call load operation with update for the "existing" record', () => {
            const updateCall = mockBulkLoad.mock.calls.find(call => call[1] === 'update')
            expect(updateCall).toHaveLength(4)
            expect(updateCall[0]).toBe('Type')

            // Record
            expect(updateCall[3]).toHaveLength(1)
            expect(updateCall[3][0].SaltoName).toBeDefined()
            expect(updateCall[3][0].SaltoName).toEqual('existingInstance')
            // Because it turns into an update it should send it
            expect(updateCall[3][0].NotCreatable).toBeDefined()
            expect(updateCall[3][0].NotCreatable).toEqual('DontSendMeOnCreate')
            // Should deploy fields with no values as null
            expect(updateCall[3][0].FieldWithNoValue).toBeNull()
          })

          it('Should call load operation with insert for the "new" records', () => {
            const insertCall = mockBulkLoad.mock.calls.find(call => call[1] === 'insert')
            expect(insertCall.length).toBe(4)
            expect(insertCall[0]).toBe('Type')

            // Record
            expect(insertCall[3]).toHaveLength(2)
<<<<<<< HEAD
            expect(insertCall[3][0].SaltoName).toBeDefined()
            expect(insertCall[3][0].SaltoName).toEqual('newInstanceWithRef')
            expect(insertCall[3][0].NotCreatable).toBeUndefined()
            expect(insertCall[3][0].AnotherField).toBeDefined()
            expect(insertCall[3][0].AnotherField).toEqual('Type')
            expect(insertCall[3][0].FieldWithNoValue).toBeUndefined()
          })

          it('Should have result with 3 applied changes, 2 instances with new Id and 1 Deploy Warning on instanceWithMissingFields', async () => {
            expect(result.errors).toHaveLength(1)
            expect(result.errors[0]).toSatisfy(
              error => error.severity === 'Warning'
                && error.elemID.isEqual(instanceWithMissingFields.elemID)
              && error.message.includes('missing fields')
            )
=======

            const newInstanceWithRefRecord = insertCall[3][0]
            expect(newInstanceWithRefRecord).toHaveProperty('SaltoName', 'newInstanceWithRef')
            expect(newInstanceWithRefRecord).toHaveProperty('AnotherField', 'Type')
            expect(newInstanceWithRefRecord).not.toHaveProperty('NotCreatable')
            expect(newInstanceWithRefRecord).not.toHaveProperty('FieldWithNoValue')

            const newInstanceWithNonCreatableFieldRecord = insertCall[3][1]
            expect(newInstanceWithNonCreatableFieldRecord).toHaveProperty('SaltoName', 'newInstanceWithNonCreatableField')
            expect(newInstanceWithNonCreatableFieldRecord).toHaveProperty('NumField', 4)
            expect(newInstanceWithNonCreatableFieldRecord).not.toHaveProperty('NotCreatable')
          })

          it('Should have result with 2 applied changes, add 3 instances with new Id', async () => {
>>>>>>> 353b8fe4
            expect(result.appliedChanges).toHaveLength(3)

            // existingInstance appliedChange
            const existingInstanceChangeData = result.appliedChanges
              .map(getChangeData)
              .find(element => element.elemID.isEqual(existingInstance.elemID)) as InstanceElement
            expect(existingInstanceChangeData).toBeDefined()
            expect(existingInstanceChangeData.value.SaltoName).toBeDefined()
            expect(existingInstanceChangeData.value.SaltoName).toBe('existingInstance')
            // Should add result (query) Id
            expect(existingInstanceChangeData.value.Id).toBeDefined()
            expect(existingInstanceChangeData.value.Id).toEqual('queryId')

            // newInstance appliedChange
            const newInstanceChangeData = result.appliedChanges
              .map(getChangeData)
              .find(element => element.elemID.isEqual(newInstanceWithRef.elemID)) as InstanceElement
            expect(newInstanceChangeData.elemID).toEqual(newInstanceWithRef.elemID)
            expect(newInstanceChangeData.value.SaltoName).toBeDefined()
            expect(newInstanceChangeData.value.SaltoName).toBe('newInstanceWithRef')
            // Should add result Id
            expect(newInstanceChangeData.value.Id).toBeDefined()
            expect(newInstanceChangeData.value.Id).toEqual('newId0')

            // Reference should stay a reference
            expect(newInstanceChangeData.value.AnotherField)
              .toEqual(new ReferenceExpression(mockElemID, 'Type'))

            // newInstanceWithNonCreatableFieldChangeData has its own test case
          })

          it('Should not insert non-creatable fields', () => {
            expect(result.errors).toEqual([
              expect.objectContaining({
                elemID: newInstanceWithNonCreatableField.elemID,
                message: expect.stringContaining('Creatable'),
                severity: 'Warning',
              }),
            ])
            const newInstanceWithNonCreatableFieldChangeData = result.appliedChanges
              .map(getChangeData)
              .find(element => element.elemID.isEqual(newInstanceWithNonCreatableField.elemID)) as InstanceElement

            expect(newInstanceWithNonCreatableFieldChangeData.value).not.toHaveProperty('NotCreatable')
          })
        })
        describe('When called with only new instances', () => {
          beforeEach(async () => {
            mockQuery = jest.fn().mockImplementation(async () => (
              {
                totalSize: 0,
                done: true,
                records: [],
              }))
            connection.query = mockQuery
          })
          describe('when group has no circular dependencies', () => {
            beforeEach(async () => {
              result = await adapter.deploy({
                changeGroup: {
                  groupID: 'add_Test_instances',
                  changes: [
                    { action: 'add', data: { after: newInstanceWithRef } },
                    { action: 'add', data: { after: anotherNewInstance } },
                    { action: 'add', data: { after: newInstanceWithNonCreatableField } },
                  ],
                },
                progressReporter: nullProgressReporter,
              })
            })

            it('Should query according to instance values', () => {
              expect(mockQuery.mock.calls).toHaveLength(1)
              expect(mockQuery.mock.calls[0][0]).toEqual('SELECT Id,OwnerId,SaltoName,NumField,Address,FirstName,LastName,Salutation,MiddleName,Suffix FROM Type WHERE SaltoName IN (\'newInstanceWithRef\',\'anotherNewInstance\',\'newInstanceWithNonCreatableField\') AND NumField IN (2,3,4) AND City IN (null,\'Ashkelon\') AND Country IN (null,\'Israel\') AND GeocodeAccuracy IN (null) AND Latitude IN (null) AND Longitude IN (null) AND PostalCode IN (null) AND State IN (null) AND Street IN (null) AND FirstName IN (null) AND LastName IN (null) AND Salutation IN (null) AND MiddleName IN (null) AND Suffix IN (null)')
            })

            it('Should call load operation once with insert', () => {
              expect(mockBulkLoad.mock.calls.length).toBe(1)
              const insertCall = mockBulkLoad.mock.calls.find(call => call[1] === 'insert')
              expect(insertCall).toBeDefined()
            })

            it('Should have result with 3 applied changes, add 3 instances with insert Id', async () => {
              expect(result.appliedChanges).toHaveLength(3)
              // newInstance appliedChange
              const newInstanceChangeData = result.appliedChanges
                .map(getChangeData)
                .find(element => element.elemID.isEqual(newInstanceWithRef.elemID)) as InstanceElement
              expect(newInstanceChangeData.elemID).toEqual(newInstanceWithRef.elemID)
              expect(newInstanceChangeData.value.SaltoName).toBeDefined()
              expect(newInstanceChangeData.value.SaltoName).toBe('newInstanceWithRef')
              // Should add result Id
              expect(newInstanceChangeData.value.Id).toBeDefined()
              expect(newInstanceChangeData.value.Id).toEqual('newId0')

              // Reference should stay a reference
              expect(newInstanceChangeData.value.AnotherField)
                .toEqual(new ReferenceExpression(mockElemID, 'Type'))

              // anotherNewInstance appliedChange
              const anotherNewInstanceChangeData = result.appliedChanges
                .map(getChangeData)
                .find(element => element.elemID.isEqual(anotherNewInstance.elemID)) as InstanceElement
              expect(anotherNewInstanceChangeData).toBeDefined()
              expect(anotherNewInstanceChangeData.value.SaltoName).toBeDefined()
              expect(anotherNewInstanceChangeData.value.SaltoName).toBe('anotherNewInstance')
              // Should add result Id
              expect(anotherNewInstanceChangeData.value.Id).toBeDefined()
              expect(anotherNewInstanceChangeData.value.Id).toEqual('newId1')
            })
            it('Should not insert non-creatable fields', () => {
              expect(result.errors).toEqual([
                expect.objectContaining({
                  elemID: newInstanceWithNonCreatableField.elemID,
                  message: expect.stringContaining('Creatable'),
                  severity: 'Warning',
                }),
              ])
              const newInstanceWithNonCreatableFieldChangeData = result.appliedChanges
                .map(getChangeData)
                .find(element => element.elemID.isEqual(newInstanceWithNonCreatableField.elemID)) as InstanceElement

              expect(newInstanceWithNonCreatableFieldChangeData.value).not.toHaveProperty('NotCreatable')
            })
          })
          describe('when group has circular dependencies', () => {
            let firstInstance: InstanceElement
            let secondInstance: InstanceElement
            let instanceWithoutRef: InstanceElement
            beforeEach(async () => {
              const objectType = createCustomObjectType('TestType__c', {
                fields: {
                  Name: {
                    refType: BuiltinTypes.STRING,
                    annotations: {
                      [FIELD_ANNOTATIONS.QUERYABLE]: true,
                      [FIELD_ANNOTATIONS.UPDATEABLE]: true,
                      [FIELD_ANNOTATIONS.CREATABLE]: true,
                    },
                  },
                  Number__c: {
                    refType: BuiltinTypes.NUMBER,
                    annotations: {
                      [FIELD_ANNOTATIONS.QUERYABLE]: true,
                      [FIELD_ANNOTATIONS.UPDATEABLE]: true,
                      [FIELD_ANNOTATIONS.CREATABLE]: true,
                    },
                  },
                  TestType__c: {
                    refType: Types.primitiveDataTypes.Lookup,
                    annotations: {
                      [FIELD_ANNOTATIONS.QUERYABLE]: true,
                      [FIELD_ANNOTATIONS.UPDATEABLE]: true,
                      [FIELD_ANNOTATIONS.CREATABLE]: true,
                    },
                  },
                },
              })
              firstInstance = new InstanceElement(
                'firstInstance',
                objectType,
                {
                  Name: 'firstInstance',
                  Number__c: 1,
                }
              )
              secondInstance = new InstanceElement(
                'secondInstance',
                objectType,
                {
                  Name: 'secondInstance',
                  Number__c: 1,
                  TestType__c: new ReferenceExpression(firstInstance.elemID, firstInstance),
                }
              )
              firstInstance.value.TestType__c = new ReferenceExpression(secondInstance.elemID, secondInstance)
              instanceWithoutRef = new InstanceElement(
                'instanceWithoutRef',
                objectType,
                {
                  Name: 'instanceWithoutRef',
                  Number__c: 1,
                }
              )

              result = await adapter.deploy({
                changeGroup: {
                  groupID: 'add_Test_instances',
                  changes: [
                    { action: 'add', data: { after: firstInstance } },
                    { action: 'add', data: { after: secondInstance } },
                    { action: 'add', data: { after: instanceWithoutRef } },
                  ],
                },
                progressReporter: nullProgressReporter,
              })
            })
            it('should update the partially deployed instances after inserting them', () => {
              expect(result.errors).toBeEmpty()
              expect(connection.bulk.load).toHaveBeenCalledTimes(2)
              expect(connection.bulk.load).toHaveBeenCalledWith(
                'TestType__c', 'insert', expect.anything(), [
                  { Id: undefined, Name: 'firstInstance', Number__c: 1, TestType__c: null },
                  { Id: undefined, Name: 'secondInstance', Number__c: 1, TestType__c: null },
                  { Id: undefined, Name: 'instanceWithoutRef', Number__c: 1 },
                ]
              )
              expect(connection.bulk.load).toHaveBeenCalledWith(
                'TestType__c', 'update', expect.anything(), [
                  { Id: 'newId0', Name: 'firstInstance', Number__c: 1, TestType__c: 'newId1' },
                  { Id: 'newId1', Name: 'secondInstance', Number__c: 1, TestType__c: 'newId0' },
                ]
              )
            })
          })
        })
        describe('When called with only existing instances', () => {
          beforeEach(async () => {
            mockQuery = jest.fn().mockImplementation(async () => (
              {
                totalSize: 2,
                done: true,
                records: [existingInstanceRecordValues, anotherExistingInstanceRecordValues],
              }))
            connection.query = mockQuery
            result = await adapter.deploy({
              changeGroup: {
                groupID: 'add_Test_instances',
                changes: [
                  { action: 'add', data: { after: existingInstance } },
                  { action: 'add', data: { after: anotherExistingInstance } },
                ],
              },
              progressReporter: nullProgressReporter,
            })
          })

          it('Should query according to instance values', () => {
            expect(mockQuery.mock.calls).toHaveLength(1)
            expect(mockQuery.mock.calls[0][0]).toEqual('SELECT Id,OwnerId,SaltoName,NumField,Address,FirstName,LastName,Salutation,MiddleName,Suffix FROM Type WHERE SaltoName IN (\'existingInstance\',\'anotherExistingInstanceWithThing\\\'\') AND NumField IN (1,null) AND City IN (\'Tel-Aviv\',null) AND Country IN (\'Israel\',null) AND GeocodeAccuracy IN (null) AND Latitude IN (null) AND Longitude IN (null) AND PostalCode IN (null) AND State IN (null) AND Street IN (null) AND FirstName IN (\'first\',null) AND LastName IN (\'last\',null) AND Salutation IN (\'mrs.\',null) AND MiddleName IN (null) AND Suffix IN (null)')
          })

          it('Should call load operation once with update', () => {
            expect(mockBulkLoad.mock.calls.length).toBe(1)
            const updateCall = mockBulkLoad.mock.calls.find(call => call[1] === 'update')
            expect(updateCall).toBeDefined()
          })

          it('Should have result with 2 applied changes, add 2 instances with insert Id and OwnerId', async () => {
            expect(result.errors).toHaveLength(0)
            expect(result.appliedChanges).toHaveLength(2)

            // existingInstance appliedChange
            const existingInstanceChangeData = result.appliedChanges
              .map(getChangeData)
              .find(element => element.elemID.isEqual(existingInstance.elemID)) as InstanceElement
            expect(existingInstanceChangeData).toBeDefined()
            expect(existingInstanceChangeData.value.SaltoName).toBeDefined()
            expect(existingInstanceChangeData.value.SaltoName).toBe('existingInstance')
            // Should add result Id
            expect(existingInstanceChangeData.value.Id).toBeDefined()
            expect(existingInstanceChangeData.value.Id).toEqual('queryId')
            // Should add result OwnerId
            expect(existingInstanceChangeData.value.Id).toBeDefined()
            expect(existingInstanceChangeData.value[OWNER_ID]).toEqual('ownerId')

            // anotherExistingInstance appliedChange
            const anotherExistingInstanceChangeData = result.appliedChanges
              .map(getChangeData)
              .find(element =>
                element.elemID.isEqual(anotherExistingInstance.elemID)) as InstanceElement
            expect(anotherExistingInstanceChangeData.elemID)
              .toEqual(anotherExistingInstance.elemID)
            expect(anotherExistingInstanceChangeData.value.SaltoName).toBeDefined()
            expect(anotherExistingInstanceChangeData.value.SaltoName).toBe('anotherExistingInstanceWithThing\'')
            // Should add result Id
            expect(anotherExistingInstanceChangeData.value.Id).toBeDefined()
            expect(anotherExistingInstanceChangeData.value.Id).toEqual('anotherQueryId')
            // Should add result OwnerId
            expect(anotherExistingInstanceChangeData.value.Id).toBeDefined()
            expect(anotherExistingInstanceChangeData.value[OWNER_ID]).toEqual('anotherOwnerId')
          })
        })
        describe('When called with a large number of new instances', () => {
          beforeEach(async () => {
            const createTestInstanceAddition = (idx: number): Change<InstanceElement> => ({
              action: 'add',
              data: {
                after: new InstanceElement(
                  `test${idx}`,
                  customObject,
                  {
                    SaltoName: `name${idx}`,
                    NumField: idx,
                  },
                ),
              },
            })
            result = await adapter.deploy({
              changeGroup: {
                groupID: 'add_Test_instances',
                changes: _.times(100, createTestInstanceAddition),
              },
              progressReporter: nullProgressReporter,
            })
          })
          it('should not not exceed max query size', () => {
            const queryLengths = connection.query.mock.calls.map(args => args[0].length)
            expect(_.max(queryLengths)).toBeLessThanOrEqual(DefaultSoqlQueryLimits.maxQueryLength)
          })
          it('should query all instances', () => {
            const queries = connection.query.mock.calls.map(args => args[0])
            _.times(100).forEach(idx => {
              expect(queries).toContainEqual(
                expect.stringMatching(
                  new RegExp(`SELECT.*WHERE SaltoName IN.*'name${idx}'.*NumField IN.*${idx}(,|\\)).*`)
                )
              )
            })
          })
          it('should call bulk insert once', () => {
            expect(connection.bulk.load).toHaveBeenCalledTimes(1)
            expect(connection.bulk.load).toHaveBeenCalledWith(
              'Type', 'insert', expect.anything(), expect.anything()
            )
          })
        })
      })

      describe('When loadBulk partially succeeds', () => {
        beforeEach(async () => {
          mockQuery = jest.fn().mockImplementation(async () => (
            {
              totalSize: 2,
              done: true,
              records: [existingInstanceRecordValues, anotherExistingInstanceRecordValues],
            }))
          connection.query = mockQuery
          connection.bulk.load = partialBulkLoad
          result = await adapter.deploy({
            changeGroup: {
              groupID: 'add_Test_instances',
              changes: [
                { action: 'add', data: { after: existingInstance } },
                { action: 'add', data: { after: newInstanceWithRef } },
                { action: 'add', data: { after: anotherExistingInstance } },
                { action: 'add', data: { after: anotherNewInstance } },
                { action: 'add', data: { after: newInstanceWithRef } },
                { action: 'add', data: { after: anotherNewInstance } },
              ],
            },
            progressReporter: nullProgressReporter,
          })
        })
        it('Should query according to instance values', () => {
          expect(mockQuery.mock.calls).toHaveLength(1)
          expect(mockQuery.mock.calls[0][0]).toEqual('SELECT Id,OwnerId,SaltoName,NumField,Address,FirstName,LastName,Salutation,MiddleName,Suffix FROM Type WHERE SaltoName IN (\'existingInstance\',\'newInstanceWithRef\',\'anotherExistingInstanceWithThing\\\'\',\'anotherNewInstance\') AND NumField IN (1,2,null,3) AND City IN (\'Tel-Aviv\',null,\'Ashkelon\') AND Country IN (\'Israel\',null) AND GeocodeAccuracy IN (null) AND Latitude IN (null) AND Longitude IN (null) AND PostalCode IN (null) AND State IN (null) AND Street IN (null) AND FirstName IN (\'first\',null) AND LastName IN (\'last\',null) AND Salutation IN (\'mrs.\',null) AND MiddleName IN (null) AND Suffix IN (null)')
        })

        it('Should call load operation both with update and with insert', () => {
          expect(partialBulkLoad.mock.calls.length).toBe(2)
          const insertCall = partialBulkLoad.mock.calls.find(call => call[1] === 'insert')
          expect(insertCall).toBeDefined()
          const updateCall = partialBulkLoad.mock.calls.find(call => call[1] === 'update')
          expect(updateCall).toBeDefined()
        })

        it('Should have six errors (2 for update and 4 for add)', () => {
          expect(result.errors).toBeArrayOfSize(6)
          expect(result.errors).toEqual([
            expect.objectContaining({
              elemID: newInstanceWithRef.elemID,
              message: expect.stringContaining(errorMsgs[0]),
              severity: 'Error',
            }),
            expect.objectContaining({
              elemID: newInstanceWithRef.elemID,
              message: expect.stringContaining(errorMsgs[1]),
              severity: 'Error',
            }),
            expect.objectContaining({
              elemID: newInstanceWithRef.elemID,
              message: expect.stringContaining(errorMsgs[0]),
              severity: 'Error',
            }),
            expect.objectContaining({
              elemID: newInstanceWithRef.elemID,
              message: expect.stringContaining(errorMsgs[1]),
              severity: 'Error',
            }),
            expect.objectContaining({
              elemID: existingInstance.elemID,
              message: expect.stringContaining(errorMsgs[0]),
              severity: 'Error',
            }),
            expect.objectContaining({
              elemID: existingInstance.elemID,
              message: expect.stringContaining(errorMsgs[1]),
              severity: 'Error',
            }),

          ])
        })

        it('Should have three applied add change with the right ids', () => {
          expect(result.appliedChanges).toHaveLength(3)
          expect(isAdditionChange(result.appliedChanges[0])).toBeTruthy()
          const changeData = getChangeData(result.appliedChanges[0])
          expect(changeData).toBeDefined()
          expect(isInstanceElement(changeData)).toBeTruthy()
          expect((changeData as InstanceElement).value[constants.CUSTOM_OBJECT_ID_FIELD]).toBe('newId1')
          expect(isAdditionChange(result.appliedChanges[1])).toBeTruthy()
          const anotherChangeData = getChangeData(result.appliedChanges[1])
          expect(anotherChangeData).toBeDefined()
          expect(isInstanceElement(anotherChangeData)).toBeTruthy()
          expect((anotherChangeData as InstanceElement).value[constants.CUSTOM_OBJECT_ID_FIELD]).toBe('newId3')
          expect(isAdditionChange(result.appliedChanges[2])).toBeTruthy()
          const anotherNewChangeData = getChangeData(result.appliedChanges[2])
          expect(anotherNewChangeData).toBeDefined()
          expect(isInstanceElement(anotherNewChangeData)).toBeTruthy()
          expect((anotherNewChangeData as InstanceElement).value[constants.CUSTOM_OBJECT_ID_FIELD]).toBe('anotherQueryId')
        })
      })
    })

    describe('When valid modify group', () => {
      const instanceToModify = existingInstance.clone()
      instanceToModify.value.Id = 'modifyId'
      const anotherInstanceToModify = anotherExistingInstance.clone()
      anotherInstanceToModify.value.Id = 'anotherModifyId'
      const instanceWithNonUpdateableFieldToModify = existingInstanceWithNonUpdateableField.clone()
      instanceWithNonUpdateableFieldToModify.value.Id = 'yetAnotherModifyId'
      const modifyDeployGroup = {
        groupID: 'modify__Test__c',
        changes: [
          { action: 'modify', data: { before: instanceToModify, after: instanceToModify } },
          { action: 'modify', data: { before: anotherInstanceToModify, after: anotherInstanceToModify } },
          { action: 'modify', data: { before: instanceWithNonUpdateableFieldToModify, after: instanceWithNonUpdateableFieldToModify } },
        ],
      } as ChangeGroup
      describe('when loadBulk succeeds for all', () => {
        beforeEach(async () => {
          result = await adapter.deploy({ changeGroup: modifyDeployGroup, progressReporter: nullProgressReporter })
        })

        it('should return one error and 3 fitting applied changes', async () => {
          expect(result.errors).toEqual([
            expect.objectContaining({
              elemID: instanceWithNonUpdateableFieldToModify.elemID,
              message: expect.stringContaining('updateable'),
              severity: 'Warning',
            }),
          ])
          expect(result.appliedChanges).toHaveLength(3)
          expect(isModificationChange(result.appliedChanges[0])).toBeTruthy()
          const changeData = getChangeData(result.appliedChanges[0])
          expect(changeData).toBeDefined()
          expect(isInstanceElement(changeData)).toBeTruthy()
          expect(isModificationChange(result.appliedChanges[1])).toBeTruthy()
          const secondChangeData = getChangeData(result.appliedChanges[1])
          expect(secondChangeData).toBeDefined()
          expect(isInstanceElement(secondChangeData)).toBeTruthy()
          const thirdChangeData = getChangeData(result.appliedChanges[2])
          expect(thirdChangeData).toBeDefined()
          expect(isInstanceElement(thirdChangeData)).toBeTruthy()
          expect((thirdChangeData as InstanceElement).value).not.toHaveProperty('NotUpdateable')
        })
      })

      describe('when loadBulk partially succeeds', () => {
        beforeEach(async () => {
          connection.bulk.load = partialBulkLoad
          result = await adapter.deploy({ changeGroup: modifyDeployGroup, progressReporter: nullProgressReporter })
        })

        it('should return one error and one applied change', async () => {
          expect(result.errors).toEqual([
            expect.objectContaining({
              elemID: existingInstance.elemID,
              message: expect.stringContaining(errorMsgs[0]),
              severity: 'Error',
            }),
            expect.objectContaining({
              elemID: existingInstance.elemID,
              message: expect.stringContaining(errorMsgs[1]),
              severity: 'Error',
            }),
            expect.objectContaining({
              elemID: existingInstanceWithNonUpdateableField.elemID,
              message: expect.stringContaining(errorMsgs[0]),
              severity: 'Error',
            }),
            expect.objectContaining({
              elemID: existingInstanceWithNonUpdateableField.elemID,
              message: expect.stringContaining(errorMsgs[1]),
              severity: 'Error',
            }),
            expect.objectContaining({
              elemID: existingInstanceWithNonUpdateableField.elemID,
              message: expect.stringContaining('updateable'),
              severity: 'Warning',
            }),
          ])

          expect(result.appliedChanges).toHaveLength(1)
          expect(isModificationChange(result.appliedChanges[0])).toBeTruthy()
          const changeData = getChangeData(result.appliedChanges[0])
          expect(changeData).toBeDefined()
          expect(isInstanceElement(changeData)).toBeTruthy()
        })
      })

      describe('when loadBulk fails for all', () => {
        beforeEach(async () => {
          connection.bulk.load = getBulkLoadMock('fail')
          result = await adapter.deploy({ changeGroup: modifyDeployGroup, progressReporter: nullProgressReporter })
        })

        it('should return only errors', async () => {
          expect(result.errors).toEqual([
            expect.objectContaining({
              elemID: existingInstance.elemID,
              message: expect.stringContaining(errorMsgs[0]),
              severity: 'Error',
            }),
            expect.objectContaining({
              elemID: existingInstance.elemID,
              message: expect.stringContaining(errorMsgs[1]),
              severity: 'Error',
            }),
            expect.objectContaining({
              elemID: anotherExistingInstance.elemID,
              message: expect.stringContaining(errorMsgs[0]),
              severity: 'Error',
            }),
            expect.objectContaining({
              elemID: anotherExistingInstance.elemID,
              message: expect.stringContaining(errorMsgs[1]),
              severity: 'Error',
            }),
            expect.objectContaining({
              elemID: existingInstanceWithNonUpdateableField.elemID,
              message: expect.stringContaining(errorMsgs[0]),
              severity: 'Error',
            }),
            expect.objectContaining({
              elemID: existingInstanceWithNonUpdateableField.elemID,
              message: expect.stringContaining(errorMsgs[1]),
              severity: 'Error',
            }),
            expect.objectContaining({
              elemID: existingInstanceWithNonUpdateableField.elemID,
              message: expect.stringContaining('updateable'),
              severity: 'Warning',
            }),
          ])

          expect(result.appliedChanges).toHaveLength(0)
        })
      })
    })

    describe('when valid remove group', () => {
      const instanceToDelete = existingInstance.clone()
      instanceToDelete.value.Id = 'deleteId'
      const anotherInstanceToDelete = anotherExistingInstance.clone()
      anotherInstanceToDelete.value.Id = 'anotherDeleteId'
      const removeChangeGroup = {
        groupID: 'delete__Test__c',
        changes: [
          { action: 'remove', data: { before: instanceToDelete } },
          { action: 'remove', data: { before: anotherInstanceToDelete } },
        ],
      } as ChangeGroup
      describe('when loadBulk succeeds for all', () => {
        beforeEach(async () => {
          result = await adapter.deploy({ changeGroup: removeChangeGroup, progressReporter: nullProgressReporter })
        })

        it('should return no errors and 2 fitting applied changes', () => {
          expect(result.errors).toHaveLength(0)
          expect(result.appliedChanges).toHaveLength(2)
          expect(isRemovalChange(result.appliedChanges[0])).toBeTruthy()
          const changeData = getChangeData(result.appliedChanges[0])
          expect(changeData).toBeDefined()
          expect(isInstanceElement(changeData)).toBeTruthy()
          expect(isRemovalChange(result.appliedChanges[1])).toBeTruthy()
          const secondChangeData = getChangeData(result.appliedChanges[1])
          expect(secondChangeData).toBeDefined()
          expect(isInstanceElement(secondChangeData)).toBeTruthy()
        })
      })

      describe('when loadBulk partially succeeds', () => {
        describe('when loadBulk succeeds for all', () => {
          beforeEach(async () => {
            connection.bulk.load = partialBulkLoad
            result = await adapter.deploy({ changeGroup: removeChangeGroup, progressReporter: nullProgressReporter })
          })

          it('should return two error', () => {
            expect(result.errors).toEqual([
              expect.objectContaining({
                elemID: existingInstance.elemID,
                message: expect.stringContaining(errorMsgs[0]),
                severity: 'Error',
              }),
              expect.objectContaining({
                elemID: existingInstance.elemID,
                message: expect.stringContaining(errorMsgs[1]),
                severity: 'Error',
              }),
            ])
          })

          it('should return one applied change', () => {
            expect(result.appliedChanges).toHaveLength(1)
            expect(isRemovalChange(result.appliedChanges[0])).toBeTruthy()
            const changeData = getChangeData(result.appliedChanges[0])
            expect(changeData).toBeDefined()
            expect(isInstanceElement(changeData)).toBeTruthy()
          })
        })

        describe('when loadBulk fails for all', () => {
          beforeEach(async () => {
            connection.bulk.load = getBulkLoadMock('fail')
            result = await adapter.deploy({ changeGroup: removeChangeGroup, progressReporter: nullProgressReporter })
          })

          it('should return only errors', () => {
            expect(result.errors).toEqual([
              expect.objectContaining({
                elemID: existingInstance.elemID,
                message: expect.stringContaining(errorMsgs[0]),
                severity: 'Error',
              }),
              expect.objectContaining({
                elemID: existingInstance.elemID,
                message: expect.stringContaining(errorMsgs[1]),
                severity: 'Error',
              }),
              expect.objectContaining({
                elemID: anotherExistingInstance.elemID,
                message: expect.stringContaining(errorMsgs[0]),
                severity: 'Error',
              }),
              expect.objectContaining({
                elemID: anotherExistingInstance.elemID,
                message: expect.stringContaining(errorMsgs[1]),
                severity: 'Error',
              }),
            ])
            expect(result.appliedChanges).toHaveLength(0)
          })
        })
      })

      describe('When group has more than one type', () => {
        const instanceOfAnotherType = new InstanceElement(
          'diffTypeInstance',
          new ObjectType({
            elemID: new ElemID('anotherType'),
            annotations: {
              [constants.METADATA_TYPE]: constants.CUSTOM_OBJECT,
              [constants.API_NAME]: 'anotherType',
            },
          })
        )
        describe('Add group', () => {
          it('should fail', async () => {
            result = await adapter.deploy({
              changeGroup: {
                groupID: 'badGroup',
                changes: [
                  { action: 'add', data: { after: existingInstance } },
                  { action: 'add', data: { after: instanceOfAnotherType } },
                ],
              },
              progressReporter: nullProgressReporter,
            })
          })
        })
        describe('Modify group', () => {
          it('should fail', async () => {
            result = await adapter.deploy({
              changeGroup: {
                groupID: 'badGroup',
                changes: [
                  { action: 'modify', data: { before: existingInstance, after: existingInstance } },
                  { action: 'modify', data: { before: instanceOfAnotherType, after: instanceOfAnotherType } },
                ],
              },
              progressReporter: nullProgressReporter,
            })
          })
        })
        describe('Remove group', () => {
          it('should fail', async () => {
            result = await adapter.deploy({
              changeGroup: {
                groupID: 'badGroup',
                changes: [
                  { action: 'remove', data: { before: existingInstance } },
                  { action: 'remove', data: { before: instanceOfAnotherType } },
                ],
              },
              progressReporter: nullProgressReporter,
            })
          })
        })
        afterEach(() => {
          expect(result.errors).toSatisfyAll(error =>
            error.severity === 'Error'
            && error.message.includes('Custom Object Instances change group should have a single type but got: Type,anotherType')
            && error.elemID !== undefined)
        })
      })

      describe('When modify group tries to modify 2 diff instances', () => {
        const instanceToModify = existingInstance.clone()
        instanceToModify.value.Id = 'modifyId'
        const anotherInstanceToModify = anotherExistingInstance.clone()
        anotherInstanceToModify.value.Id = 'anotherModifyId'
        it('Should return error', async () => {
          result = await adapter.deploy({
            changeGroup: {
              groupID: 'invalidModifyGroup',
              changes: [
                { action: 'modify', data: { before: instanceToModify, after: anotherInstanceToModify } },
              ],
            },
            progressReporter: nullProgressReporter,
          })
          expect(result.errors).toEqual([
            expect.objectContaining({
              elemID: instanceToModify.elemID,
              message: expect.stringContaining('Failed to update as api name prev=modifyId and new=anotherModifyId are different'),
              severity: 'Error',
            }),
          ])
        })
      })

      describe('When group has more than one action', () => {
        it('Should return with an error', async () => {
          result = await adapter.deploy({
            changeGroup: {
              groupID: 'multipleActionsGroup',
              changes: [
                { action: 'add', data: { after: existingInstance } },
                { action: 'remove', data: { before: newInstanceWithRef } },
              ],
            },
            progressReporter: nullProgressReporter,
          })
          expect(result.errors).toSatisfyAll(error =>
            error.severity === 'Error'
            && error.message.includes('Custom Object Instances change group must have one action')
            && error.elemID !== undefined)
        })
      })
    })

    describe('when group is ADD_CUSTOM_APPROVAL_RULE_AND_CONDITION_GROUP', () => {
      describe('when no Errors occur during the deploy', () => {
        beforeEach(async () => {
          const approvalRule = new InstanceElement(
            'customApprovalRule',
            mockTypes.ApprovalRule,
            {
              [SBAA_CONDITIONS_MET]: 'Custom',
            },
          )
          const approvalCondition = new InstanceElement(
            'customApprovalCondition',
            mockTypes.ApprovalCondition,
            {
              [SBAA_APPROVAL_RULE]: new ReferenceExpression(approvalRule.elemID, approvalRule),
            }
          )
          const changeGroup = {
            groupID: ADD_CUSTOM_APPROVAL_RULE_AND_CONDITION_GROUP,
            changes: [approvalRule, approvalCondition].map(instance => toChange({ after: instance })),
          }
          result = await adapter.deploy({
            changeGroup,
            progressReporter: nullProgressReporter,
          })
        })
        it('should deploy successfully', () => {
          expect(result.errors).toBeEmpty()
          expect(result.appliedChanges).toHaveLength(2)
          const [approvalRule, approvalCondition] = result.appliedChanges.map(getChangeData).filter(isInstanceElement)
          expect(approvalRule.value).toEqual({
            [CUSTOM_OBJECT_ID_FIELD]: 'newId0',
            [SBAA_CONDITIONS_MET]: 'Custom',
          })
          expect(approvalCondition.value).toEqual({
            [CUSTOM_OBJECT_ID_FIELD]: 'newId0',
            [SBAA_APPROVAL_RULE]: expect.objectContaining({ elemID: approvalRule.elemID }),
          })

          expect(connection.bulk.load).toHaveBeenCalledTimes(3)
          expect(connection.bulk.load).toHaveBeenCalledWith(
            SBAA_APPROVAL_RULE, 'insert', expect.anything(), [
              { Id: undefined, [SBAA_CONDITIONS_MET]: 'All' },
            ]
          )
          expect(connection.bulk.load).toHaveBeenCalledWith(
            SBAA_APPROVAL_CONDITION, 'insert', expect.anything(), [
              { Id: undefined, [SBAA_APPROVAL_RULE]: approvalRule.value[CUSTOM_OBJECT_ID_FIELD] },
            ]
          )
          expect(connection.bulk.load).toHaveBeenCalledWith(
            SBAA_APPROVAL_RULE, 'update', expect.anything(), [
              { Id: 'newId0', [SBAA_CONDITIONS_MET]: 'Custom' },
            ]
          )
        })
      })
      describe('when some ApprovalRule instances fail to deploy', () => {
        let approvalRule: InstanceElement
        let approvalCondition: InstanceElement
        let failApprovalRule: InstanceElement
        let failApprovalCondition: InstanceElement
        beforeEach(async () => {
          approvalRule = new InstanceElement(
            '1',
            mockTypes.ApprovalRule,
            {
              [SBAA_CONDITIONS_MET]: 'Custom',
            },
          )
          approvalCondition = new InstanceElement(
            '1',
            mockTypes.ApprovalCondition,
            {
              [SBAA_APPROVAL_RULE]: new ReferenceExpression(approvalRule.elemID, approvalRule),
            }
          )
          failApprovalRule = new InstanceElement(
            '2',
            mockTypes.ApprovalRule,
            {
              [SBAA_CONDITIONS_MET]: 'Custom',
              Name: 'Fail', // Used to indicate which Record should fail in SF
            },
          )
          failApprovalCondition = new InstanceElement(
            '2',
            mockTypes.ApprovalCondition,
            {
              [SBAA_APPROVAL_RULE]: new ReferenceExpression(failApprovalRule.elemID, failApprovalRule),
            }
          )
          const changeGroup = {
            groupID: ADD_CUSTOM_APPROVAL_RULE_AND_CONDITION_GROUP,
            changes: [
              approvalRule,
              failApprovalRule,
              approvalCondition,
              failApprovalCondition,
            ].map(instance => toChange({ after: instance })),
          }

          connection.bulk.load = jest.fn().mockImplementation(
            (_type: string, _operation: BulkLoadOperation, _opt?: BulkOptions, input?: SfRecord[]) => {
              const loadEmitter = new EventEmitter()
              loadEmitter.on('newListener', (_event, _listener) => {
                // This is a workaround to call emit('close')
                // that is really called as a side effect to load() inside
                // jsforce *after* our code listens on.('close')
                setTimeout(() => loadEmitter.emit('close'), 0)
              })
              return {
                then: () => (Promise.resolve(input?.map((res, index) => ({
                  id: res.Id || `newId${index}`,
                  success: res.Name !== 'Fail',
                  errors: res.Name === 'Fail' ? ['Failed to deploy ApprovalRule with Name Fail'] : [],
                })))),
                job: loadEmitter,
              }
            }
          )

          result = await adapter.deploy({
            changeGroup,
            progressReporter: nullProgressReporter,
          })
        })

        it('should deploy partially', () => {
          expect(result.errors).toEqual([
            expect.objectContaining({ elemID: failApprovalRule.elemID }),
            expect.objectContaining({ elemID: failApprovalCondition.elemID }),
          ])
          expect(result.appliedChanges).toHaveLength(2)
          const [appliedApprovalRule, appliedApprovalCondition] = result.appliedChanges
            .map(getChangeData)
            .filter(isInstanceElement)
          expect(appliedApprovalRule.elemID).toEqual(approvalRule.elemID)
          expect(appliedApprovalCondition.elemID).toEqual(approvalCondition.elemID)
        })
      })
      describe('when an ApprovalRule instance does not have sbaa__ConditionsMet__c = Custom', () => {
        let changeGroup: ChangeGroup
        beforeEach(() => {
          const approvalRule = new InstanceElement(
            '1',
            mockTypes.ApprovalRule,
            {
              [SBAA_CONDITIONS_MET]: 'All',
            },
          )
          const approvalCondition = new InstanceElement(
            '1',
            mockTypes.ApprovalCondition,
            {
              [SBAA_APPROVAL_RULE]: new ReferenceExpression(approvalRule.elemID, approvalRule),
            }
          )
          changeGroup = {
            groupID: ADD_CUSTOM_APPROVAL_RULE_AND_CONDITION_GROUP,
            changes: [approvalRule, approvalCondition].map(instance => toChange({ after: instance })),
          }
        })
        it('should throw an error', async () => {
          await expect(adapter.deploy({ changeGroup, progressReporter: nullProgressReporter })).rejects.toThrow()
        })
      })
    })
  })

  describe('When adapter is defined with dataManagement config with invalid fields in SaltoIDSettings', () => {
    beforeEach(() => {
      ({ adapter } = mockAdapter({
        adapterParams: {
          filterCreators: [],
          config: {
            fetch: {
              data: {
                includeObjects: ['Test'],
                saltoIDSettings: {
                  defaultIdFields: ['NonExistingFields'],
                },
              },
            },
          },
        },
      }))
    })

    it('Should fail with trying to run an add group', async () => {
      result = await adapter.deploy({
        changeGroup: {
          groupID: 'add_Test_instances',
          changes: [
            { action: 'add', data: { after: existingInstance } },
          ],
        },
        progressReporter: nullProgressReporter,
      })
      expect(result.errors).toEqual(([
        expect.objectContaining({
          severity: 'Error',
          message: expect.stringContaining('Failed to add instances of type Type due to invalid SaltoIdFields - NonExistingFields'),
        }),
      ]))
    })
  })

  describe('When adapter is defined without dataManagement config', () => {
    beforeEach(() => {
      ({ adapter } = mockAdapter({
        adapterParams: {
          filterCreators: [],
          config: {},
        },
      }))
    })

    describe('Add deploy group', () => {
      it('should fail', async () => {
        result = await adapter.deploy({
          changeGroup: {
            groupID: 'add_Test_instances',
            changes: [
              { action: 'add', data: { after: existingInstance } },
            ],
          },
          progressReporter: nullProgressReporter,
        })
      })
    })

    describe('Modify deploy group', () => {
      it('should fail', async () => {
        result = await adapter.deploy({
          changeGroup: {
            groupID: 'modify_Test_instances',
            changes: [
              { action: 'modify', data: { before: existingInstance, after: existingInstance } },
            ],
          },
          progressReporter: nullProgressReporter,
        })
      })
    })

    describe('Remove deploy group', () => {
      it('should fail', async () => {
        result = await adapter.deploy({
          changeGroup: {
            groupID: 'remove_Test_instances',
            changes: [
              { action: 'remove', data: { before: existingInstance } },
            ],
          },
          progressReporter: nullProgressReporter,
        })
      })
    })

    afterEach(() => {
      expect(result.errors).toEqual(([
        expect.objectContaining({
          severity: 'Error',
          message: expect.stringContaining('dataManagement must be defined in the salesforce.nacl config to deploy Custom Object instances'),
        }),
      ]))
    })
  })
})<|MERGE_RESOLUTION|>--- conflicted
+++ resolved
@@ -226,15 +226,6 @@
       },
     }
   )
-<<<<<<< HEAD
-  const instanceWithMissingFields = new InstanceElement(
-    'instanceWithMissingFields',
-    customObject,
-    {
-      SaltoName: 'instanceWithMissingFields',
-      NumField: 4,
-      UnknownField: 'unknown',
-=======
   const newInstanceWithNonCreatableFieldName = 'newInstanceWithNonCreatableField'
   const newInstanceWithNonCreatableField = new InstanceElement(
     newInstanceWithNonCreatableFieldName,
@@ -243,7 +234,15 @@
       SaltoName: 'newInstanceWithNonCreatableField',
       NumField: 4,
       NotCreatable: 'ShouldNotBeCreated',
->>>>>>> 353b8fe4
+    }
+  )
+  const instanceWithMissingFields = new InstanceElement(
+    'instanceWithMissingFields',
+    customObject,
+    {
+      SaltoName: 'instanceWithMissingFields',
+      NumField: 4,
+      UnknownField: 'unknown',
     }
   )
 
@@ -490,11 +489,8 @@
                 changes: [
                   { action: 'add', data: { after: existingInstance } },
                   { action: 'add', data: { after: newInstanceWithRef } },
-<<<<<<< HEAD
+                  { action: 'add', data: { after: newInstanceWithNonCreatableField } },
                   { action: 'add', data: { after: instanceWithMissingFields } },
-=======
-                  { action: 'add', data: { after: newInstanceWithNonCreatableField } },
->>>>>>> 353b8fe4
                 ],
               },
               progressReporter: nullProgressReporter,
@@ -503,11 +499,7 @@
 
           it('Should query according to instance values', () => {
             expect(mockQuery.mock.calls).toHaveLength(1)
-<<<<<<< HEAD
             expect(mockQuery.mock.calls[0][0]).toEqual('SELECT Id,OwnerId,SaltoName,NumField,Address,FirstName,LastName,Salutation,MiddleName,Suffix FROM Type WHERE SaltoName IN (\'existingInstance\',\'newInstanceWithRef\',\'instanceWithMissingFields\') AND NumField IN (1,2,4) AND City IN (\'Tel-Aviv\',null) AND Country IN (\'Israel\',null) AND GeocodeAccuracy IN (null) AND Latitude IN (null) AND Longitude IN (null) AND PostalCode IN (null) AND State IN (null) AND Street IN (null) AND FirstName IN (\'first\',null) AND LastName IN (\'last\',null) AND Salutation IN (\'mrs.\',null) AND MiddleName IN (null) AND Suffix IN (null)')
-=======
-            expect(mockQuery.mock.calls[0][0]).toEqual('SELECT Id,OwnerId,SaltoName,NumField,Address,FirstName,LastName,Salutation,MiddleName,Suffix FROM Type WHERE SaltoName IN (\'existingInstance\',\'newInstanceWithRef\',\'newInstanceWithNonCreatableField\') AND NumField IN (1,2,4) AND City IN (\'Tel-Aviv\',null) AND Country IN (\'Israel\',null) AND GeocodeAccuracy IN (null) AND Latitude IN (null) AND Longitude IN (null) AND PostalCode IN (null) AND State IN (null) AND Street IN (null) AND FirstName IN (\'first\',null) AND LastName IN (\'last\',null) AND Salutation IN (\'mrs.\',null) AND MiddleName IN (null) AND Suffix IN (null)')
->>>>>>> 353b8fe4
           })
 
           it('Should call load operation twice - once with insert once with update', () => {
@@ -541,13 +533,17 @@
 
             // Record
             expect(insertCall[3]).toHaveLength(2)
-<<<<<<< HEAD
-            expect(insertCall[3][0].SaltoName).toBeDefined()
-            expect(insertCall[3][0].SaltoName).toEqual('newInstanceWithRef')
-            expect(insertCall[3][0].NotCreatable).toBeUndefined()
-            expect(insertCall[3][0].AnotherField).toBeDefined()
-            expect(insertCall[3][0].AnotherField).toEqual('Type')
-            expect(insertCall[3][0].FieldWithNoValue).toBeUndefined()
+
+            const newInstanceWithRefRecord = insertCall[3][0]
+            expect(newInstanceWithRefRecord).toHaveProperty('SaltoName', 'newInstanceWithRef')
+            expect(newInstanceWithRefRecord).toHaveProperty('AnotherField', 'Type')
+            expect(newInstanceWithRefRecord).not.toHaveProperty('NotCreatable')
+            expect(newInstanceWithRefRecord).not.toHaveProperty('FieldWithNoValue')
+
+            const newInstanceWithNonCreatableFieldRecord = insertCall[3][1]
+            expect(newInstanceWithNonCreatableFieldRecord).toHaveProperty('SaltoName', 'newInstanceWithNonCreatableField')
+            expect(newInstanceWithNonCreatableFieldRecord).toHaveProperty('NumField', 4)
+            expect(newInstanceWithNonCreatableFieldRecord).not.toHaveProperty('NotCreatable')
           })
 
           it('Should have result with 3 applied changes, 2 instances with new Id and 1 Deploy Warning on instanceWithMissingFields', async () => {
@@ -557,22 +553,6 @@
                 && error.elemID.isEqual(instanceWithMissingFields.elemID)
               && error.message.includes('missing fields')
             )
-=======
-
-            const newInstanceWithRefRecord = insertCall[3][0]
-            expect(newInstanceWithRefRecord).toHaveProperty('SaltoName', 'newInstanceWithRef')
-            expect(newInstanceWithRefRecord).toHaveProperty('AnotherField', 'Type')
-            expect(newInstanceWithRefRecord).not.toHaveProperty('NotCreatable')
-            expect(newInstanceWithRefRecord).not.toHaveProperty('FieldWithNoValue')
-
-            const newInstanceWithNonCreatableFieldRecord = insertCall[3][1]
-            expect(newInstanceWithNonCreatableFieldRecord).toHaveProperty('SaltoName', 'newInstanceWithNonCreatableField')
-            expect(newInstanceWithNonCreatableFieldRecord).toHaveProperty('NumField', 4)
-            expect(newInstanceWithNonCreatableFieldRecord).not.toHaveProperty('NotCreatable')
-          })
-
-          it('Should have result with 2 applied changes, add 3 instances with new Id', async () => {
->>>>>>> 353b8fe4
             expect(result.appliedChanges).toHaveLength(3)
 
             // existingInstance appliedChange
