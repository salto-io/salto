/*
*                      Copyright 2023 Salto Labs Ltd.
*
* Licensed under the Apache License, Version 2.0 (the "License");
* you may not use this file except in compliance with
* the License.  You may obtain a copy of the License at
*
*     http://www.apache.org/licenses/LICENSE-2.0
*
* Unless required by applicable law or agreed to in writing, software
* distributed under the License is distributed on an "AS IS" BASIS,
* WITHOUT WARRANTIES OR CONDITIONS OF ANY KIND, either express or implied.
* See the License for the specific language governing permissions and
* limitations under the License.
*/

import { buildElementsSourceFromElements } from '@salto-io/adapter-utils'
import { buildMetadataQuery, validateMetadataParams, MetadataQuery } from '../../src/fetch_profile/metadata_query'
import { CUSTOM_OBJECT, TOPICS_FOR_OBJECTS_METADATA_TYPE } from '../../src/constants'
import { mockInstances } from '../mock_elements'

describe('validateMetadataParams', () => {
  describe('invalid regex in include list', () => {
    it('invalid metadataType', () => {
      expect(() => validateMetadataParams({
        include: [
          { metadataType: '(' },
        ],
      }, ['aaa'])).toThrow('Failed to load config due to an invalid aaa.include.metadataType value. The following regular expressions are invalid: (')
    })

    it('invalid namespace', () => {
      expect(() => validateMetadataParams({
        include: [
          { namespace: '(' },
        ],
      }, ['aaa'])).toThrow('Failed to load config due to an invalid aaa.include.namespace value. The following regular expressions are invalid: (')
    })

    it('invalid name', () => {
      expect(() => validateMetadataParams({
        include: [
          { name: '(' },
        ],
      }, ['aaa'])).toThrow('Failed to load config due to an invalid aaa.include.name value. The following regular expressions are invalid: (')
    })
  })

  describe('invalid regex in exclude list', () => {
    it('invalid metadataType', () => {
      expect(() => validateMetadataParams({
        exclude: [
          { metadataType: '(' },
        ],
      }, ['aaa'])).toThrow('Failed to load config due to an invalid aaa.exclude.metadataType value. The following regular expressions are invalid: (')
    })

    it('invalid namespace', () => {
      expect(() => validateMetadataParams({
        exclude: [
          { namespace: '(' },
        ],
      }, ['aaa'])).toThrow('Failed to load config due to an invalid aaa.exclude.namespace value. The following regular expressions are invalid: (')
    })

    it('invalid name', () => {
      expect(() => validateMetadataParams({
        exclude: [
          { name: '(' },
        ],
      }, ['aaa'])).toThrow('Failed to load config due to an invalid aaa.exclude.name value. The following regular expressions are invalid: (')
    })
  })

  it('valid parameters should not throw', () => {
    expect(() => validateMetadataParams({
      exclude: [
        { name: '.*', metadataType: 'aaaa', namespace: undefined },
      ],
    }, ['aaa'])).not.toThrow()
  })
})

describe('buildMetadataQuery', () => {
  describe('isInstanceMatch', () => {
    it('filter with namespace', () => {
      const query = buildMetadataQuery({
        metadataParams: {
          include: [
            { namespace: 'aaa.*' },
          ],
          exclude: [
            { namespace: '.*bbb' },
          ],
        },
        isFetchWithChangesDetection: false,
<<<<<<< HEAD
=======
        elementsSource: buildElementsSourceFromElements([]),
>>>>>>> a960fc28
      })

      expect(query.isInstanceMatch({ namespace: 'aaaa', metadataType: '', name: '', isFolderType: false, changedAt: undefined })).toBeTruthy()
      expect(query.isInstanceMatch({ namespace: 'aaabbb', metadataType: '', name: '', isFolderType: false, changedAt: undefined })).toBeFalsy()
      expect(query.isInstanceMatch({ namespace: 'cccc', metadataType: '', name: '', isFolderType: false, changedAt: undefined })).toBeFalsy()
    })

    it('filter with metadataType', () => {
      const query = buildMetadataQuery({
        metadataParams: {
          include: [
            { metadataType: 'aaa.*' },
          ],
          exclude: [
            { metadataType: '.*bbb' },
          ],
        },
        isFetchWithChangesDetection: false,
<<<<<<< HEAD
=======
        elementsSource: buildElementsSourceFromElements([]),
>>>>>>> a960fc28
      })

      expect(query.isInstanceMatch({ metadataType: 'aaaa', namespace: '', name: '', isFolderType: false, changedAt: undefined })).toBeTruthy()
      expect(query.isInstanceMatch({ metadataType: 'aaabbb', namespace: '', name: '', isFolderType: false, changedAt: undefined })).toBeFalsy()
      expect(query.isInstanceMatch({ metadataType: 'cccc', namespace: '', name: '', isFolderType: false, changedAt: undefined })).toBeFalsy()
    })

    it('filter with name', () => {
      const query = buildMetadataQuery({
        metadataParams: {
          include: [
            { name: 'aaa.*' },
          ],
          exclude: [
            { name: '.*bbb' },
          ],
        },
        isFetchWithChangesDetection: false,
<<<<<<< HEAD
=======
        elementsSource: buildElementsSourceFromElements([]),
>>>>>>> a960fc28
      })

      expect(query.isInstanceMatch({ name: 'aaaa', namespace: '', metadataType: '', isFolderType: false, changedAt: undefined })).toBeTruthy()
      expect(query.isInstanceMatch({ name: 'aaabbb', namespace: '', metadataType: '', isFolderType: false, changedAt: undefined })).toBeFalsy()
      expect(query.isInstanceMatch({ name: 'cccc', namespace: '', metadataType: '', isFolderType: false, changedAt: undefined })).toBeFalsy()
    })

    it('filter with multiple fields', () => {
      const query = buildMetadataQuery({
        metadataParams: {
          include: [
            { namespace: 'aaa.*', metadataType: 'bbb.*', name: 'ccc.*' },
          ],
          exclude: [
            { namespace: '.*aaa', metadataType: '.*bbb', name: '.*ccc' },
          ],
        },
        isFetchWithChangesDetection: false,
<<<<<<< HEAD
=======
        elementsSource: buildElementsSourceFromElements([]),
>>>>>>> a960fc28
      })

      expect(query.isInstanceMatch({ namespace: 'aaabbb', metadataType: 'bbbccc', name: 'cccddd', isFolderType: false, changedAt: undefined })).toBeTruthy()
      expect(query.isInstanceMatch({ namespace: 'aaa', metadataType: 'bbb', name: 'ccc', isFolderType: false, changedAt: undefined })).toBeFalsy()
      expect(query.isInstanceMatch({ namespace: 'aaabbb', metadataType: '', name: '', isFolderType: false, changedAt: undefined })).toBeFalsy()
    })

    it('filter with multiple queries', () => {
      const query = buildMetadataQuery({
        metadataParams: {
          include: [
            { namespace: 'aaa.*' },
            { namespace: 'bbb.*' },
          ],
          exclude: [
            { namespace: '.*aaa' },
            { namespace: '.*bbb' },
          ],
        },
        isFetchWithChangesDetection: false,
<<<<<<< HEAD
=======
        elementsSource: buildElementsSourceFromElements([]),
>>>>>>> a960fc28
      })

      expect(query.isInstanceMatch({ namespace: 'aaaccc', metadataType: '', name: '', isFolderType: false, changedAt: undefined })).toBeTruthy()
      expect(query.isInstanceMatch({ namespace: 'bbbccc', metadataType: '', name: '', isFolderType: false, changedAt: undefined })).toBeTruthy()
      expect(query.isInstanceMatch({ namespace: 'aaa', metadataType: 'bbb', name: 'ccc', isFolderType: false, changedAt: undefined })).toBeFalsy()
      expect(query.isInstanceMatch({ namespace: 'aaabbb', metadataType: '', name: '', isFolderType: false, changedAt: undefined })).toBeFalsy()
      expect(query.isInstanceMatch({ namespace: 'bbb', metadataType: '', name: '', isFolderType: false, changedAt: undefined })).toBeFalsy()
    })

    it('empty namespace should be tread as "standard"', () => {
      const query = buildMetadataQuery({
        metadataParams: {
          include: [
            { namespace: '' },
          ],
        },
        isFetchWithChangesDetection: false,
<<<<<<< HEAD
=======
        elementsSource: buildElementsSourceFromElements([]),
>>>>>>> a960fc28
      })
      expect(query.isInstanceMatch({ namespace: 'standard', metadataType: '', name: '', isFolderType: false, changedAt: undefined })).toBeTruthy()
      expect(query.isInstanceMatch({ namespace: 'notstandard', metadataType: '', name: '', isFolderType: false, changedAt: undefined })).toBeFalsy()
    })

    it('should return InstalledPackage with namespace if \'\' namespace is provided', () => {
      const query = buildMetadataQuery({
        metadataParams: {
          include: [
            { namespace: '' },
          ],
        },
        isFetchWithChangesDetection: false,
<<<<<<< HEAD
=======
        elementsSource: buildElementsSourceFromElements([]),
>>>>>>> a960fc28
      })
      expect(query.isInstanceMatch({ namespace: 'SBQQ', metadataType: 'InstalledPackage', name: 'lala', isFolderType: false, changedAt: undefined })).toBeTruthy()
    })

    it('should not return InstalledPackage with a different namespace then one specifically provided', () => {
      const query = buildMetadataQuery({
        metadataParams: {
          include: [
            { namespace: 'SBAA' },
          ],
        },
        isFetchWithChangesDetection: false,
<<<<<<< HEAD
=======
        elementsSource: buildElementsSourceFromElements([]),
>>>>>>> a960fc28
      })
      expect(query.isInstanceMatch({ namespace: 'SBQQ', metadataType: 'InstalledPackage', name: 'lala', isFolderType: false, changedAt: undefined })).toBeFalsy()
    })

    describe('fetchWithChangesDetection', () => {
      const LAST_MODIFIED_DATE = '2023-01-12T15:51:47.000Z'
      let query: MetadataQuery
<<<<<<< HEAD
      beforeEach(() => {
=======
      beforeEach(async () => {
>>>>>>> a960fc28
        const { ChangedAtSingleton: changedAtSingleton } = mockInstances()
        changedAtSingleton.value.Report = { testReport: LAST_MODIFIED_DATE }
        query = buildMetadataQuery(
          {
            metadataParams: {
              include: [
                {
                  metadataType: 'Report',
                },
              ],
            },
<<<<<<< HEAD
            changedAtSingleton,
            isFetchWithChangesDetection: true,
          },
        )
=======
            isFetchWithChangesDetection: true,
            elementsSource: buildElementsSourceFromElements([changedAtSingleton]),
          },
        )
        await query.prepare()
>>>>>>> a960fc28
      })
      describe('isPartialFetch', () => {
        it('should return true', () => {
          expect(query.isPartialFetch()).toBeTrue()
        })
      })
      describe('isFetchWithChangesDetection', () => {
        it('should return true', () => {
          expect(query.isFetchWithChangesDetection()).toBeTrue()
        })
      })
      describe('when the instance was not updated from the previous fetch', () => {
        it('should return false', () => {
          expect(query.isInstanceMatch({
            metadataType: 'Report',
            namespace: '',
            name: 'testReport',
            isFolderType: false,
            changedAt: LAST_MODIFIED_DATE,
          })).toBeFalse()
        })
      })

      describe('when the instance was updated from the previous fetch', () => {
        it('should return true', () => {
          expect(query.isInstanceMatch({
            metadataType: 'Report',
            namespace: '',
            name: 'testReport',
            isFolderType: false,
            changedAt: '2023-01-12T15:51:58.000Z',
          })).toBeTrue()
        })
      })
    })
  })

  it('isTypeMatch should return correct results', () => {
    const query = buildMetadataQuery({
      metadataParams: {
        include: [
          { metadataType: 'aaa.*' },
        ],
        exclude: [
          { metadataType: '.*bbb' },
          { metadataType: '.*ccc', name: 'someName' },
        ],
      },
      isFetchWithChangesDetection: false,
<<<<<<< HEAD
=======
      elementsSource: buildElementsSourceFromElements([]),
>>>>>>> a960fc28
    })
    expect(query.isTypeMatch('aaa')).toBeTruthy()
    expect(query.isTypeMatch('ccc')).toBeFalsy()
    expect(query.isTypeMatch('aaabbb')).toBeFalsy()
    expect(query.isTypeMatch('aaaccc')).toBeTruthy()
  })

  describe('with fetch target', () => {
    let query: MetadataQuery
    beforeEach(() => {
      query = buildMetadataQuery(
        {
          metadataParams: {
            include: [{ metadataType: '.*' }],
            exclude: [{ metadataType: 'exclude' }],
          },
          target: ['target', 'exclude', CUSTOM_OBJECT],
          isFetchWithChangesDetection: false,
<<<<<<< HEAD
=======
          elementsSource: buildElementsSourceFromElements([]),
>>>>>>> a960fc28
        },
      )
    })
    describe('isPartialFetch', () => {
      it('should return true', () => {
        expect(query.isPartialFetch()).toBeTruthy()
      })
    })
    describe('isTargetedFetch', () => {
      it('should return true', () => {
        expect(query.isTargetedFetch()).toBeTruthy()
      })
    })
    describe('isTypeMatch', () => {
      it('should match types in the fetch target', () => {
        expect(query.isTypeMatch('target')).toBeTruthy()
      })
      it('should not match types that are included but not in the fetch target', () => {
        expect(query.isTypeMatch('meta')).toBeFalsy()
      })
      it('should not match excluded types even if they are in the target', () => {
        expect(query.isTypeMatch('exclude')).toBeFalsy()
      })
      it('should match topics for objects when custom object is in the target', () => {
        expect(query.isTypeMatch(TOPICS_FOR_OBJECTS_METADATA_TYPE)).toBeTruthy()
      })
    })
  })
  describe('with InFolderMetadataType', () => {
    const inFolderType = 'Report'
    const folderType = `${inFolderType}Folder`
    let query: MetadataQuery
    beforeEach(() => {
      query = buildMetadataQuery({
        metadataParams: {
          include: [
            {
              metadataType: inFolderType,
            },
            {
              metadataType: folderType,
              name: '^(TopFolder|TopFolder/NestedFolder|TopFolder/NestedFolder/NestedNestedFolder)$',
            },
            // Folder names with underscores and numbers
            {
              metadataType: folderType,
              name: '^(UnderscoreFolder_cx|TopFolder/NestedUnderscoreFolder_12)$',
            },
            // The names .* and NestedFolder1? Should not be in the result
            {
              metadataType: folderType,
              name: '.*|NestedFolder1?',
            },
          ],
        },
        isFetchWithChangesDetection: false,
<<<<<<< HEAD
=======
        elementsSource: buildElementsSourceFromElements([]),
>>>>>>> a960fc28
      })
    })
    describe('getFolderPathsByName', () => {
      it('should return correct folders', () => {
        expect(query.getFolderPathsByName(folderType)).toEqual({
          TopFolder: 'TopFolder',
          NestedFolder: 'TopFolder/NestedFolder',
          NestedNestedFolder: 'TopFolder/NestedFolder/NestedNestedFolder',
          UnderscoreFolder_cx: 'UnderscoreFolder_cx',
          NestedUnderscoreFolder_12: 'TopFolder/NestedUnderscoreFolder_12',
        })
      })
    })
  })
  describe('with FolderMetadataType', () => {
    const folderType = 'ReportFolder'
    let query: MetadataQuery

    describe('with included full paths', () => {
      beforeEach(() => {
        query = buildMetadataQuery({
          metadataParams: {
            include: [
              {
                metadataType: folderType,
                name: '^(TopFolder|TopFolder/NestedFolder|TopFolder/NestedFolder/NestedNestedFolder)$',
              },
            ],
          },
          isFetchWithChangesDetection: false,
<<<<<<< HEAD
=======
          elementsSource: buildElementsSourceFromElements([]),
>>>>>>> a960fc28
        })
      })
      it.each([
        'TopFolder',
        'NestedFolder',
        'NestedNestedFolder',
      ])('should match folder %p', folderName => {
        expect(query.isInstanceMatch({
          metadataType: folderType,
          namespace: '',
          name: folderName,
          isFolderType: true,
          changedAt: undefined,
        })).toBeTrue()
      })

      it.each([
        'NonIncludedFolder',
        'NonIncludedNestedFolder',
      ])('should not match folder %p', folderName => {
        expect(query.isInstanceMatch({
          metadataType: folderType,
          namespace: '',
          name: folderName,
          isFolderType: true,
          changedAt: undefined,
        })).toBeFalse()
      })
    })
    describe('with included wildcard', () => {
      beforeEach(() => {
        query = buildMetadataQuery({
          metadataParams: {
            include: [
              {
                metadataType: folderType,
              },
            ],
          },
          isFetchWithChangesDetection: false,
<<<<<<< HEAD
=======
          elementsSource: buildElementsSourceFromElements([]),
>>>>>>> a960fc28
        })
      })
      it.each([
        'TopFolder',
        'NestedFolder',
        'NestedNestedFolder',
      ])('should match folder %p', folderName => {
        expect(query.isInstanceMatch({
          metadataType: folderType,
          namespace: '',
          name: folderName,
          isFolderType: true,
          changedAt: undefined,
        })).toBeTrue()
      })
    })
    describe('with included regex paths', () => {
      beforeEach(() => {
        query = buildMetadataQuery({
          metadataParams: {
            include: [
              {
                metadataType: folderType,
                name: '^(TopFolder1?|TopFolder[23])$',
              },
            ],
          },
          isFetchWithChangesDetection: false,
<<<<<<< HEAD
=======
          elementsSource: buildElementsSourceFromElements([]),
>>>>>>> a960fc28
        })
      })
      it.each([
        'TopFolder',
        'TopFolder1',
        'TopFolder2',
        'TopFolder3',
      ])('should match folder %p', folderName => {
        expect(query.isInstanceMatch({
          metadataType: folderType,
          namespace: '',
          name: folderName,
          isFolderType: true,
          changedAt: undefined,
        })).toBeTrue()
      })

      it.each([
        'TopFolder4',
        'NestedFolder',
      ])('should not match folder %p', folderName => {
        expect(query.isInstanceMatch({
          metadataType: folderType,
          namespace: '',
          name: folderName,
          isFolderType: true,
          changedAt: undefined,
        })).toBeFalse()
      })
    })
  })
})<|MERGE_RESOLUTION|>--- conflicted
+++ resolved
@@ -94,10 +94,7 @@
           ],
         },
         isFetchWithChangesDetection: false,
-<<<<<<< HEAD
-=======
-        elementsSource: buildElementsSourceFromElements([]),
->>>>>>> a960fc28
+        elementsSource: buildElementsSourceFromElements([]),
       })
 
       expect(query.isInstanceMatch({ namespace: 'aaaa', metadataType: '', name: '', isFolderType: false, changedAt: undefined })).toBeTruthy()
@@ -116,10 +113,7 @@
           ],
         },
         isFetchWithChangesDetection: false,
-<<<<<<< HEAD
-=======
-        elementsSource: buildElementsSourceFromElements([]),
->>>>>>> a960fc28
+        elementsSource: buildElementsSourceFromElements([]),
       })
 
       expect(query.isInstanceMatch({ metadataType: 'aaaa', namespace: '', name: '', isFolderType: false, changedAt: undefined })).toBeTruthy()
@@ -138,10 +132,7 @@
           ],
         },
         isFetchWithChangesDetection: false,
-<<<<<<< HEAD
-=======
-        elementsSource: buildElementsSourceFromElements([]),
->>>>>>> a960fc28
+        elementsSource: buildElementsSourceFromElements([]),
       })
 
       expect(query.isInstanceMatch({ name: 'aaaa', namespace: '', metadataType: '', isFolderType: false, changedAt: undefined })).toBeTruthy()
@@ -160,10 +151,7 @@
           ],
         },
         isFetchWithChangesDetection: false,
-<<<<<<< HEAD
-=======
-        elementsSource: buildElementsSourceFromElements([]),
->>>>>>> a960fc28
+        elementsSource: buildElementsSourceFromElements([]),
       })
 
       expect(query.isInstanceMatch({ namespace: 'aaabbb', metadataType: 'bbbccc', name: 'cccddd', isFolderType: false, changedAt: undefined })).toBeTruthy()
@@ -184,10 +172,7 @@
           ],
         },
         isFetchWithChangesDetection: false,
-<<<<<<< HEAD
-=======
-        elementsSource: buildElementsSourceFromElements([]),
->>>>>>> a960fc28
+        elementsSource: buildElementsSourceFromElements([]),
       })
 
       expect(query.isInstanceMatch({ namespace: 'aaaccc', metadataType: '', name: '', isFolderType: false, changedAt: undefined })).toBeTruthy()
@@ -205,10 +190,7 @@
           ],
         },
         isFetchWithChangesDetection: false,
-<<<<<<< HEAD
-=======
-        elementsSource: buildElementsSourceFromElements([]),
->>>>>>> a960fc28
+        elementsSource: buildElementsSourceFromElements([]),
       })
       expect(query.isInstanceMatch({ namespace: 'standard', metadataType: '', name: '', isFolderType: false, changedAt: undefined })).toBeTruthy()
       expect(query.isInstanceMatch({ namespace: 'notstandard', metadataType: '', name: '', isFolderType: false, changedAt: undefined })).toBeFalsy()
@@ -222,10 +204,7 @@
           ],
         },
         isFetchWithChangesDetection: false,
-<<<<<<< HEAD
-=======
-        elementsSource: buildElementsSourceFromElements([]),
->>>>>>> a960fc28
+        elementsSource: buildElementsSourceFromElements([]),
       })
       expect(query.isInstanceMatch({ namespace: 'SBQQ', metadataType: 'InstalledPackage', name: 'lala', isFolderType: false, changedAt: undefined })).toBeTruthy()
     })
@@ -238,10 +217,7 @@
           ],
         },
         isFetchWithChangesDetection: false,
-<<<<<<< HEAD
-=======
-        elementsSource: buildElementsSourceFromElements([]),
->>>>>>> a960fc28
+        elementsSource: buildElementsSourceFromElements([]),
       })
       expect(query.isInstanceMatch({ namespace: 'SBQQ', metadataType: 'InstalledPackage', name: 'lala', isFolderType: false, changedAt: undefined })).toBeFalsy()
     })
@@ -249,11 +225,7 @@
     describe('fetchWithChangesDetection', () => {
       const LAST_MODIFIED_DATE = '2023-01-12T15:51:47.000Z'
       let query: MetadataQuery
-<<<<<<< HEAD
-      beforeEach(() => {
-=======
       beforeEach(async () => {
->>>>>>> a960fc28
         const { ChangedAtSingleton: changedAtSingleton } = mockInstances()
         changedAtSingleton.value.Report = { testReport: LAST_MODIFIED_DATE }
         query = buildMetadataQuery(
@@ -265,18 +237,11 @@
                 },
               ],
             },
-<<<<<<< HEAD
-            changedAtSingleton,
-            isFetchWithChangesDetection: true,
-          },
-        )
-=======
             isFetchWithChangesDetection: true,
             elementsSource: buildElementsSourceFromElements([changedAtSingleton]),
           },
         )
         await query.prepare()
->>>>>>> a960fc28
       })
       describe('isPartialFetch', () => {
         it('should return true', () => {
@@ -326,10 +291,7 @@
         ],
       },
       isFetchWithChangesDetection: false,
-<<<<<<< HEAD
-=======
       elementsSource: buildElementsSourceFromElements([]),
->>>>>>> a960fc28
     })
     expect(query.isTypeMatch('aaa')).toBeTruthy()
     expect(query.isTypeMatch('ccc')).toBeFalsy()
@@ -348,10 +310,7 @@
           },
           target: ['target', 'exclude', CUSTOM_OBJECT],
           isFetchWithChangesDetection: false,
-<<<<<<< HEAD
-=======
           elementsSource: buildElementsSourceFromElements([]),
->>>>>>> a960fc28
         },
       )
     })
@@ -408,10 +367,7 @@
           ],
         },
         isFetchWithChangesDetection: false,
-<<<<<<< HEAD
-=======
-        elementsSource: buildElementsSourceFromElements([]),
->>>>>>> a960fc28
+        elementsSource: buildElementsSourceFromElements([]),
       })
     })
     describe('getFolderPathsByName', () => {
@@ -442,10 +398,7 @@
             ],
           },
           isFetchWithChangesDetection: false,
-<<<<<<< HEAD
-=======
           elementsSource: buildElementsSourceFromElements([]),
->>>>>>> a960fc28
         })
       })
       it.each([
@@ -486,10 +439,7 @@
             ],
           },
           isFetchWithChangesDetection: false,
-<<<<<<< HEAD
-=======
           elementsSource: buildElementsSourceFromElements([]),
->>>>>>> a960fc28
         })
       })
       it.each([
@@ -518,10 +468,7 @@
             ],
           },
           isFetchWithChangesDetection: false,
-<<<<<<< HEAD
-=======
           elementsSource: buildElementsSourceFromElements([]),
->>>>>>> a960fc28
         })
       })
       it.each([
