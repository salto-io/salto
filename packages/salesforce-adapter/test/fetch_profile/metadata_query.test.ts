--- conflicted
+++ resolved
@@ -675,7 +675,8 @@
           },
         },
         elementsSource,
-        lastChangeDateOfTypesWithNestedInstances: emptyLastChangeDateOfTypesWithNestedInstances(),
+        lastChangeDateOfTypesWithNestedInstances:
+          emptyLastChangeDateOfTypesWithNestedInstances(),
       })
     })
     describe('when is first fetch', () => {
@@ -692,18 +693,12 @@
                 exclude: [{ metadataType: 'CustomLabels' }],
               },
             },
-<<<<<<< HEAD
-          },
-          // In first fetch, the ChangedAtSingleton won't be defined
-          elementsSource: buildElementsSourceFromElements([]),
-          lastChangeDateOfTypesWithNestedInstances: emptyLastChangeDateOfTypesWithNestedInstances(),
-        })).rejects.toThrow()
-=======
             // In first fetch, the ChangedAtSingleton won't be defined
             elementsSource: buildElementsSourceFromElements([]),
+            lastChangeDateOfTypesWithNestedInstances:
+              emptyLastChangeDateOfTypesWithNestedInstances(),
           }),
         ).rejects.toThrow()
->>>>>>> d48cda1b
       })
     })
     describe('isFetchWithChangesDetection', () => {
@@ -726,14 +721,11 @@
         beforeEach(async () => {
           metadataQuery = await buildMetadataQueryForFetchWithChangesDetection({
             fetchParams: { target: ['CustomObject'] },
-<<<<<<< HEAD
-            elementsSource: buildElementsSourceFromElements([changedAtSingleton]),
-            lastChangeDateOfTypesWithNestedInstances: emptyLastChangeDateOfTypesWithNestedInstances(),
-=======
             elementsSource: buildElementsSourceFromElements([
               changedAtSingleton,
             ]),
->>>>>>> d48cda1b
+            lastChangeDateOfTypesWithNestedInstances:
+              emptyLastChangeDateOfTypesWithNestedInstances(),
           })
         })
         it('should return true', () => {
