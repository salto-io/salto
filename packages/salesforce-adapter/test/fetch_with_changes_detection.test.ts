/*
 *                      Copyright 2024 Salto Labs Ltd.
 *
 * Licensed under the Apache License, Version 2.0 (the "License");
 * you may not use this file except in compliance with
 * the License.  You may obtain a copy of the License at
 *
 *     http://www.apache.org/licenses/LICENSE-2.0
 *
 * Unless required by applicable law or agreed to in writing, software
 * distributed under the License is distributed on an "AS IS" BASIS,
 * WITHOUT WARRANTIES OR CONDITIONS OF ANY KIND, either express or implied.
 * See the License for the specific language governing permissions and
 * limitations under the License.
 */

import { MockInterface } from '@salto-io/test-utils'
import { FileProperties, RetrieveRequest } from '@salto-io/jsforce'
import { collections } from '@salto-io/lowerdash'
import { BuiltinTypes, InstanceElement } from '@salto-io/adapter-api'
import { buildElementsSourceFromElements } from '@salto-io/adapter-utils'
import Connection from '../src/client/jsforce'
import SalesforceAdapter from '../index'
import mockAdapter from './adapter'
import { CUSTOM_OBJECT_FIELDS } from '../src/fetch_profile/metadata_types'
import {
  API_NAME,
  CHANGED_AT_SINGLETON,
  CUSTOM_FIELD,
  CUSTOM_OBJECT,
<<<<<<< HEAD
  UNIX_TIME_ZERO_STRING,
=======
  FIELD_ANNOTATIONS,
>>>>>>> bc26cc0b
} from '../src/constants'
import { mockInstances, mockTypes } from './mock_elements'
import {
  mockDescribeResult,
  mockFileProperties,
  mockRetrieveLocator,
  mockRetrieveResult,
} from './connection'
import { createCustomObjectType, mockFetchOpts } from './utils'
import { Types } from '../src/transformers/transformer'

const { makeArray } = collections.array

describe('Salesforce Fetch With Changes Detection', () => {
  const OBJECT_WITH_DELETED_FIELD_NAME = 'ObjectWithDeletedField__c'
  const UPDATED_OBJECT_NAME = 'Updated__c'
  const NON_UPDATED_OBJECT_NAME = 'NonUpdated__c'

  let connection: MockInterface<Connection>
  let adapter: SalesforceAdapter
  let changedAtSingleton: InstanceElement
  beforeEach(async () => {
    changedAtSingleton = mockInstances()[CHANGED_AT_SINGLETON]
    const objectWithDeletedField = createCustomObjectType(
      OBJECT_WITH_DELETED_FIELD_NAME,
      {
        fields: {
          DeletedField__c: {
            refType: BuiltinTypes.STRING,
            annotations: {
              [FIELD_ANNOTATIONS.QUERYABLE]: true,
              [FIELD_ANNOTATIONS.CREATABLE]: true,
              [FIELD_ANNOTATIONS.UPDATEABLE]: true,
              [API_NAME]: 'DeletedField__c',
            },
          },
        },
      },
    )
    const nonUpdatedObject = createCustomObjectType(NON_UPDATED_OBJECT_NAME, {
      fields: {
        TestField__c: {
          refType: BuiltinTypes.STRING,
          annotations: {
            [FIELD_ANNOTATIONS.QUERYABLE]: true,
            [FIELD_ANNOTATIONS.CREATABLE]: true,
            [FIELD_ANNOTATIONS.UPDATEABLE]: true,
            [API_NAME]: `${NON_UPDATED_OBJECT_NAME}.TestField__c`,
          },
        },
      },
    })
    const updatedObject = createCustomObjectType(UPDATED_OBJECT_NAME, {
      fields: {
        TestField__c: {
          refType: BuiltinTypes.STRING,
          annotations: {
            [FIELD_ANNOTATIONS.QUERYABLE]: true,
            [FIELD_ANNOTATIONS.CREATABLE]: true,
            [FIELD_ANNOTATIONS.UPDATEABLE]: true,
            [API_NAME]: `${UPDATED_OBJECT_NAME}.TestField__c`,
          },
        },
      },
    })
    const sourceElements = [
      ...Object.values(mockTypes),
      ...Types.getAllMissingTypes(),
      changedAtSingleton,
      objectWithDeletedField,
      nonUpdatedObject,
      updatedObject,
    ]
    const elementsSource = buildElementsSourceFromElements(sourceElements)
    ;({ connection, adapter } = mockAdapter({
      adapterParams: {
        config: {
          fetch: {
            metadata: {
              include: [
                {
                  metadataType: '.*',
                },
              ],
            },
          },
        },
        elementsSource,
      },
    }))
  })
  describe('fetch with changes detection for types with nested instances', () => {
    const RELATED_TYPES = [
      ...CUSTOM_OBJECT_FIELDS,
      CUSTOM_FIELD,
      CUSTOM_OBJECT,
    ] as const
    type RelatedType = (typeof RELATED_TYPES)[number]

<<<<<<< HEAD
    const UPDATED_OBJECT_NAME = 'Updated__c'
    const NON_UPDATED_OBJECT_NAME = 'NonUpdated__c'
    // This standard object has no custom fields or sub instances, and will have no lastChangeDate value
    const NON_UPDATED_STANDARD_OBJECT = 'NonUpdatedStandardObject'

=======
>>>>>>> bc26cc0b
    let retrieveRequest: RetrieveRequest

    beforeEach(() => {
      const filePropByRelatedType: Record<RelatedType, FileProperties[]> = {
        BusinessProcess: [
          // Latest related property for Updated__c
          mockFileProperties({
            fullName: `${UPDATED_OBJECT_NAME}.TestBusinessProcess`,
            type: 'BusinessProcess',
            lastModifiedDate: '2023-11-07T00:00:00.000Z',
          }),
          mockFileProperties({
            fullName: `${NON_UPDATED_OBJECT_NAME}.TestBusinessProcess`,
            type: 'BusinessProcess',
            lastModifiedDate: '2023-10-01T00:00:00.000Z',
          }),
        ],
        CompactLayout: [
          mockFileProperties({
            fullName: `${UPDATED_OBJECT_NAME}.TestCompactLayout`,
            type: 'CompactLayout',
            lastModifiedDate: '2023-11-05T00:00:00.000Z',
          }),
          mockFileProperties({
            fullName: `${NON_UPDATED_OBJECT_NAME}.TestCompactLayout`,
            type: 'CompactLayout',
            lastModifiedDate: '2023-10-03T00:00:00.000Z',
          }),
        ],
        CustomField: [
          mockFileProperties({
            fullName: `${UPDATED_OBJECT_NAME}.TestField__c`,
            type: CUSTOM_FIELD,
            lastModifiedDate: '2023-11-02T00:00:00.000Z',
          }),
          mockFileProperties({
            fullName: `${NON_UPDATED_OBJECT_NAME}.TestField__c`,
            type: CUSTOM_FIELD,
            lastModifiedDate: '2023-11-01T00:00:00.000Z',
          }),
        ],
        CustomObject: [
          mockFileProperties({
            fullName: UPDATED_OBJECT_NAME,
            type: CUSTOM_OBJECT,
            lastModifiedDate: '2023-11-01T00:00:00.000Z',
          }),
          mockFileProperties({
            fullName: NON_UPDATED_OBJECT_NAME,
            type: CUSTOM_OBJECT,
            lastModifiedDate: '2023-11-01T00:00:00.000Z',
          }),
          mockFileProperties({
<<<<<<< HEAD
            fullName: NON_UPDATED_STANDARD_OBJECT,
            type: CUSTOM_OBJECT,
            lastModifiedDate: UNIX_TIME_ZERO_STRING,
=======
            fullName: OBJECT_WITH_DELETED_FIELD_NAME,
            type: CUSTOM_OBJECT,
            lastModifiedDate: '2023-11-01T00:00:00.000Z',
>>>>>>> bc26cc0b
          }),
        ],
        FieldSet: [],
        Index: [],
        ListView: [
          mockFileProperties({
            fullName: `${UPDATED_OBJECT_NAME}.TestListView`,
            type: 'ListView',
            lastModifiedDate: '2023-11-06T00:00:00.000Z',
          }),
          // Latest related property for NonUpdated__c
          mockFileProperties({
            fullName: `${NON_UPDATED_OBJECT_NAME}.TestListView`,
            type: 'ListView',
            lastModifiedDate: '2023-11-02T00:00:00.000Z',
          }),
        ],
        RecordType: [],
        SharingReason: [],
        ValidationRule: [],
        WebLink: [],
      }

      connection.metadata.describe.mockResolvedValue(
        mockDescribeResult(RELATED_TYPES.map((type) => ({ xmlName: type }))),
      )
      connection.metadata.list.mockImplementation(async (queries) =>
        makeArray(queries).flatMap(
          ({ type }) => filePropByRelatedType[type as RelatedType] ?? [],
        ),
      )
      connection.metadata.retrieve.mockImplementation((request) => {
        retrieveRequest = request
        return mockRetrieveLocator(mockRetrieveResult({ zipFiles: [] }))
      })

      changedAtSingleton.value[CUSTOM_OBJECT] = {
        [UPDATED_OBJECT_NAME]: '2023-11-06T00:00:00.000Z',
        [NON_UPDATED_OBJECT_NAME]: '2023-11-02T00:00:00.000Z',
        [OBJECT_WITH_DELETED_FIELD_NAME]: '2023-11-02T00:00:00.000Z',
      }
    })
    it('should fetch only the updated CustomObject instances', async () => {
      await adapter.fetch({ ...mockFetchOpts, withChangesDetection: true })
      expect(retrieveRequest.unpackaged?.types).toIncludeSameMembers([
        {
          name: CUSTOM_OBJECT,
          members: [UPDATED_OBJECT_NAME, OBJECT_WITH_DELETED_FIELD_NAME],
        },
      ])
    })
  })
})<|MERGE_RESOLUTION|>--- conflicted
+++ resolved
@@ -28,11 +28,8 @@
   CHANGED_AT_SINGLETON,
   CUSTOM_FIELD,
   CUSTOM_OBJECT,
-<<<<<<< HEAD
+  FIELD_ANNOTATIONS,
   UNIX_TIME_ZERO_STRING,
-=======
-  FIELD_ANNOTATIONS,
->>>>>>> bc26cc0b
 } from '../src/constants'
 import { mockInstances, mockTypes } from './mock_elements'
 import {
@@ -131,15 +128,9 @@
       CUSTOM_OBJECT,
     ] as const
     type RelatedType = (typeof RELATED_TYPES)[number]
-
-<<<<<<< HEAD
-    const UPDATED_OBJECT_NAME = 'Updated__c'
-    const NON_UPDATED_OBJECT_NAME = 'NonUpdated__c'
     // This standard object has no custom fields or sub instances, and will have no lastChangeDate value
     const NON_UPDATED_STANDARD_OBJECT = 'NonUpdatedStandardObject'
 
-=======
->>>>>>> bc26cc0b
     let retrieveRequest: RetrieveRequest
 
     beforeEach(() => {
@@ -193,15 +184,14 @@
             lastModifiedDate: '2023-11-01T00:00:00.000Z',
           }),
           mockFileProperties({
-<<<<<<< HEAD
+            fullName: OBJECT_WITH_DELETED_FIELD_NAME,
+            type: CUSTOM_OBJECT,
+            lastModifiedDate: '2023-11-01T00:00:00.000Z',
+          }),
+          mockFileProperties({
             fullName: NON_UPDATED_STANDARD_OBJECT,
             type: CUSTOM_OBJECT,
             lastModifiedDate: UNIX_TIME_ZERO_STRING,
-=======
-            fullName: OBJECT_WITH_DELETED_FIELD_NAME,
-            type: CUSTOM_OBJECT,
-            lastModifiedDate: '2023-11-01T00:00:00.000Z',
->>>>>>> bc26cc0b
           }),
         ],
         FieldSet: [],
