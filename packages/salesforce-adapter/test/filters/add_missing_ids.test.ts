--- conflicted
+++ resolved
@@ -230,10 +230,7 @@
           fetchProfile: buildFetchProfile({
             fetchParams: { optionalFeatures: { addMissingIds: false } },
             isFetchWithChangesDetection: false,
-<<<<<<< HEAD
-=======
             elementsSource: buildElementsSourceFromElements([]),
->>>>>>> a960fc28
           }),
         },
       }) as FilterType
