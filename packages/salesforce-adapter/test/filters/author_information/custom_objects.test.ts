/*
*                      Copyright 2023 Salto Labs Ltd.
*
* Licensed under the Apache License, Version 2.0 (the "License");
* you may not use this file except in compliance with
* the License.  You may obtain a copy of the License at
*
*     http://www.apache.org/licenses/LICENSE-2.0
*
* Unless required by applicable law or agreed to in writing, software
* distributed under the License is distributed on an "AS IS" BASIS,
* WITHOUT WARRANTIES OR CONDITIONS OF ANY KIND, either express or implied.
* See the License for the specific language governing permissions and
* limitations under the License.
*/

import { CORE_ANNOTATIONS, ElemID, Element, ObjectType, PrimitiveType, PrimitiveTypes } from '@salto-io/adapter-api'
import { MockInterface } from '@salto-io/test-utils'
import { FileProperties } from 'jsforce-types'
import { buildElementsSourceFromElements } from '@salto-io/adapter-utils'
import { mockFileProperties } from '../../connection'
import mockClient from '../../client'
import Connection from '../../../src/client/jsforce'
import SalesforceClient from '../../../src/client/client'
import { Filter, FilterResult } from '../../../src/filter'
import customObjects, { WARNING_MESSAGE } from '../../../src/filters/author_information/custom_objects'
import { defaultFilterContext } from '../../utils'
import { buildFetchProfile } from '../../../src/fetch_profile/fetch_profile'
import { API_NAME, CUSTOM_OBJECT, INTERNAL_ID_ANNOTATION } from '../../../src/constants'

describe('custom objects author information test', () => {
  let filter: Filter
  let client: SalesforceClient
  let connection: MockInterface<Connection>
  let customObject: ObjectType
  const objectProperties = mockFileProperties({ fullName: 'Custom__c',
    type: 'test',
    createdByName: 'created_name',
    createdDate: 'created_date',
    lastModifiedByName: 'changed_name',
    lastModifiedDate: 'changed_date',
    id: 'id' })
  const fieldProperties = mockFileProperties({ fullName: 'Custom__c.StringField__c',
    type: 'test',
    createdByName: 'created_name_field',
    createdDate: 'created_date_field',
    lastModifiedByName: 'changed_name_field',
    lastModifiedDate: 'changed_date_field',
    id: 'id_field' })
  const nonExistentFieldProperties = mockFileProperties({ fullName: 'Custom__c.noSuchField',
    type: 'test',
    createdByName: 'test',
    createdDate: 'test',
    lastModifiedByName: 'test',
    lastModifiedDate: 'test',
    id: 'test' })
  // In order to test a field that was described in the server and not found in our elements.
  const primID = new ElemID('test', 'prim')
  const primNum = new PrimitiveType({
    elemID: primID,
    primitive: PrimitiveTypes.STRING,
    annotationRefsOrTypes: {},
    annotations: {},
  })
  const checkElementAnnotations = (object: Element, properties: FileProperties): void => {
    expect(object.annotations[CORE_ANNOTATIONS.CREATED_BY]).toEqual(properties.createdByName)
    expect(object.annotations[CORE_ANNOTATIONS.CREATED_AT]).toEqual(properties.createdDate)
    expect(object.annotations[CORE_ANNOTATIONS.CHANGED_BY]).toEqual(properties.lastModifiedByName)
    expect(object.annotations[CORE_ANNOTATIONS.CHANGED_AT]).toEqual(properties.lastModifiedDate)
    expect(object.annotations[INTERNAL_ID_ANNOTATION]).toEqual(properties.id)
  }
  const objectWithoutInformation = new ObjectType({
    elemID: new ElemID('salesforce', 'otherName'),
    annotations: { metadataType: CUSTOM_OBJECT, [API_NAME]: 'otherName' },
    fields: {
      StringField__c: { refType: primNum },
    },
  })
  beforeEach(() => {
    ({ connection, client } = mockClient())
    filter = customObjects({ client, config: defaultFilterContext })
    customObject = new ObjectType({
      elemID: new ElemID('salesforce', 'Custom__c'),
      annotations: { metadataType: CUSTOM_OBJECT, [API_NAME]: 'Custom__c', [INTERNAL_ID_ANNOTATION]: 'id' },
      fields: {
        StringField__c: {
          refType: primNum,
          annotations: { [INTERNAL_ID_ANNOTATION]: 'id_field' },
        },
      },
    })
  })
  describe('success', () => {
    beforeEach(() => {
      connection.metadata.list.mockResolvedValueOnce([objectProperties])
      connection.metadata.list.mockResolvedValueOnce([fieldProperties, nonExistentFieldProperties])
    })
    it('should add author annotations to custom object', async () => {
      await filter.onFetch?.([customObject, objectWithoutInformation])
      checkElementAnnotations(customObject, objectProperties)
      checkElementAnnotations(customObject.fields.StringField__c, fieldProperties)
    })
  })
  describe('failure', () => {
    it('should return a warning', async () => {
      connection.metadata.list.mockImplementation(() => {
        throw new Error()
      })
      const res = await filter.onFetch?.([customObject]) as FilterResult
      const err = res.errors ?? []
      expect(res.errors).toHaveLength(1)
      expect(err[0]).toEqual({
        severity: 'Warning',
        message: WARNING_MESSAGE,
      })
    })
  })
  describe('when feature is disabled', () => {
    it('should not add any annotations', async () => {
      filter = customObjects({
        client,
        config: {
          ...defaultFilterContext,
          fetchProfile: buildFetchProfile({
            fetchParams: { optionalFeatures: { authorInformation: false } },
            isFetchWithChangesDetection: false,
<<<<<<< HEAD
=======
            elementsSource: buildElementsSourceFromElements([]),
>>>>>>> a960fc28
          }),
        },
      })
      await filter.onFetch?.([customObject])
      expect(customObject.annotations[CORE_ANNOTATIONS.CREATED_BY]).not.toBeDefined()
      expect(customObject.annotations[CORE_ANNOTATIONS.CREATED_AT]).not.toBeDefined()
      expect(customObject.annotations[CORE_ANNOTATIONS.CHANGED_BY]).not.toBeDefined()
      expect(customObject.annotations[CORE_ANNOTATIONS.CHANGED_AT]).not.toBeDefined()
    })
  })
})<|MERGE_RESOLUTION|>--- conflicted
+++ resolved
@@ -124,10 +124,7 @@
           fetchProfile: buildFetchProfile({
             fetchParams: { optionalFeatures: { authorInformation: false } },
             isFetchWithChangesDetection: false,
-<<<<<<< HEAD
-=======
             elementsSource: buildElementsSourceFromElements([]),
->>>>>>> a960fc28
           }),
         },
       })
