--- conflicted
+++ resolved
@@ -24,11 +24,7 @@
   InstanceElement, ReferenceExpression,
 } from '@salto-io/adapter-api'
 import { MockInterface } from '@salto-io/test-utils'
-<<<<<<< HEAD
-import { FileProperties } from 'jsforce-types'
-=======
 import { FileProperties } from '@salto-io/jsforce-types'
->>>>>>> 5a4577d0
 import { mockFileProperties } from '../../connection'
 import mockClient from '../../client'
 import Connection from '../../../src/client/jsforce'
