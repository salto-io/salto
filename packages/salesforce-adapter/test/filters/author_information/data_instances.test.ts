--- conflicted
+++ resolved
@@ -15,11 +15,7 @@
 */
 import { CORE_ANNOTATIONS, ElemID, Element, ObjectType, InstanceElement } from '@salto-io/adapter-api'
 import { MockInterface } from '@salto-io/test-utils'
-<<<<<<< HEAD
-import { FileProperties } from 'jsforce-types'
-=======
 import { FileProperties } from '@salto-io/jsforce-types'
->>>>>>> 5a4577d0
 import { mockFileProperties, mockQueryResult } from '../../connection'
 import mockClient from '../../client'
 import Connection from '../../../src/client/jsforce'
