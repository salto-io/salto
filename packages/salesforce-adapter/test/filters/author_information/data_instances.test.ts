/*
*                      Copyright 2023 Salto Labs Ltd.
*
* Licensed under the Apache License, Version 2.0 (the "License");
* you may not use this file except in compliance with
* the License.  You may obtain a copy of the License at
*
*     http://www.apache.org/licenses/LICENSE-2.0
*
* Unless required by applicable law or agreed to in writing, software
* distributed under the License is distributed on an "AS IS" BASIS,
* WITHOUT WARRANTIES OR CONDITIONS OF ANY KIND, either express or implied.
* See the License for the specific language governing permissions and
* limitations under the License.
*/
import { CORE_ANNOTATIONS, ElemID, Element, ObjectType, InstanceElement } from '@salto-io/adapter-api'
import { MockInterface } from '@salto-io/test-utils'
<<<<<<< HEAD
import { FileProperties } from 'jsforce-types'
=======
import { FileProperties } from '@salto-io/jsforce-types'
import { buildElementsSourceFromElements } from '@salto-io/adapter-utils'
>>>>>>> 36c7bb5b
import { mockFileProperties, mockQueryResult } from '../../connection'
import mockClient from '../../client'
import Connection from '../../../src/client/jsforce'
import SalesforceClient from '../../../src/client/client'
import { Filter, FilterResult } from '../../../src/filter'
import dataInstances, { WARNING_MESSAGE } from '../../../src/filters/author_information/data_instances'
import { defaultFilterContext } from '../../utils'
import { API_NAME, CUSTOM_OBJECT, METADATA_TYPE } from '../../../src/constants'
import { buildFetchProfile } from '../../../src/fetch_profile/fetch_profile'

describe('data instances author information test', () => {
  let filter: Filter
  let client: SalesforceClient
  let connection: MockInterface<Connection>
  let testInst: InstanceElement
  const testType = new ObjectType({ elemID: new ElemID('', 'test'),
    annotations: { [METADATA_TYPE]: CUSTOM_OBJECT, [API_NAME]: 'otherName' } })
  const objectProperties = mockFileProperties({ fullName: 'Custom__c',
    type: 'test',
    createdByName: 'created_name',
    createdDate: 'created_date',
    lastModifiedByName: 'changed_name',
    lastModifiedDate: 'changed_date' })
  const TestCustomRecords = mockQueryResult({
    records: [
      {
        Id: 'creator_id',
        Name: 'created_name',
      },
      {
        Id: 'changed_id',
        Name: 'changed_name',
      },
    ],
    totalSize: 2,
  })
  const checkElementAnnotations = (object: Element, properties: FileProperties): void => {
    expect(object.annotations[CORE_ANNOTATIONS.CREATED_BY]).toEqual(properties.createdByName)
    expect(object.annotations[CORE_ANNOTATIONS.CREATED_AT]).toEqual(properties.createdDate)
    expect(object.annotations[CORE_ANNOTATIONS.CHANGED_BY]).toEqual(properties.lastModifiedByName)
    expect(object.annotations[CORE_ANNOTATIONS.CHANGED_AT]).toEqual(properties.lastModifiedDate)
  }
  beforeEach(async () => {
    ({ connection, client } = mockClient())
    testInst = new InstanceElement(
      'Custom__c',
      testType,
      { CreatedDate: 'created_date',
        CreatedById: 'creator_id',
        LastModifiedDate: 'changed_date',
        LastModifiedById: 'changed_id' }
    )
    filter = dataInstances({ client, config: defaultFilterContext })
  })
  describe('success', () => {
    beforeEach(async () => {
      connection.query.mockResolvedValue(TestCustomRecords)
      await filter.onFetch?.([testInst])
    })
    it('should add annotations to to custom object instances', async () => {
      checkElementAnnotations(testInst, objectProperties)
    })
  })
  describe('failure', () => {
    it('should return a warning', async () => {
      connection.query.mockImplementation(() => {
        throw new Error()
      })
      const res = await filter.onFetch?.([testInst]) as FilterResult
      const err = res.errors ?? []
      expect(res.errors).toHaveLength(1)
      expect(err[0]).toEqual({
        severity: 'Warning',
        message: WARNING_MESSAGE,
      })
    })
  })
  describe('when feature is disabled', () => {
    it('should not add any annotations', async () => {
      filter = dataInstances({
        client,
        config: {
          ...defaultFilterContext,
          fetchProfile: buildFetchProfile({
            fetchParams: { optionalFeatures: { authorInformation: false } },
          }),
        },
      })
      await filter.onFetch?.([testInst])
      expect(testInst.annotations[CORE_ANNOTATIONS.CREATED_BY]).not.toBeDefined()
      expect(testInst.annotations[CORE_ANNOTATIONS.CREATED_AT]).not.toBeDefined()
      expect(testInst.annotations[CORE_ANNOTATIONS.CHANGED_BY]).not.toBeDefined()
      expect(testInst.annotations[CORE_ANNOTATIONS.CHANGED_AT]).not.toBeDefined()
    })
  })
})<|MERGE_RESOLUTION|>--- conflicted
+++ resolved
@@ -15,12 +15,8 @@
 */
 import { CORE_ANNOTATIONS, ElemID, Element, ObjectType, InstanceElement } from '@salto-io/adapter-api'
 import { MockInterface } from '@salto-io/test-utils'
-<<<<<<< HEAD
-import { FileProperties } from 'jsforce-types'
-=======
 import { FileProperties } from '@salto-io/jsforce-types'
 import { buildElementsSourceFromElements } from '@salto-io/adapter-utils'
->>>>>>> 36c7bb5b
 import { mockFileProperties, mockQueryResult } from '../../connection'
 import mockClient from '../../client'
 import Connection from '../../../src/client/jsforce'
