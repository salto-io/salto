--- conflicted
+++ resolved
@@ -93,10 +93,7 @@
           fetchProfile: buildFetchProfile({
             fetchParams: { optionalFeatures: { authorInformation: false } },
             isFetchWithChangesDetection: false,
-<<<<<<< HEAD
-=======
             elementsSource: buildElementsSourceFromElements([]),
->>>>>>> a960fc28
           }),
         },
       })
