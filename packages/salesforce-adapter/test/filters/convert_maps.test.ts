--- conflicted
+++ resolved
@@ -17,10 +17,7 @@
   isObjectType,
   PrimitiveType,
   TypeReference,
-<<<<<<< HEAD
-=======
   ReferenceExpression,
->>>>>>> 78ac06a7
 } from '@salto-io/adapter-api'
 import filterCreator from '../../src/filters/convert_maps'
 import { generateProfileType, generatePermissionSetType, defaultFilterContext, createCustomObjectType } from '../utils'
@@ -642,11 +639,7 @@
     let multiselectPicklistType: PrimitiveType
     let myCustomObj: ObjectType
     let elements: Element[]
-<<<<<<< HEAD
-    type FilterType = FilterWith<'onFetch'>
-=======
     type FilterType = FilterWith<'onFetch' | 'preDeploy' | 'onDeploy'>
->>>>>>> 78ac06a7
     let filter: FilterType
     beforeEach(async () => {
       // Clone the types to avoid changing the original types and affecting other tests.
@@ -682,40 +675,6 @@
           fetchProfile: buildFetchProfile({ fetchParams: { optionalFeatures: { picklistsAsMaps: true } } }),
         },
       }) as FilterType
-<<<<<<< HEAD
-      await filter.onFetch(elements)
-    })
-
-    it('should convert Picklist valueSet type to ordered map', async () => {
-      expect(myCustomObj.fields.myPicklist.getTypeSync()).toEqual(picklistType)
-      const valueSetType = picklistType.annotationRefTypes.valueSet as TypeReference<ObjectType>
-      expect(valueSetType.elemID.typeName).toEqual('OrderedMap<valueSet>')
-      expect(valueSetType.type?.fields.values.refType.elemID.typeName).toEqual('Map<salesforce.valueSet>')
-      expect(valueSetType.type?.fields.order.refType.elemID.typeName).toEqual('List<string>')
-    })
-
-    it('should convert MultiselectPicklist valueSet type to ordered map', async () => {
-      expect(myCustomObj.fields.myMultiselectPicklist.getTypeSync()).toEqual(multiselectPicklistType)
-      const valueSetType = multiselectPicklistType.annotationRefTypes.valueSet as TypeReference<ObjectType>
-      expect(valueSetType.elemID.typeName).toEqual('OrderedMap<valueSet>')
-      expect(valueSetType.type?.fields.values.refType.elemID.typeName).toEqual('Map<salesforce.valueSet>')
-      expect(valueSetType.type?.fields.order.refType.elemID.typeName).toEqual('List<string>')
-    })
-
-    it('should convert annotation value to map (Picklist)', () => {
-      expect(myCustomObj.fields.myPicklist.annotations.valueSet.values).toBeDefined()
-      expect(myCustomObj.fields.myPicklist.annotations.valueSet.values).toEqual({
-        val1: { fullName: 'val1', default: true, label: 'value1' },
-        val2: { fullName: 'val2', default: false, label: 'value2' },
-      })
-    })
-
-    it('should convert annotation value to map (MultiselectPicklist)', () => {
-      expect(myCustomObj.fields.myMultiselectPicklist.annotations.valueSet.values).toBeDefined()
-      expect(myCustomObj.fields.myMultiselectPicklist.annotations.valueSet.values).toEqual({
-        val1: { fullName: 'val1', default: true, label: 'value1' },
-        val2: { fullName: 'val2', default: false, label: 'value2' },
-=======
     })
 
     describe('onFetch', () => {
@@ -802,7 +761,6 @@
           val1: { fullName: 'val1', default: true, label: 'value1' },
           val2: { fullName: 'val2', default: false, label: 'value2' },
         })
->>>>>>> 78ac06a7
       })
     })
   })
