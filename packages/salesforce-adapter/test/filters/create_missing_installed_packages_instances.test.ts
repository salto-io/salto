/*
*                      Copyright 2023 Salto Labs Ltd.
*
* Licensed under the Apache License, Version 2.0 (the "License");
* you may not use this file except in compliance with
* the License.  You may obtain a copy of the License at
*
*     http://www.apache.org/licenses/LICENSE-2.0
*
* Unless required by applicable law or agreed to in writing, software
* distributed under the License is distributed on an "AS IS" BASIS,
* WITHOUT WARRANTIES OR CONDITIONS OF ANY KIND, either express or implied.
* See the License for the specific language governing permissions and
* limitations under the License.
*/
import { CORE_ANNOTATIONS, Element, InstanceElement } from '@salto-io/adapter-api'
import { FileProperties } from 'jsforce-types'
import { collections } from '@salto-io/lowerdash'
import { MockInterface } from '@salto-io/test-utils'
import { buildElementsSourceFromElements } from '@salto-io/adapter-utils'
import filterCreator from '../../src/filters/create_missing_installed_packages_instances'
import { SalesforceClient } from '../../index'
import Connection from '../../src/client/jsforce'
import { defaultFilterContext } from '../utils'
import { mockTypes } from '../mock_elements'
import { apiName, createInstanceElement } from '../../src/transformers/transformer'
import { INSTALLED_PACKAGE_METADATA, INSTANCE_FULL_NAME_FIELD, RECORDS_PATH, SALESFORCE } from '../../src/constants'
import { buildFetchProfile } from '../../src/fetch_profile/fetch_profile'
import { mockFileProperties } from '../connection'
import mockClient from '../client'
import { FilterWith } from './mocks'

const { awu } = collections.asynciterable

describe('createMissingInstalledPackagesInstancesFilter', () => {
  let client: SalesforceClient
  let connection: MockInterface<Connection>
  let filter: FilterWith<'onFetch'>

  beforeEach(() => {
    ({ connection, client } = mockClient())
    filter = filterCreator({ client, config: defaultFilterContext }) as FilterWith<'onFetch'>
  })
  describe('onFetch', () => {
    const EXISTING_NAMESPACES = ['namespace1', 'namespace2']

    let beforeElements: Element[]
    let afterElements: Element[]

    const createInstalledPackageFileProperties = (namespace: string): FileProperties => (
      mockFileProperties({
        fullName: namespace,
        type: INSTALLED_PACKAGE_METADATA,
        fileName: `installedPackages/${namespace}.installedPackage`,
        namespacePrefix: namespace,
      })
    )

    const createInstalledPackageInstance = (namespace: string): InstanceElement => (
      createInstanceElement(
        {
          [INSTANCE_FULL_NAME_FIELD]: namespace,
          version: '1.0.0',
        },
        mockTypes.InstalledPackage,
      )
    )


    beforeEach(() => {
      connection.metadata.list.mockResolvedValue(EXISTING_NAMESPACES.map(createInstalledPackageFileProperties))
      beforeElements = [
        mockTypes.InstalledPackage,
        ...EXISTING_NAMESPACES.map(createInstalledPackageInstance),
      ]
      afterElements = beforeElements.map(e => e.clone())
    })

    describe('when no InstalledPackage is missing', () => {
      beforeEach(async () => {
        await filter.onFetch(afterElements)
      })
      it('should not create any new instances', () => {
        expect(afterElements).toEqual(beforeElements)
      })
    })

    describe('when InstalledPackage is missing', () => {
      const MISSING_NAMESPACE = 'missingNamespace'
      beforeEach(async () => {
        connection.metadata.list.mockResolvedValueOnce(
          EXISTING_NAMESPACES.concat(MISSING_NAMESPACE).map(createInstalledPackageFileProperties)
        )
      })
      describe('when the missing InstalledPackage is excluded from the fetch config', () => {
        beforeEach(async () => {
          const filterContext = {
            ...defaultFilterContext,
            fetchProfile: buildFetchProfile({
              fetchParams: {
                metadata: {
                  exclude: [
                    {
                      metadataType: 'InstalledPackage',
                      namespace: MISSING_NAMESPACE,
                    },
                  ],
                },
              },
              isFetchWithChangesDetection: false,
<<<<<<< HEAD
=======
              elementsSource: buildElementsSourceFromElements([]),
>>>>>>> a960fc28
            }),
          }
          filter = filterCreator({ client, config: filterContext }) as FilterWith<'onFetch'>
          await filter.onFetch(afterElements)
        })

        it('should not create any new instances', () => {
          expect(afterElements).toEqual(beforeElements)
        })
      })
      describe('when the missing InstalledPackage is not excluded from the fetch config', () => {
        beforeEach(async () => {
          await filter.onFetch(afterElements)
        })
        it('should create an InstalledPackage instance', async () => {
          expect(afterElements).not.toEqual(beforeElements)
          const missingNamespaceInstance = await awu(afterElements)
            .find(async e => await apiName(e) === MISSING_NAMESPACE)
          expect(missingNamespaceInstance).toEqual(expect.objectContaining({
            path: [SALESFORCE, RECORDS_PATH, INSTALLED_PACKAGE_METADATA, MISSING_NAMESPACE],
            value: {
              [INSTANCE_FULL_NAME_FIELD]: MISSING_NAMESPACE,
            },
            // Validates author information
            annotations: {
              [CORE_ANNOTATIONS.CHANGED_AT]: expect.toBeString(),
              [CORE_ANNOTATIONS.CHANGED_BY]: expect.toBeString(),
              [CORE_ANNOTATIONS.CREATED_AT]: expect.toBeString(),
              [CORE_ANNOTATIONS.CREATED_BY]: expect.toBeString(),
            },
          }))
        })
      })
    })
  })
})<|MERGE_RESOLUTION|>--- conflicted
+++ resolved
@@ -108,10 +108,7 @@
                 },
               },
               isFetchWithChangesDetection: false,
-<<<<<<< HEAD
-=======
               elementsSource: buildElementsSourceFromElements([]),
->>>>>>> a960fc28
             }),
           }
           filter = filterCreator({ client, config: filterContext }) as FilterWith<'onFetch'>
