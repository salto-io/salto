/*
*                      Copyright 2023 Salto Labs Ltd.
*
* Licensed under the Apache License, Version 2.0 (the "License");
* you may not use this file except in compliance with
* the License.  You may obtain a copy of the License at
*
*     http://www.apache.org/licenses/LICENSE-2.0
*
* Unless required by applicable law or agreed to in writing, software
* distributed under the License is distributed on an "AS IS" BASIS,
* WITHOUT WARRANTIES OR CONDITIONS OF ANY KIND, either express or implied.
* See the License for the specific language governing permissions and
* limitations under the License.
*/


import {
  InstanceElement,
  isObjectType,
  ObjectType,
  Element,
  isInstanceElement,
  Change,
  toChange,
  isInstanceChange,
  Field, getChangeData, CORE_ANNOTATIONS,
} from '@salto-io/adapter-api'
import { collections } from '@salto-io/lowerdash'
import { buildElementsSourceFromElements } from '@salto-io/adapter-utils'
import filterCreator from '../../src/filters/custom_metadata_to_object_type'
import { defaultFilterContext } from '../utils'
import {
  API_NAME,
  CUSTOM_METADATA,
  CUSTOM_METADATA_SUFFIX,
  CUSTOM_OBJECT,
  INSTANCE_FULL_NAME_FIELD,
  INTERNAL_ID_FIELD, LABEL,
  METADATA_TYPE, PLURAL_LABEL,
} from '../../src/constants'
import { mockTypes } from '../mock_elements'
import { apiName, Types } from '../../src/transformers/transformer'
import { isInstanceOfTypeChange } from '../../src/filters/utils'
import { FilterWith } from './mocks'
import { buildFetchProfile } from '../../src/fetch_profile/fetch_profile'

const { awu } = collections.asynciterable

describe('customMetadataToObjectTypeFilter', () => {
  const CUSTOM_METADATA_RECORD_LABEL = 'MDType'
  const CUSTOM_METADATA_RECORD_INTERNAL_ID = '01I8d0000006OpjEAE'
  const CUSTOM_METADATA_RECORD_TYPE_NAME = 'MDType__mdt'
  const CHECKBOX_FIELD_NAME = 'checkBox__c'
  const PICKLIST_FIELD_NAME = 'picklist__c'
  const filter = filterCreator({
    config: {
      ...defaultFilterContext,
      fetchProfile: buildFetchProfile({
        fetchParams: { optionalFeatures: { skipAliases: false } },
        isFetchWithChangesDetection: false,
<<<<<<< HEAD
=======
        elementsSource: buildElementsSourceFromElements([]),
>>>>>>> a960fc28
      }),
    },
  }) as FilterWith<'onFetch' | 'preDeploy' | 'onDeploy'>


  describe('onFetch', () => {
    let customMetadataRecordType: ObjectType
    let afterOnFetchElements: Element[]
    let customMetadataInstance: InstanceElement

    beforeEach(async () => {
      const checkboxField = {
        fullName: CHECKBOX_FIELD_NAME,
        defaultValue: 'false',
        externalId: 'false',
        fieldManageability: 'DeveloperControlled',
        label: 'checkBox',
        type: 'Checkbox',
      }
      const picklistField = {
        fullName: PICKLIST_FIELD_NAME,
        externalId: 'false',
        fieldManageability: 'DeveloperControlled',
        label: 'picklist',
        required: 'false',
        type: 'Picklist',
        valueSet: {
          restricted: 'true',
          valueSetDefinition: {
            sorted: 'false',
            value: [
              {
                fullName: '1',
                default: 'true',
                label: '1',
              },
              {
                fullName: '2',
                default: 'false',
                label: '2',
              },
              {
                fullName: '3',
                default: 'false',
                label: '3',
              },
            ],
          },
        },
      }
      customMetadataInstance = new InstanceElement(
        CUSTOM_METADATA_RECORD_TYPE_NAME,
        mockTypes.CustomObject,
        {
          [INSTANCE_FULL_NAME_FIELD]: CUSTOM_METADATA_RECORD_TYPE_NAME,
          [LABEL]: CUSTOM_METADATA_RECORD_LABEL,
          [PLURAL_LABEL]: `${CUSTOM_METADATA_RECORD_LABEL}s`,
          [INTERNAL_ID_FIELD]: CUSTOM_METADATA_RECORD_INTERNAL_ID,
          fields: [checkboxField, picklistField],
        }
      )
      afterOnFetchElements = [customMetadataInstance, mockTypes.CustomMetadata]
      await filter.onFetch(afterOnFetchElements)
      customMetadataRecordType = await awu(afterOnFetchElements)
        .filter(isObjectType)
        .find(async e => await apiName(e) === CUSTOM_METADATA_RECORD_TYPE_NAME) as ObjectType
      expect(customMetadataRecordType).toBeDefined()
    })
    it('should create type with correct annotations', () => {
      expect(customMetadataRecordType.annotations).toEqual({
        [METADATA_TYPE]: CUSTOM_METADATA,
        [API_NAME]: CUSTOM_METADATA_RECORD_TYPE_NAME,
        [LABEL]: CUSTOM_METADATA_RECORD_LABEL,
        [PLURAL_LABEL]: `${CUSTOM_METADATA_RECORD_LABEL}s`,
        [CORE_ANNOTATIONS.ALIAS]: CUSTOM_METADATA_RECORD_LABEL,
      })
    })
    it('should create type with both the RecordType fields and CustomMetadata metadata type fields', () => {
      expect(Object.keys(customMetadataRecordType.fields))
        .toContainAllValues([
          CHECKBOX_FIELD_NAME,
          PICKLIST_FIELD_NAME,
          ...Object.keys(mockTypes.CustomMetadata.fields),
        ])
    })
    it('should remove the original CustomObject instance', () => {
      expect(afterOnFetchElements.filter(isInstanceElement))
        .not.toSatisfyAny(e => e.elemID.name.endsWith(CUSTOM_METADATA_SUFFIX))
    })
  })
  describe('preDeploy and onDeploy', () => {
    let addedField: Field
    let deletedField: Field
    let originalChanges: Change[]
    let afterPreDeployChanges: Change[]
    let afterOnDeployChanges: Change[]
    beforeEach(async () => {
      addedField = new Field(
        mockTypes.CustomMetadataRecordType,
        PICKLIST_FIELD_NAME,
        Types.primitiveDataTypes.Picklist,
        {
          [API_NAME]: `MDType__mdt.${PICKLIST_FIELD_NAME}`,
        }
      )
      deletedField = new Field(
        mockTypes.CustomMetadataRecordType,
        CHECKBOX_FIELD_NAME,
        Types.primitiveDataTypes.Picklist,
        {
          [API_NAME]: `MDType__mdt.${CHECKBOX_FIELD_NAME}}`,
        }
      )
      const fieldAdditionChange = toChange({ after: addedField })
      const fieldDeletionChange = toChange({ before: deletedField })

      originalChanges = [fieldAdditionChange, fieldDeletionChange]
      afterPreDeployChanges = [...originalChanges]
      await filter.preDeploy(afterPreDeployChanges)
      afterOnDeployChanges = [...afterPreDeployChanges]
      await filter.onDeploy(afterOnDeployChanges)
    })

    it('should create a deployable CustomObject instance on preDeploy', async () => {
      const customObjectChange = await awu(afterPreDeployChanges)
        .filter(isInstanceChange)
        .find(isInstanceOfTypeChange(CUSTOM_OBJECT)) as Change<InstanceElement>

      expect(customObjectChange).toBeDefined()
      expect(afterPreDeployChanges).toHaveLength(1)

      const deployableInstance = getChangeData(afterPreDeployChanges[0]) as InstanceElement
      expect(deployableInstance.value[INSTANCE_FULL_NAME_FIELD]).toEqual('MDType__mdt')
      expect(deployableInstance.value.fields).toEqual([
        // Should include the added field only
        { fullName: PICKLIST_FIELD_NAME, required: false, type: 'Picklist' },
      ])
    })
    it('should restore to the original changes on onDeploy', () => {
      expect(afterOnDeployChanges).toEqual(originalChanges)
    })
  })
})<|MERGE_RESOLUTION|>--- conflicted
+++ resolved
@@ -59,10 +59,7 @@
       fetchProfile: buildFetchProfile({
         fetchParams: { optionalFeatures: { skipAliases: false } },
         isFetchWithChangesDetection: false,
-<<<<<<< HEAD
-=======
         elementsSource: buildElementsSourceFromElements([]),
->>>>>>> a960fc28
       }),
     },
   }) as FilterWith<'onFetch' | 'preDeploy' | 'onDeploy'>
