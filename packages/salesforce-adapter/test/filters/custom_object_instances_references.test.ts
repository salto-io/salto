--- conflicted
+++ resolved
@@ -16,15 +16,8 @@
 
 import { references } from '@salto-io/adapter-components'
 import { Element, ElemID, ObjectType, PrimitiveTypes, PrimitiveType, CORE_ANNOTATIONS, InstanceElement, ReferenceExpression, isInstanceElement, SaltoError } from '@salto-io/adapter-api'
-<<<<<<< HEAD
 import { buildElementsSourceFromElements } from '@salto-io/adapter-utils'
-import { buildFetchProfile } from '../../src/fetch_profile/fetch_profile'
-=======
-import {
-  buildFetchProfile,
-  FetchProfile,
-} from '../../src/fetch_profile/fetch_profile'
->>>>>>> 5515c6ed
+import { buildFetchProfile, FetchProfile } from '../../src/fetch_profile/fetch_profile'
 import SalesforceClient from '../../src/client/client'
 import filterCreator from '../../src/filters/custom_object_instances_references'
 import mockClient from '../client'
@@ -305,27 +298,6 @@
 
   beforeAll(() => {
     client = mockClient().client
-<<<<<<< HEAD
-    filter = filterCreator({
-      client,
-      config: {
-        ...defaultFilterContext,
-        fetchProfile: buildFetchProfile({
-          fetchParams: {
-            data: {
-              includeObjects: ['*'],
-              saltoIDSettings: {
-                defaultIdFields: ['Name'],
-              },
-            },
-          },
-          isFetchWithChangesDetection: false,
-          elementsSource: buildElementsSourceFromElements([]),
-        }),
-      },
-    }) as FilterType
-=======
->>>>>>> 5515c6ed
   })
 
   describe('lookup ref to', () => {
@@ -335,15 +307,16 @@
         config: {
           ...defaultFilterContext,
           fetchProfile: buildFetchProfile({
-            data: {
-              includeObjects: ['*'],
-              saltoIDSettings: {
-                defaultIdFields: ['Name'],
-              },
-              brokenOutgoingReferencesSettings: {
-                defaultBehavior: 'ExcludeInstance',
+            fetchParams: {
+              data: {
+                includeObjects: ['*'],
+                saltoIDSettings: {
+                  defaultIdFields: ['Name'],
+                },
               },
             },
+            isFetchWithChangesDetection: false,
+            elementsSource: buildElementsSourceFromElements([]),
           }),
         },
       }) as FilterType
@@ -482,16 +455,20 @@
       overrides: Record<string, OutgoingReferenceBehavior>
     ): FetchProfile => (
       buildFetchProfile({
-        data: {
-          includeObjects: ['*'],
-          saltoIDSettings: {
-            defaultIdFields: ['Name'],
-          },
-          brokenOutgoingReferencesSettings: {
-            defaultBehavior,
-            perTargetTypeOverrides: overrides,
-          },
-        },
+        fetchParams: {
+          data: {
+            includeObjects: ['*'],
+            saltoIDSettings: {
+              defaultIdFields: ['Name'],
+            },
+            brokenOutgoingReferencesSettings: {
+              defaultBehavior,
+              perTargetTypeOverrides: overrides,
+            },
+          },
+        },
+        isFetchWithChangesDetection: false,
+        elementsSource: buildElementsSourceFromElements([]),
       })
     )
     describe('When default is BrokenReference and override is InternalId', () => {
