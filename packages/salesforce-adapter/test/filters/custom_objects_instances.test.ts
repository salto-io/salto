--- conflicted
+++ resolved
@@ -507,10 +507,7 @@
                 },
               },
               isFetchWithChangesDetection: false,
-<<<<<<< HEAD
-=======
               elementsSource: buildElementsSourceFromElements([]),
->>>>>>> a960fc28
             }),
           },
         }
@@ -575,10 +572,7 @@
                 },
               },
               isFetchWithChangesDetection: false,
-<<<<<<< HEAD
-=======
               elementsSource: buildElementsSourceFromElements([]),
->>>>>>> a960fc28
             }),
           },
         }
@@ -1147,17 +1141,10 @@
                     productName,
                     badIdFieldsName,
                     notQueryableIdFieldsName,
-<<<<<<< HEAD
                   ],
                   allowReferenceTo: [
                     refToObjectName,
                   ],
-=======
-                  ],
-                  allowReferenceTo: [
-                    refToObjectName,
-                  ],
->>>>>>> a960fc28
                   saltoIDSettings: {
                     defaultIdFields: ['##allMasterDetailFields##', 'Name'],
                     overrides: [
@@ -1174,10 +1161,7 @@
                 },
               },
               isFetchWithChangesDetection: false,
-<<<<<<< HEAD
-=======
               elementsSource: buildElementsSourceFromElements([]),
->>>>>>> a960fc28
             }),
           },
         }
@@ -1404,10 +1388,7 @@
                 maxInstancesPerType: 2,
               },
               isFetchWithChangesDetection: false,
-<<<<<<< HEAD
-=======
               elementsSource: buildElementsSourceFromElements([]),
->>>>>>> a960fc28
             },),
           },
         }
@@ -1470,10 +1451,7 @@
             },
           },
           isFetchWithChangesDetection: false,
-<<<<<<< HEAD
-=======
           elementsSource: buildElementsSourceFromElements([]),
->>>>>>> a960fc28
         }),
       },
     }) as FilterType
