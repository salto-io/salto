/*
*                      Copyright 2023 Salto Labs Ltd.
*
* Licensed under the Apache License, Version 2.0 (the "License");
* you may not use this file except in compliance with
* the License.  You may obtain a copy of the License at
*
*     http://www.apache.org/licenses/LICENSE-2.0
*
* Unless required by applicable law or agreed to in writing, software
* distributed under the License is distributed on an "AS IS" BASIS,
* WITHOUT WARRANTIES OR CONDITIONS OF ANY KIND, either express or implied.
* See the License for the specific language governing permissions and
* limitations under the License.
*/
import _ from 'lodash'
import {
  ElemID, ObjectType, BuiltinTypes, Element, InstanceElement, isObjectType,
  CORE_ANNOTATIONS, isInstanceElement,
  ReferenceExpression, isListType, FieldDefinition, toChange, Change, ModificationChange,
  getChangeData,
  isServiceId, ListType,
} from '@salto-io/adapter-api'
import { buildElementsSourceFromElements } from '@salto-io/adapter-utils'
import {
  FIELD_ANNOTATIONS, SALESFORCE, METADATA_TYPE,
  CUSTOM_OBJECT, INSTANCE_FULL_NAME_FIELD, LABEL, NAMESPACE_SEPARATOR,
  API_NAME, FORMULA, CUSTOM_SETTINGS_TYPE,
  VALUE_SET_FIELDS,
  VALUE_SET_DEFINITION_FIELDS, LIGHTNING_PAGE_TYPE,
  OBJECTS_PATH, INSTALLED_PACKAGES_PATH, RECORDS_PATH,
  ASSIGNMENT_RULES_METADATA_TYPE, LEAD_CONVERT_SETTINGS_METADATA_TYPE, QUICK_ACTION_METADATA_TYPE,
  CUSTOM_TAB_METADATA_TYPE, CUSTOM_OBJECT_TRANSLATION_METADATA_TYPE, SHARING_RULES_TYPE,
  FLEXI_PAGE_TYPE,
  DEFAULT_VALUE_FORMULA,
  FIELD_TYPE_NAMES,
  FIELD_DEPENDENCY_FIELDS,
  VALUE_SETTINGS_FIELDS,
  LOOKUP_FILTER_FIELDS,
  FILTER_ITEM_FIELDS,
} from '../../src/constants'
import { findElements, createValueSetEntry, defaultFilterContext } from '../utils'
import { mockTypes } from '../mock_elements'
import filterCreator, {
  INSTANCE_REQUIRED_FIELD, INSTANCE_TYPE_FIELD, NESTED_INSTANCE_VALUE_TO_TYPE_NAME,
  CUSTOM_OBJECT_TYPE_ID, NESTED_INSTANCE_VALUE_NAME, NESTED_INSTANCE_TYPE_NAME,
} from '../../src/filters/custom_objects_to_object_type'
import { Types, createInstanceElement, MetadataTypeAnnotations, metadataType, createMetadataObjectType } from '../../src/transformers/transformer'
import { DEPLOY_WRAPPER_INSTANCE_MARKER } from '../../src/metadata_deploy'
import { buildFetchProfile } from '../../src/fetch_profile/fetch_profile'
import { FilterWith } from './mocks'
import { metadataTypeSync } from '../../src/filters/utils'

export const generateCustomObjectType = (): ObjectType => {
  const generateInnerMetadataTypeFields = (name: string): Record<string, FieldDefinition> => {
    if (name === NESTED_INSTANCE_VALUE_NAME.LIST_VIEWS) {
      const listViewFilterElemId = new ElemID(SALESFORCE, 'ListViewFilter')
      return {
        [INSTANCE_FULL_NAME_FIELD]: { refType: BuiltinTypes.STRING },
        // We use ListType here to validate we don't wrap a field that is already correct
        // and is of type List. This is happening in fetchWithChangesDetection mode, where we get
        // the CustomObject MetadataType from the elementsSource, which is already correct.
        columns: { refType: new ListType(BuiltinTypes.STRING) },
        filters: {
          refType: new ObjectType({
            elemID: listViewFilterElemId,
            fields: {
              field: { refType: BuiltinTypes.STRING },
              value: { refType: BuiltinTypes.STRING },
            },
          }),
        },
      }
    }
    if (name === NESTED_INSTANCE_VALUE_NAME.FIELD_SETS) {
      return {
        availableFields: { refType: BuiltinTypes.STRING },
        displayedFields: { refType: BuiltinTypes.STRING },
        [INSTANCE_FULL_NAME_FIELD]: { refType: BuiltinTypes.STRING },
      }
    }
    if (name === NESTED_INSTANCE_VALUE_NAME.COMPACT_LAYOUTS) {
      return {
        fields: { refType: BuiltinTypes.STRING },
        [INSTANCE_FULL_NAME_FIELD]: { refType: BuiltinTypes.STRING },
      }
    }
    return {}
  }

  const innerMetadataTypesFromInstance = Object.fromEntries(
    Object.entries(NESTED_INSTANCE_VALUE_TO_TYPE_NAME)
      .map(([annotationName, typeName]) => ([
        annotationName,
        {
          refType: new ObjectType({
            elemID: new ElemID(SALESFORCE, typeName),
            fields: generateInnerMetadataTypeFields(annotationName),
            annotations: { metadataType: typeName } as MetadataTypeAnnotations,
          }),
        },
      ]))
  )

  return new ObjectType({
    elemID: CUSTOM_OBJECT_TYPE_ID,
    fields: {
      ...innerMetadataTypesFromInstance,
      [INSTANCE_FULL_NAME_FIELD]: { refType: BuiltinTypes.STRING },
      pluralLabel: { refType: BuiltinTypes.STRING },
      enableFeeds: { refType: BuiltinTypes.BOOLEAN },
      [CUSTOM_SETTINGS_TYPE]: { refType: BuiltinTypes.STRING },
    },
    annotations: {
      [METADATA_TYPE]: CUSTOM_OBJECT,
    },
  })
}

describe('Custom Objects to Object Type filter', () => {
  let filter: FilterWith<'onFetch' | 'preDeploy' | 'onDeploy'>
  let result: Element[]

  let customObjectType: ObjectType
  let caseInstance: InstanceElement
  describe('onFetch', () => {
    beforeEach(() => {
      filter = filterCreator({
        config: {
          ...defaultFilterContext,
          fetchProfile: buildFetchProfile({
            fetchParams: { optionalFeatures: { skipAliases: false } },
          }),
          unsupportedSystemFields: ['UnsupportedField'],
          systemFields: ['SystemField', 'NameSystemField'],
        },
      }) as typeof filter
      customObjectType = generateCustomObjectType()

      caseInstance = new InstanceElement(
        'Case',
        customObjectType,
        {
          [INSTANCE_FULL_NAME_FIELD]: 'Case',
          [LABEL]: 'Case',
          fields: [
            {
              [INSTANCE_FULL_NAME_FIELD]: 'ExtraSalt',
              [INSTANCE_TYPE_FIELD]: 'Checkbox',
              [INSTANCE_REQUIRED_FIELD]: 'false',
            },
            {
              [INSTANCE_FULL_NAME_FIELD]: 'WhoKnows',
            },
            {
              [INSTANCE_FULL_NAME_FIELD]: 'Pepper',
              [INSTANCE_TYPE_FIELD]: 'Location',
              [INSTANCE_REQUIRED_FIELD]: 'false',
            },
          ],
        },
      )
      result = [customObjectType, caseInstance]
    })

    afterEach(() => {
      jest.resetAllMocks()
    })

    describe('should fetch SObjects', () => {
      it('should fetch sobject with primitive types, validate type, label, required and default annotations', async () => {
        caseInstance.value.fields.push(
          {
            [INSTANCE_FULL_NAME_FIELD]: 'LastName',
            [INSTANCE_TYPE_FIELD]: FIELD_TYPE_NAMES.TEXT,
            [INSTANCE_REQUIRED_FIELD]: true,
            [LABEL]: 'Last Name',
            [FIELD_ANNOTATIONS.DEFAULT_VALUE]: 'BLABLA',
          },
          {
            [INSTANCE_FULL_NAME_FIELD]: 'FirstName',
            [INSTANCE_TYPE_FIELD]: FIELD_TYPE_NAMES.TEXT,
          },
          {
            [INSTANCE_FULL_NAME_FIELD]: 'IsDeleted',
            [INSTANCE_TYPE_FIELD]: FIELD_TYPE_NAMES.CHECKBOX,
            [LABEL]: 'Is Deleted',
            [FIELD_ANNOTATIONS.DEFAULT_VALUE]: false,
          },
          {
            [INSTANCE_FULL_NAME_FIELD]: 'Custom__c',
            [INSTANCE_TYPE_FIELD]: FIELD_TYPE_NAMES.CHECKBOX,
            [INSTANCE_REQUIRED_FIELD]: 'false',
            [LABEL]: 'Custom Field',
          },
          {
            [INSTANCE_FULL_NAME_FIELD]: 'Formula__c',
            [INSTANCE_TYPE_FIELD]: FIELD_TYPE_NAMES.TEXT,
            [LABEL]: 'Dummy formula',
            [FORMULA]: 'my formula',
          },
        )
        await filter.onFetch(result)
        const caseElements = findElements(result, 'Case')
        expect(caseElements).toHaveLength(1)
        // Standard fields
        const caseObj = caseElements[0] as ObjectType
        expect(caseObj).toBeInstanceOf(ObjectType)
        expect(caseObj.fields.LastName.refType.elemID.name).toBe('Text')
        expect(caseObj.fields.LastName.annotations.label).toBe('Last Name')
        // Test Required true and false
        expect(caseObj.fields.LastName.annotations[CORE_ANNOTATIONS.REQUIRED])
          .toBe(true)
        expect(caseObj.fields.FirstName.annotations[CORE_ANNOTATIONS.REQUIRED])
          .toBeUndefined()
        // Default string and boolean
        expect(caseObj.fields.LastName.annotations[DEFAULT_VALUE_FORMULA])
          .toBe('BLABLA')
        expect(caseObj.fields.IsDeleted.annotations[FIELD_ANNOTATIONS.DEFAULT_VALUE])
          .toBe(false)

        // Custom type
        expect(caseObj.fields.Custom__c).toBeDefined()
        expect(caseObj.fields.Custom__c.annotations[API_NAME]).toBe('Case.Custom__c')
        // Formula field
        expect(caseObj.fields.Formula__c).toBeDefined()
        expect(caseObj.fields.Formula__c.refType.elemID.name).toBe('FormulaText')
        expect(caseObj.fields.Formula__c.annotations[FORMULA]).toBe('my formula')
      })

      it('should fetch sobject with picklist field', async () => {
        caseInstance.value.fields.push(
          {
            [INSTANCE_FULL_NAME_FIELD]: 'primary',
            [INSTANCE_TYPE_FIELD]: FIELD_TYPE_NAMES.PICKLIST,
            [LABEL]: 'Primary',
            [FIELD_ANNOTATIONS.VALUE_SET]: {
              [VALUE_SET_FIELDS.VALUE_SET_DEFINITION]: {
                [VALUE_SET_DEFINITION_FIELDS.VALUE]: [
                  createValueSetEntry('No'),
                  createValueSetEntry('Yes', true),
                ],
              },
              [VALUE_SET_FIELDS.RESTRICTED]: true,
            },
          },
        )
        await filter.onFetch(result)

        const caseObj = findElements(result, 'Case').pop() as ObjectType
        const field = caseObj.fields.primary
        expect(field.refType.type).toBe(Types.primitiveDataTypes.Picklist)
        expect(field.annotations[FIELD_ANNOTATIONS.VALUE_SET])
          .toEqual([
            createValueSetEntry('No'),
            createValueSetEntry('Yes', true),
          ])
        expect(field.annotations[FIELD_ANNOTATIONS.RESTRICTED]).toBe(true)
        expect(field.annotations[VALUE_SET_DEFINITION_FIELDS.SORTED]).toBeUndefined()
      })

      it('should fetch sobject with controlled picklist field', async () => {
        caseInstance.value.fields.push(
          {
            [INSTANCE_FULL_NAME_FIELD]: 'primary',
            [INSTANCE_TYPE_FIELD]: FIELD_TYPE_NAMES.MULTIPICKLIST,
            [LABEL]: 'Primary',
            [FIELD_ANNOTATIONS.VALUE_SET]: {
              [VALUE_SET_FIELDS.VALUE_SET_DEFINITION]: {
                [VALUE_SET_DEFINITION_FIELDS.VALUE]: createValueSetEntry('No'),
                [VALUE_SET_DEFINITION_FIELDS.SORTED]: true,
              },
              [FIELD_DEPENDENCY_FIELDS.CONTROLLING_FIELD]: 'secondary',
              [FIELD_DEPENDENCY_FIELDS.VALUE_SETTINGS]: {
                [VALUE_SETTINGS_FIELDS.VALUE_NAME]: 'No',
                [VALUE_SETTINGS_FIELDS.CONTROLLING_FIELD_VALUE]: 'a',
              },
            },
          },
        )
        await filter.onFetch(result)

        const caseObj = findElements(result, 'Case').pop() as ObjectType
        const field = caseObj.fields.primary
        expect(field.refType.type).toBe(Types.primitiveDataTypes.MultiselectPicklist)
        expect(field.annotations[FIELD_ANNOTATIONS.VALUE_SET]).toEqual([createValueSetEntry('No')])
        expect(field.annotations[VALUE_SET_DEFINITION_FIELDS.SORTED]).toBe(true)
        expect(field.annotations).toHaveProperty(
          FIELD_ANNOTATIONS.FIELD_DEPENDENCY,
          {
            [FIELD_DEPENDENCY_FIELDS.CONTROLLING_FIELD]: 'secondary',
            [FIELD_DEPENDENCY_FIELDS.VALUE_SETTINGS]: [
              {
                [VALUE_SETTINGS_FIELDS.VALUE_NAME]: 'No',
                [VALUE_SETTINGS_FIELDS.CONTROLLING_FIELD_VALUE]: ['a'],
              },
            ],
          }
        )
      })

      it('should fetch sobject with global picklist field', async () => {
        caseInstance.value.fields.push(
          {
            [INSTANCE_FULL_NAME_FIELD]: 'primary',
            [INSTANCE_TYPE_FIELD]: FIELD_TYPE_NAMES.PICKLIST,
            [LABEL]: 'Primary',
            [FIELD_ANNOTATIONS.VALUE_SET]: {
              [VALUE_SET_FIELDS.VALUE_SET_NAME]: 'GSet',
            },
          },
        )
        await filter.onFetch(result)

        const caseObj = findElements(result, 'Case').pop() as ObjectType
        expect(caseObj.fields.primary.refType.elemID.name).toBe('Picklist')
        expect(caseObj.fields.primary.annotations[VALUE_SET_FIELDS.VALUE_SET_NAME])
          .toEqual('GSet')
        expect(caseObj.fields.primary.annotations[FIELD_ANNOTATIONS.RESTRICTED]).toBe(true)
      })

      it('should fetch sobject with filtered lookup field', async () => {
        caseInstance.value.fields.push(
          {
            [INSTANCE_FULL_NAME_FIELD]: 'lookup_field',
            [LABEL]: 'My Lookup',
            [FIELD_ANNOTATIONS.REFERENCE_TO]: 'Account',
            [FIELD_ANNOTATIONS.LOOKUP_FILTER]: {
              [LOOKUP_FILTER_FIELDS.ACTIVE]: 'true',
              [LOOKUP_FILTER_FIELDS.BOOLEAN_FILTER]: 'myBooleanFilter',
              [LOOKUP_FILTER_FIELDS.ERROR_MESSAGE]: 'myErrorMessage',
              [LOOKUP_FILTER_FIELDS.INFO_MESSAGE]: 'myInfoMessage',
              [LOOKUP_FILTER_FIELDS.IS_OPTIONAL]: 'true',
              [LOOKUP_FILTER_FIELDS.FILTER_ITEMS]: {
                [FILTER_ITEM_FIELDS.FIELD]: 'myField1',
                [FILTER_ITEM_FIELDS.OPERATION]: 'myOperation1',
                [FILTER_ITEM_FIELDS.VALUE_FIELD]: 'myValueField1',
              },
            },
            [INSTANCE_TYPE_FIELD]: 'Lookup',
          },
        )
        await filter.onFetch(result)

        const caseObj = findElements(result, 'Case').pop() as ObjectType
        const field = caseObj.fields.lookup_field
        expect(field.refType.type).toBe(Types.primitiveDataTypes.Lookup)
        const lookupFilter = field.annotations[FIELD_ANNOTATIONS.LOOKUP_FILTER]
        // Should remove error message when it exists for optional filters if it exists
        // not clear if this is a real scenario...
        expect(lookupFilter).not.toHaveProperty(LOOKUP_FILTER_FIELDS.ERROR_MESSAGE)
      })

      it('should fetch sobject with unsupported field type as Unknown', async () => {
        const fieldName = 'cool_new_field__c'
        caseInstance.value.fields.push({
          [INSTANCE_FULL_NAME_FIELD]: fieldName,
          [INSTANCE_TYPE_FIELD]: 'AWholeNewType',
        })
        await filter.onFetch(result)
        const caseObj = findElements(result, 'Case').pop() as ObjectType
        const field = caseObj.fields[fieldName]
        expect(field.refType.type).toBe(Types.primitiveDataTypes.Unknown)
      })

      it('should fetch sobject with correct annotations', async () => {
        await filter.onFetch(result)
        const caseObj = findElements(result, 'Case').pop() as ObjectType
        expect(isServiceId((await caseObj.getAnnotationTypes())[API_NAME]))
          .toEqual(true)
        expect(isServiceId((await caseObj.getAnnotationTypes())[METADATA_TYPE]))
          .toEqual(true)
        expect(caseObj.annotations[API_NAME]).toEqual('Case')
        expect(caseObj.annotations[METADATA_TYPE]).toEqual(CUSTOM_OBJECT)
        expect(caseObj.annotations).toEqual(expect.objectContaining({
          [API_NAME]: 'Case',
          [METADATA_TYPE]: CUSTOM_OBJECT,
          [LABEL]: 'Case',
          [CORE_ANNOTATIONS.ALIAS]: 'Case',
        }))
      })

      it('should keep internal annotations if they appear in a field', async () => {
        // Internal annotations may be set by the custom_objects_from_soap_describe filter
        const extraAnnotations = {
          [LABEL]: 'Test Field',
          [FIELD_ANNOTATIONS.CREATABLE]: true,
          [FIELD_ANNOTATIONS.UPDATEABLE]: false,
          [CORE_ANNOTATIONS.HIDDEN_VALUE]: true,
        }
        caseInstance.value.fields.push({
          [INSTANCE_FULL_NAME_FIELD]: 'TestField__c',
          [INSTANCE_TYPE_FIELD]: FIELD_TYPE_NAMES.NUMBER,
          [INSTANCE_REQUIRED_FIELD]: true,
          ...extraAnnotations,
        })
        await filter.onFetch(result)

        const caseObj = findElements(result, 'Case').pop() as ObjectType
        const fieldAnnotations = caseObj.fields.TestField__c.annotations
        expect(fieldAnnotations[CORE_ANNOTATIONS.REQUIRED]).toBeTruthy()
        expect(fieldAnnotations).toMatchObject(extraAnnotations)
      })

      describe('with custom object from managed package', () => {
        const namespaceName = 'namespaceName'
        const fieldWithNamespaceName = `${namespaceName}${NAMESPACE_SEPARATOR}WithNamespace__c`
        const objectName = `${namespaceName}${NAMESPACE_SEPARATOR}Test__c`
        let packagedCustomObject: ObjectType
        beforeEach(async () => {
          const packagedObj = new InstanceElement(
            objectName,
            customObjectType,
            {
              [INSTANCE_FULL_NAME_FIELD]: objectName,
              [LABEL]: 'Test',
              fields: [
                {
                  [INSTANCE_FULL_NAME_FIELD]: 'IsDeleted',
                  [INSTANCE_TYPE_FIELD]: FIELD_TYPE_NAMES.CHECKBOX,
                },
                {
                  [INSTANCE_FULL_NAME_FIELD]: fieldWithNamespaceName,
                  [INSTANCE_TYPE_FIELD]: FIELD_TYPE_NAMES.TEXTAREA,
                },
              ],
            }
          )
          result.push(packagedObj)
          await filter.onFetch(result)
          packagedCustomObject = result
            .filter(isObjectType)
            .find(obj => obj.elemID.name === objectName) as ObjectType
        })
        it('should create an object type in the installed package folder', () => {
          expect(packagedCustomObject).toBeDefined()
          expect(packagedCustomObject.path).toEqual([
            SALESFORCE,
            INSTALLED_PACKAGES_PATH,
            namespaceName,
            OBJECTS_PATH,
            'namespaceName__Test__c',
            'namespaceName__Test__c',
          ])
        })
        it('should have standard and packaged fields', () => {
          expect(packagedCustomObject.fields).toHaveProperty(fieldWithNamespaceName)
          expect(packagedCustomObject.fields).toHaveProperty('IsDeleted')
        })
        it('should have correct alias', () => {
          expect(packagedCustomObject.annotations[CORE_ANNOTATIONS.ALIAS])
            .toEqual(`Test (${namespaceName})`)
        })
      })

      it('should fetch sobject with packaged and not packaged custom field', async () => {
        const namespaceName = 'namespaceName'
        caseInstance.value.fields.push(
          {
            [INSTANCE_FULL_NAME_FIELD]: `${namespaceName}${NAMESPACE_SEPARATOR}PackagedField__c`,
            [INSTANCE_TYPE_FIELD]: FIELD_TYPE_NAMES.TEXT,
            [LABEL]: 'custom field',
          },
        )

        await filter.onFetch(result)

        const caseElements = findElements(result, 'Case') as ObjectType[]
        expect(caseElements).toHaveLength(1)
        const object = caseElements.find(obj =>
          _.isEqual(obj.path, [SALESFORCE, OBJECTS_PATH, 'Case', 'Case'])) as ObjectType
        expect(object).toBeDefined()
        expect(object.annotations[API_NAME]).toBeDefined()
        expect(object.fields.namespaceName__PackagedField__c).toBeDefined()
      })

      it('should not fetch SObjects that conflict with metadata types', async () => {
        const flowCustomObjectInstance = new InstanceElement(
          'Flow',
          customObjectType,
          {
            [INSTANCE_FULL_NAME_FIELD]: 'Flow',
          }
        )
        const flowMetadataType = createMetadataObjectType(
          { annotations: { metadataType: 'Flow' } }
        )

        result.push(flowCustomObjectInstance, flowMetadataType)

        await filter.onFetch(result)

        const flows = findElements(result, 'Flow')
        expect(flows).toHaveLength(1)
        expect(await metadataType(flows[0])).not.toEqual(CUSTOM_OBJECT)
      })

      it('should modify the customObjectType', async () => {
        await filter.onFetch(result)

        const listViewType = await customObjectType
          .fields[NESTED_INSTANCE_VALUE_NAME.LIST_VIEWS].getType() as ObjectType
        // Here we validate we don't fix a corrected type (fetchWithChangesDetection)
        const columnsFieldType = listViewType.fields.columns.getTypeSync() as ListType
        expect(isListType(columnsFieldType)).toBeTruthy()
        const columnsFieldInnerType = columnsFieldType.refInnerType.getResolvedValueSync()
        expect(isListType(columnsFieldInnerType)).toBeFalse()

        expect(isListType(await listViewType.fields.filters.getType())).toBeTruthy()

        const fieldSetType = await customObjectType
          .fields[NESTED_INSTANCE_VALUE_NAME.FIELD_SETS].getType() as ObjectType
        expect(isListType(await fieldSetType.fields.availableFields.getType())).toBeTruthy()
        expect(isListType(await fieldSetType.fields.displayedFields.getType())).toBeTruthy()

        const compactLayoutType = await customObjectType
          .fields[NESTED_INSTANCE_VALUE_NAME.COMPACT_LAYOUTS].getType() as
          ObjectType
        expect(isListType(await compactLayoutType.fields.fields.getType())).toBeTruthy()
      })

<<<<<<< HEAD
      it('should remove the CustomObject instances from the fetch result and generate a hidden CustomObject type', async () => {
        await filter.onFetch(result)
=======
      it('should hide the custom object type and remove its instances from the fetch result', async () => {
        await filter.onFetch(result)
        expect(customObjectType.annotations[CORE_ANNOTATIONS.HIDDEN]).toBeTrue()
>>>>>>> 5a4577d0
        expect(result).not.toContain(caseInstance)
        const customObjectMetadata = result
          .filter(isObjectType)
          .find(e => metadataTypeSync(e) === CUSTOM_OBJECT) as ObjectType
        expect(customObjectMetadata).toBeDefined()
        expect(customObjectMetadata.annotations[CORE_ANNOTATIONS.HIDDEN]).toBeTrue()
      })

      describe('Merge elements', () => {
        describe('merge annotation types from custom object instance', () => {
          let customObjectInstance: InstanceElement
          beforeEach(() => {
            customObjectInstance = new InstanceElement(
              'Lead',
              customObjectType,
              {
                [INSTANCE_FULL_NAME_FIELD]: 'Lead',
                [NESTED_INSTANCE_VALUE_NAME.LIST_VIEWS]: {
                  [INSTANCE_FULL_NAME_FIELD]: 'PartialListViewFullName',
                  columns: 'ListViewName',
                },
                [NESTED_INSTANCE_VALUE_NAME.WEB_LINKS]: {
                  [INSTANCE_FULL_NAME_FIELD]: 'WebLinkFullName',
                  linkType: 'javascript',
                  url: '',
                },
                enableFeeds: 'True',
                enableReports: 'True',
              },
            )
          })

          it('should filter out ignored annotations and not set them on the custom object', async () => {
            result.push(customObjectInstance)
            await filter.onFetch(result)
            const lead = result.filter(o => o.elemID.name === 'Lead').pop()
            expect(isObjectType(lead)).toBeTruthy()
            const leadObjectType = lead as ObjectType
            expect((await leadObjectType.getAnnotationTypes())[INSTANCE_FULL_NAME_FIELD])
              .toBeUndefined()
            expect(leadObjectType.annotations).not.toHaveProperty(INSTANCE_FULL_NAME_FIELD)
          })

          it('should merge regular instance element annotations into the standard-custom object type', async () => {
            result.push(customObjectInstance)
            await filter.onFetch(result)
            const lead = findElements(result, 'Lead').pop() as ObjectType
            expect((await lead.getAnnotationTypes()).enableFeeds).toBeDefined()
            expect(lead.annotations.enableFeeds).toBeTruthy()
            expect((await lead.getAnnotationTypes()).enableReports).toBeUndefined()
            expect(lead.annotations.enableReports).toBeUndefined()
          })

          it('should merge regular instance element annotations into the custom settings-custom object type', async () => {
            const customSettingsInstance = customObjectInstance.clone()
            customSettingsInstance.value[CUSTOM_SETTINGS_TYPE] = 'Hierarchical'
            result.push(customSettingsInstance)
            await filter.onFetch(result)
            const lead = findElements(result, 'Lead').pop() as ObjectType
            expect((await lead.getAnnotationTypes()).enableFeeds).toBeDefined()
            expect(lead.annotations.enableFeeds).toBeTruthy()
            expect((await lead.getAnnotationTypes()).pluralLabel).toBeUndefined()
            expect(lead.annotations.customSettingsType).toBeDefined()
            expect(lead.annotations.customSettingsType).toEqual('Hierarchical')
          })

          it('should merge regular instance element annotations into the custom-custom object type', async () => {
            const customAccount = new InstanceElement(
              'Account__c',
              customObjectType,
              {
                [INSTANCE_FULL_NAME_FIELD]: 'Account__c',
                enableFeeds: 'True',
                pluralLabel: 'Accounts',
              },
            )
            result.push(customAccount)
            await filter.onFetch(result)
            const account = findElements(result, 'Account__c').pop() as ObjectType
            expect((await account.getAnnotationTypes()).enableFeeds).toBeDefined()
            expect(account.annotations.enableFeeds).toBeTruthy()
            expect((await account.getAnnotationTypes()).pluralLabel).toBeDefined()
            expect(account.annotations.pluralLabel).toEqual('Accounts')
          })

          it('should not merge nested instances into lead objects', async () => {
            result.push(customObjectInstance)
            await filter.onFetch(result)
            const lead = findElements(result, 'Lead').pop() as ObjectType
            expect((await lead.getAnnotationTypes()).listViews).toBeUndefined()
            expect(lead.annotations.listViews).toBeUndefined()
          })

          it('should create instance element for nested instances of custom object', async () => {
            result.push(customObjectInstance)
            await filter.onFetch(result)
            const [leadListView] = result.filter(o => o.elemID.name === 'Lead_PartialListViewFullName')
            expect(isInstanceElement(leadListView)).toBeTruthy()
            const leadListViewsInstance = leadListView as InstanceElement
            expect(leadListViewsInstance.path)
              .toEqual([SALESFORCE, OBJECTS_PATH, 'Lead', 'ListView', leadListViewsInstance.elemID.name])
            expect(leadListViewsInstance.value.columns).toEqual('ListViewName')
            expect(leadListViewsInstance.value[INSTANCE_FULL_NAME_FIELD]).toEqual('Lead.PartialListViewFullName')
          })

          it('should change path of nested instances listed in nestedMetadatatypeToReplaceDirName', async () => {
            result.push(customObjectInstance)
            await filter.onFetch(result)
            const [leadWebLink] = result.filter(o => o.elemID.name === 'Lead_WebLinkFullName')
            const leadWebLinkInstance = (leadWebLink as InstanceElement)
            expect(leadWebLinkInstance.path).toEqual([SALESFORCE, OBJECTS_PATH, 'Lead', 'ButtonsLinksAndActions',
              leadWebLinkInstance.elemID.name])
          })

          it('should create multiple instance elements for nested instances of custom object', async () => {
            const instanceWithMultipleListViews = customObjectInstance.clone()
            instanceWithMultipleListViews
              .value[NESTED_INSTANCE_VALUE_NAME.LIST_VIEWS] = [{
                columns: 'ListViewName1',
                [INSTANCE_FULL_NAME_FIELD]: 'PartialName1',
              },
              {
                [INSTANCE_FULL_NAME_FIELD]: 'PartialName2',
                columns: 'ListViewName2',
              }]
            result.push(instanceWithMultipleListViews)
            await filter.onFetch(result)

            const listViews = result.filter(elem => elem.path?.slice(-2)[0]
              === NESTED_INSTANCE_VALUE_TO_TYPE_NAME[NESTED_INSTANCE_VALUE_NAME.LIST_VIEWS])
            expect(listViews).toHaveLength(2)
            listViews.forEach(listView => expect(isInstanceElement(listView)).toBeTruthy())
            const listViewInstances = listViews as InstanceElement[]
            expect(listViewInstances.map(inst => inst.value))
              .toContainEqual({ columns: 'ListViewName1', [INSTANCE_FULL_NAME_FIELD]: 'Lead.PartialName1' })
            expect(listViewInstances.map(inst => inst.value))
              .toContainEqual({ columns: 'ListViewName2', [INSTANCE_FULL_NAME_FIELD]: 'Lead.PartialName2' })
          })

          it('custom object nested instances should be defined correctly', async () => {
            expect(_.size(NESTED_INSTANCE_VALUE_TO_TYPE_NAME))
              .toBe(_.size(NESTED_INSTANCE_TYPE_NAME))
            expect(Object.keys(NESTED_INSTANCE_VALUE_TO_TYPE_NAME))
              .toEqual(Object.values(NESTED_INSTANCE_VALUE_NAME))
          })
        })
      })
    })

    describe('fixDependentInstancesPathAndSetParent', () => {
      const leadType = new ObjectType({
        elemID: new ElemID(SALESFORCE, 'Lead'),
        annotations: {
          [API_NAME]: 'Lead',
          [METADATA_TYPE]: CUSTOM_OBJECT,
        },
        path: [SALESFORCE, OBJECTS_PATH, 'Lead', 'BLA'],
      })

      describe('AssignmentRules', () => {
        const assignmentRulesType = new ObjectType({
          elemID: new ElemID(SALESFORCE, ASSIGNMENT_RULES_METADATA_TYPE),
          annotations: { [METADATA_TYPE]: ASSIGNMENT_RULES_METADATA_TYPE },
        })
        const assignmentRulesInstance = new InstanceElement('LeadAssignmentRules',
          assignmentRulesType, { [INSTANCE_FULL_NAME_FIELD]: 'Lead' })

        beforeEach(async () => {
          await filter.onFetch([assignmentRulesInstance, assignmentRulesType, leadType])
        })

        it('should set assignmentRules instance path correctly', async () => {
          expect(assignmentRulesInstance.path)
            .toEqual([SALESFORCE, OBJECTS_PATH, 'Lead', ASSIGNMENT_RULES_METADATA_TYPE, assignmentRulesInstance.elemID.name])
        })

        it('should add PARENT annotation to assignmentRules instance', async () => {
          expect(assignmentRulesInstance.annotations[CORE_ANNOTATIONS.PARENT])
            .toContainEqual(new ReferenceExpression(leadType.elemID, leadType))
        })
      })

      describe('LeadConvertSettings', () => {
        const leadConvertSettingsType = new ObjectType({
          elemID: new ElemID(SALESFORCE, LEAD_CONVERT_SETTINGS_METADATA_TYPE),
          annotations: { [METADATA_TYPE]: LEAD_CONVERT_SETTINGS_METADATA_TYPE },
        })
        const leadConvertSettingsInstance = new InstanceElement(LEAD_CONVERT_SETTINGS_METADATA_TYPE,
          leadConvertSettingsType,
          { [INSTANCE_FULL_NAME_FIELD]: LEAD_CONVERT_SETTINGS_METADATA_TYPE })

        beforeEach(async () => {
          await filter.onFetch([leadConvertSettingsInstance, leadConvertSettingsType, leadType])
        })

        it('should set leadConvertSettings instance path correctly', async () => {
          expect(leadConvertSettingsInstance.path)
            .toEqual([SALESFORCE, OBJECTS_PATH, 'Lead', LEAD_CONVERT_SETTINGS_METADATA_TYPE, leadConvertSettingsInstance.elemID.name])
        })

        it('should add PARENT annotation to leadConvertSettings instance', async () => {
          expect(leadConvertSettingsInstance.annotations[CORE_ANNOTATIONS.PARENT])
            .toContainEqual(new ReferenceExpression(leadType.elemID, leadType))
        })
      })

      describe('QuickAction', () => {
        const createQuickActionInstance = (instanceName: string, instanceFullName: string):
          InstanceElement => {
          const quickActionType = new ObjectType({
            elemID: new ElemID(SALESFORCE, QUICK_ACTION_METADATA_TYPE),
            annotations: { [METADATA_TYPE]: QUICK_ACTION_METADATA_TYPE },
          })
          const quickActionInstance = new InstanceElement(instanceName,
            quickActionType,
            { [INSTANCE_FULL_NAME_FIELD]: instanceFullName },
            [SALESFORCE, RECORDS_PATH, QUICK_ACTION_METADATA_TYPE, instanceName])
          return quickActionInstance
        }

        describe('Related to a CustomObject', () => {
          const instanceName = 'Lead_DoSomething'
          const quickActionInstance = createQuickActionInstance(instanceName, 'Lead.DoSomething')
          beforeEach(async () => {
            await filter.onFetch([
              quickActionInstance,
              await quickActionInstance.getType(), leadType,
            ])
          })

          it('should set quickAction instance path correctly', async () => {
            expect(quickActionInstance.path)
              .toEqual([SALESFORCE, OBJECTS_PATH, 'Lead', QUICK_ACTION_METADATA_TYPE, instanceName])
          })

          it('should add PARENT annotation to quickAction instance', async () => {
            expect(quickActionInstance.annotations[CORE_ANNOTATIONS.PARENT])
              .toContainEqual(new ReferenceExpression(leadType.elemID, leadType))
          })
        })

        describe('LightningPage', () => {
          const recordPageType = new ObjectType({
            elemID: new ElemID(SALESFORCE, LIGHTNING_PAGE_TYPE),
            annotations: { [METADATA_TYPE]: FLEXI_PAGE_TYPE },
          })
          const recordPageInstance = new InstanceElement('LightningPageTest',
            recordPageType,
            { [INSTANCE_FULL_NAME_FIELD]: LIGHTNING_PAGE_TYPE,
              sobjectType: 'Lead' })
          beforeEach(async () => {
            await filter.onFetch([leadType, recordPageType, recordPageInstance])
          })
          it('should add PARENT annotation to Lightning page instance with sobjectType', async () => {
            expect(recordPageInstance.annotations[CORE_ANNOTATIONS.PARENT])
              .toContainEqual(new ReferenceExpression(leadType.elemID, leadType))
          })

          it('should change the path of Lightning page instance with sobjectType', async () => {
            expect(recordPageInstance.path)
              .toEqual([SALESFORCE, OBJECTS_PATH, 'Lead', LIGHTNING_PAGE_TYPE, 'LightningPageTest'])
          })
        })

        describe('Not related to a CustomObject', () => {
          const instanceName = 'DoSomething'
          const quickActionInstance = createQuickActionInstance(instanceName, 'DoSomething')
          beforeEach(async () => {
            await filter.onFetch([
              quickActionInstance,
              await quickActionInstance.getType(), leadType,
            ])
          })

          it('should not edit quickAction instance path', async () => {
            expect(quickActionInstance.path)
              .toEqual([SALESFORCE, RECORDS_PATH, QUICK_ACTION_METADATA_TYPE, instanceName])
          })

          it('should not add PARENT annotation to quickAction instance', async () => {
            expect(quickActionInstance.annotations).not.toHaveProperty(CORE_ANNOTATIONS.PARENT)
          })
        })
      })

      describe('CustomTab', () => {
        const customTabType = new ObjectType({
          elemID: new ElemID(SALESFORCE, CUSTOM_TAB_METADATA_TYPE),
          annotations: { [METADATA_TYPE]: CUSTOM_TAB_METADATA_TYPE },
        })
        const customTabInstance = new InstanceElement('Lead',
          customTabType, { [INSTANCE_FULL_NAME_FIELD]: 'Lead' })

        beforeEach(async () => {
          await filter.onFetch([customTabInstance, customTabType, leadType])
        })

        it('should set customTab instance path correctly', async () => {
          expect(customTabInstance.path)
            .toEqual([SALESFORCE, OBJECTS_PATH, 'Lead', CUSTOM_TAB_METADATA_TYPE, customTabInstance.elemID.name])
        })

        it('should add PARENT annotation to customTab instance', async () => {
          expect(customTabInstance.annotations[CORE_ANNOTATIONS.PARENT])
            .toContainEqual(new ReferenceExpression(leadType.elemID, leadType))
        })
      })

      describe('CustomObjectTranslation', () => {
        const customObjectTranslationType = new ObjectType({
          elemID: new ElemID(SALESFORCE, CUSTOM_OBJECT_TRANSLATION_METADATA_TYPE),
          annotations: { [METADATA_TYPE]: CUSTOM_OBJECT_TRANSLATION_METADATA_TYPE },
        })
        const customObjectTranslationInstance = new InstanceElement('Lead_en_US',
          customObjectTranslationType, { [INSTANCE_FULL_NAME_FIELD]: 'Lead-en_US' })

        beforeEach(async () => {
          await filter.onFetch(
            [customObjectTranslationInstance, customObjectTranslationType, leadType]
          )
        })

        it('should set customObjectTranslation instance path correctly', async () => {
          expect(customObjectTranslationInstance.path)
            .toEqual([SALESFORCE, OBJECTS_PATH, 'Lead', CUSTOM_OBJECT_TRANSLATION_METADATA_TYPE,
              'Lead_en_US'])
        })

        it('should add PARENT annotation to customObjectTranslation instance', async () => {
          expect(customObjectTranslationInstance.annotations[CORE_ANNOTATIONS.PARENT])
            .toContainEqual(new ReferenceExpression(leadType.elemID, leadType))
        })
      })

      const sharingRulesType = new ObjectType({
        elemID: new ElemID(SALESFORCE, SHARING_RULES_TYPE),
        annotations: { [METADATA_TYPE]: SHARING_RULES_TYPE },
      })
      const sharingRulesInstance = new InstanceElement(
        'Lead',
        sharingRulesType,
        { [INSTANCE_FULL_NAME_FIELD]: 'Lead' }
      )
      describe('SharingRules', () => {
        beforeEach(async () => {
          await filter.onFetch([sharingRulesInstance, sharingRulesInstance, leadType])
        })

        it('should set instance path correctly', () => {
          expect(sharingRulesInstance.path)
            .toEqual([SALESFORCE, OBJECTS_PATH, 'Lead', SHARING_RULES_TYPE, sharingRulesInstance.elemID.name])
        })

        it('should add PARENT annotation to instance', () => {
          expect(sharingRulesInstance.annotations[CORE_ANNOTATIONS.PARENT])
            .toContainEqual(new ReferenceExpression(leadType.elemID, leadType))
        })
      })

      describe('in partial fetch', () => {
        beforeEach(async () => {
          const elementsSource = buildElementsSourceFromElements([leadType])
          filter = filterCreator({
            config: {
              ...defaultFilterContext,
              fetchProfile: buildFetchProfile({
                fetchParams: { target: ['SharingRules'] },
              }),
              elementsSource,
            },
          }) as typeof filter
          await filter.onFetch([sharingRulesType, sharingRulesInstance])
        })
        it('should set instance path', () => {
          expect(sharingRulesInstance.path).toEqual(
            [SALESFORCE, OBJECTS_PATH, 'Lead', SHARING_RULES_TYPE, sharingRulesInstance.elemID.name]
          )
        })

        it('should add parent annotation to instance', () => {
          expect(sharingRulesInstance.annotations[CORE_ANNOTATIONS.PARENT]).toContainEqual(
            new ReferenceExpression(leadType.elemID, leadType)
          )
        })
      })
    })
  })

  describe('preDeploy and onDeploy', () => {
    let testObject: ObjectType
    let parentAnnotation: Record<string, Element[]>
    beforeAll(() => {
      customObjectType = generateCustomObjectType()
      testObject = new ObjectType({
        elemID: new ElemID(SALESFORCE, 'Test'),
        fields: {
          MyField: {
            refType: Types.primitiveDataTypes.Text,
            annotations: { [API_NAME]: 'Test__c.MyField__c' },
          },
          Master: {
            refType: Types.primitiveDataTypes.MasterDetail,
            annotations: { [API_NAME]: 'Test__c.Master__c' },
          },
          SysField: {
            refType: Types.primitiveDataTypes.AutoNumber,
            annotations: { [API_NAME]: 'Test__c.SysField' },
          },
        },
        annotationRefsOrTypes: {
          [METADATA_TYPE]: BuiltinTypes.SERVICE_ID,
          [API_NAME]: BuiltinTypes.SERVICE_ID,
          [LABEL]: BuiltinTypes.STRING,
          sharingModel: BuiltinTypes.STRING,
        },
        annotations: {
          [METADATA_TYPE]: CUSTOM_OBJECT,
          [API_NAME]: 'Test__c',
          [LABEL]: 'TestObject',
          sharingModel: 'ControlledByParent',
        },
      })
      parentAnnotation = { [CORE_ANNOTATIONS.PARENT]: [testObject] }
    })
    describe('with inner instance addition', () => {
      let changes: Change[]
      let testFieldSet: InstanceElement
      beforeAll(async () => {
        filter = filterCreator({ config: defaultFilterContext }) as typeof filter

        testFieldSet = createInstanceElement(
          { fullName: 'Test__c.MyFieldSet', description: 'my field set' },
          await customObjectType.fields[NESTED_INSTANCE_VALUE_NAME.FIELD_SETS]
            .getType() as ObjectType,
          undefined,
          parentAnnotation,
        )
        changes = [
          toChange({ after: testFieldSet }),
        ]
      })
      describe('preDeploy', () => {
        beforeAll(async () => {
          await filter.preDeploy(changes)
        })
        it('should create a change on the parent custom object', () => {
          expect(changes).toHaveLength(1)
          expect(changes[0].action).toEqual('modify')
          const { before, after } = ((changes[0]) as ModificationChange<InstanceElement>).data
          expect(before.value[NESTED_INSTANCE_VALUE_NAME.FIELD_SETS]).toHaveLength(0)
          expect(after.value[NESTED_INSTANCE_VALUE_NAME.FIELD_SETS]).toEqual(
            [{ ...testFieldSet.value, fullName: 'MyFieldSet' }]
          )
        })
        it('should mark the created custom object as a wrapper and not populate annotation values', () => {
          const inst = getChangeData(changes[0]) as InstanceElement
          expect(inst.value).not.toHaveProperty(LABEL)
          expect(inst.value).toHaveProperty(DEPLOY_WRAPPER_INSTANCE_MARKER, true)
        })
      })
      describe('onDeploy', () => {
        beforeAll(async () => {
          await filter.onDeploy(changes)
        })
        it('should restore the original inner instance change', () => {
          expect(changes).toHaveLength(1)
          expect(changes).toContainEqual(toChange({ after: testFieldSet }))
        })
      })
    })
    describe('with removal side effects', () => {
      let changes: Change[]
      let sideEffectInst: InstanceElement
      beforeAll(() => {
        sideEffectInst = createInstanceElement(
          { fullName: 'SideEffect', description: 'desc' },
          mockTypes.Layout,
          undefined,
          parentAnnotation,
        )
        filter = filterCreator({ config: defaultFilterContext }) as typeof filter
        changes = [
          toChange({ before: testObject }),
          toChange({ before: sideEffectInst }),
        ]
      })
      describe('preDeploy', () => {
        beforeAll(async () => {
          await filter.preDeploy(changes)
        })
        it('should omit side effect removals', async () => {
          expect(changes).toHaveLength(1)
          expect(changes[0].action).toEqual('remove')
          const removedElem = getChangeData(changes[0])
          expect(removedElem).toBeInstanceOf(InstanceElement)
          expect(await metadataType(removedElem)).toEqual(CUSTOM_OBJECT)
        })
      })
      describe('onDeploy', () => {
        beforeAll(async () => {
          await filter.onDeploy(changes)
        })
        it('should return the side effect removal', () => {
          expect(changes).toHaveLength(2)
          expect(changes).toContainEqual(toChange({ before: testObject }))
          expect(changes).toContainEqual(toChange({ before: sideEffectInst }))
        })
      })
    })
    describe('with annotation value change', () => {
      let changes: Change[]
      let afterObj: ObjectType
      beforeAll(() => {
        filter = filterCreator({ config: defaultFilterContext }) as typeof filter
        afterObj = testObject.clone()
        afterObj.annotations[LABEL] = 'New Label'
        changes = [
          toChange({ before: testObject, after: afterObj }),
        ]
      })
      describe('preDeploy', () => {
        beforeAll(async () => {
          await filter.preDeploy(changes)
        })
        it('should create a custom object instance change with annotations and master-detail fields', () => {
          expect(changes).toHaveLength(1)
          const { before, after } = changes[0].data as ModificationChange<InstanceElement>['data']
          expect(after.value.fields).toHaveLength(1)
          expect(after.value.fields[0].type).toEqual('MasterDetail')
          expect(after.value[LABEL]).toEqual('New Label')
          expect(before.value[LABEL]).toEqual('TestObject')
        })
      })
      describe('onDeploy', () => {
        beforeAll(async () => {
          await filter.onDeploy(changes)
        })
        it('should restore the custom object change', () => {
          expect(changes).toEqual([toChange({ before: testObject, after: afterObj })])
        })
      })
    })
  })
})<|MERGE_RESOLUTION|>--- conflicted
+++ resolved
@@ -49,7 +49,6 @@
 import { DEPLOY_WRAPPER_INSTANCE_MARKER } from '../../src/metadata_deploy'
 import { buildFetchProfile } from '../../src/fetch_profile/fetch_profile'
 import { FilterWith } from './mocks'
-import { metadataTypeSync } from '../../src/filters/utils'
 
 export const generateCustomObjectType = (): ObjectType => {
   const generateInnerMetadataTypeFields = (name: string): Record<string, FieldDefinition> => {
@@ -519,20 +518,10 @@
         expect(isListType(await compactLayoutType.fields.fields.getType())).toBeTruthy()
       })
 
-<<<<<<< HEAD
-      it('should remove the CustomObject instances from the fetch result and generate a hidden CustomObject type', async () => {
-        await filter.onFetch(result)
-=======
       it('should hide the custom object type and remove its instances from the fetch result', async () => {
         await filter.onFetch(result)
         expect(customObjectType.annotations[CORE_ANNOTATIONS.HIDDEN]).toBeTrue()
->>>>>>> 5a4577d0
         expect(result).not.toContain(caseInstance)
-        const customObjectMetadata = result
-          .filter(isObjectType)
-          .find(e => metadataTypeSync(e) === CUSTOM_OBJECT) as ObjectType
-        expect(customObjectMetadata).toBeDefined()
-        expect(customObjectMetadata.annotations[CORE_ANNOTATIONS.HIDDEN]).toBeTrue()
       })
 
       describe('Merge elements', () => {
