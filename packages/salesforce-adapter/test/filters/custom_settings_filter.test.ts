--- conflicted
+++ resolved
@@ -115,19 +115,11 @@
     it('Should add two instances for the valid object and no isntances for noName one', async () => {
       const validObjectInstances = await awu(elements)
         .filter(async elm => isInstanceElement(elm)
-<<<<<<< HEAD
-          && (await elm.getType()).elemID.isEqual(customSettingsObject.elemID)).toArray()
-      expect(validObjectInstances).toHaveLength(2)
-      const noNameObjectInstances = await awu(elements)
-        .filter(async elm => isInstanceElement(elm)
-          && (await elm.getType()).elemID.isEqual(customSettingsWithNoNameField.elemID)).toArray()
-=======
           && elm.refType.elemID.isEqual(customSettingsObject.elemID)).toArray()
       expect(validObjectInstances).toHaveLength(2)
       const noNameObjectInstances = await awu(elements)
         .filter(async elm => isInstanceElement(elm)
           && elm.refType.elemID.isEqual(customSettingsWithNoNameField.elemID)).toArray()
->>>>>>> 285e447b
       expect(noNameObjectInstances).toHaveLength(0)
     })
   })
