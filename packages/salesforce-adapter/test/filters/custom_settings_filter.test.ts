--- conflicted
+++ resolved
@@ -133,10 +133,7 @@
           fetchProfile: buildFetchProfile({
             fetchParams: { fetchAllCustomSettings: false },
             isFetchWithChangesDetection: false,
-<<<<<<< HEAD
-=======
             elementsSource: buildElementsSourceFromElements([]),
->>>>>>> a960fc28
           }),
         },
       }) as FilterType
@@ -153,10 +150,7 @@
           fetchProfile: buildFetchProfile({
             fetchParams: { fetchAllCustomSettings: true },
             isFetchWithChangesDetection: false,
-<<<<<<< HEAD
-=======
             elementsSource: buildElementsSourceFromElements([]),
->>>>>>> a960fc28
           }),
         },
       }) as FilterType
