--- conflicted
+++ resolved
@@ -148,15 +148,11 @@
       client,
       config: {
         ...defaultFilterContext,
-<<<<<<< HEAD
-        fetchProfile: buildFetchProfile({ fetchParams: { target: ['meta'] }, isFetchWithChangesDetection: false }),
-=======
         fetchProfile: buildFetchProfile({
           fetchParams: { target: ['meta'] },
           isFetchWithChangesDetection: false,
           elementsSource: buildElementsSourceFromElements([]),
         }),
->>>>>>> a960fc28
         elementsSource,
       },
     }) as FilterType
@@ -295,10 +291,7 @@
                 optionalFeatures: { toolingDepsOfCurrentNamespace: false },
               },
               isFetchWithChangesDetection: false,
-<<<<<<< HEAD
-=======
               elementsSource: buildElementsSourceFromElements([]),
->>>>>>> a960fc28
             }),
             elementsSource,
           },
@@ -375,10 +368,7 @@
                 optionalFeatures: { toolingDepsOfCurrentNamespace: true },
               },
               isFetchWithChangesDetection: false,
-<<<<<<< HEAD
-=======
               elementsSource: buildElementsSourceFromElements([]),
->>>>>>> a960fc28
             }),
             elementsSource: buildElementsSourceFromElements(elements),
           },
@@ -424,10 +414,7 @@
           fetchProfile: buildFetchProfile({
             fetchParams: { optionalFeatures: { extraDependencies: false } },
             isFetchWithChangesDetection: false,
-<<<<<<< HEAD
-=======
             elementsSource: buildElementsSourceFromElements([]),
->>>>>>> a960fc28
           }),
           elementsSource: buildElementsSourceFromElements(elements),
         },
