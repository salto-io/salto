/*
*                      Copyright 2023 Salto Labs Ltd.
*
* Licensed under the Apache License, Version 2.0 (the "License");
* you may not use this file except in compliance with
* the License.  You may obtain a copy of the License at
*
*     http://www.apache.org/licenses/LICENSE-2.0
*
* Unless required by applicable law or agreed to in writing, software
* distributed under the License is distributed on an "AS IS" BASIS,
* WITHOUT WARRANTIES OR CONDITIONS OF ANY KIND, either express or implied.
* See the License for the specific language governing permissions and
* limitations under the License.
*/
import { ElemID, InstanceElement, ObjectType } from '@salto-io/adapter-api'
import { buildElementsSourceFromElements } from '@salto-io/adapter-utils'
import {
  INSTANCE_FULL_NAME_FIELD, INTERNAL_ID_FIELD, METADATA_TYPE, PROFILE_METADATA_TYPE, RECORDS_PATH,
  SALESFORCE,
} from '../../src/constants'
import filterCreator, { WARNING_MESSAGE } from '../../src/filters/profile_paths'
import { FilterResult } from '../../src/filter'
import mockClient from '../client'
import { mockQueryResult } from '../connection'
import { defaultFilterContext } from '../utils'
import { buildFetchProfile } from '../../src/fetch_profile/fetch_profile'
import { FilterWith } from './mocks'

describe('profile paths filter', () => {
  const { connection, client } = mockClient()
  let filter = filterCreator({ client, config: defaultFilterContext }) as FilterWith<'onFetch'>
  const origInstance = new InstanceElement(
    'test',
    new ObjectType({ elemID: new ElemID(SALESFORCE, 'instanceType') }),
    undefined,
    [SALESFORCE, RECORDS_PATH, PROFILE_METADATA_TYPE, 'test']
  )

  let instance: InstanceElement
  beforeEach(() => {
    jest.clearAllMocks()
    instance = origInstance.clone()
    connection.query.mockResolvedValue(mockQueryResult({
      records: [
        { Id: 'PlatformPortalInternalId', Name: 'Authenticated Website' },
        { Id: 'AdminInternalId', Name: 'System Administrator' },
      ],
      totalSize: 2,
    }))
  })

  it('should not run query when we do not fetch profiles', async () => {
    await filter.onFetch([])
    expect(connection.query).not.toHaveBeenCalled()
  })

  it('should replace profile instance path', async () => {
    (await instance.getType()).annotations[METADATA_TYPE] = PROFILE_METADATA_TYPE
    instance.value[INSTANCE_FULL_NAME_FIELD] = 'Admin'
    instance.value[INTERNAL_ID_FIELD] = 'AdminInternalId'
    await filter.onFetch([instance])
    expect(instance.path)
      .toEqual([SALESFORCE, RECORDS_PATH, PROFILE_METADATA_TYPE, 'System_Administrator'])
  })

  it('should replace instance path for PlatformPortal Profile', async () => {
    (await instance.getType()).annotations[METADATA_TYPE] = PROFILE_METADATA_TYPE
    instance.value[INSTANCE_FULL_NAME_FIELD] = 'PlatformPortal'
    instance.value[INTERNAL_ID_FIELD] = 'PlatformPortalInternalId'
    await filter.onFetch([instance])
    expect(instance.path)
      .toEqual([SALESFORCE, RECORDS_PATH, PROFILE_METADATA_TYPE, 'Authenticated_Website2'])
  })

  it('should not replace instance path for other metadataTypes', async () => {
    (await instance.getType()).annotations[METADATA_TYPE] = 'some other metadataType'
    instance.value[INSTANCE_FULL_NAME_FIELD] = 'Admin'
    instance.value[INTERNAL_ID_FIELD] = 'AdminInternalId'
    await filter.onFetch([instance])
    expect(instance.path).toEqual(origInstance.path)
  })

  it('should not replace instance path if it has no path', async () => {
    (await instance.getType()).annotations[METADATA_TYPE] = PROFILE_METADATA_TYPE
    instance.value[INSTANCE_FULL_NAME_FIELD] = 'Admin'
    instance.value[INTERNAL_ID_FIELD] = 'AdminInternalId'
    instance.path = undefined
    await filter.onFetch([instance])
    expect(instance.path).toBeUndefined()
  })
  describe('when feature is throwing an error', () => {
    it('should return a warning', async () => {
      (await instance.getType()).annotations[METADATA_TYPE] = PROFILE_METADATA_TYPE
      instance.value[INSTANCE_FULL_NAME_FIELD] = 'PlatformPortal'
      instance.value[INTERNAL_ID_FIELD] = 'PlatformPortalInternalId'
      connection.query.mockImplementation(() => {
        throw new Error()
      })
      const res = await filter.onFetch([instance]) as FilterResult
      const err = res.errors ?? []
      expect(res.errors).toHaveLength(1)
      expect(err[0]).toEqual({
        severity: 'Warning',
        message: WARNING_MESSAGE,
      })
    })
  })
  describe('when feature is disabled', () => {
    it('should not run any query when feature is disabled', async () => {
      (await instance.getType()).annotations[METADATA_TYPE] = PROFILE_METADATA_TYPE
      instance.value[INSTANCE_FULL_NAME_FIELD] = 'PlatformPortal'
      instance.value[INTERNAL_ID_FIELD] = 'PlatformPortalInternalId'
      filter = filterCreator({
        client,
        config: {
          ...defaultFilterContext,
          fetchProfile: buildFetchProfile({
            fetchParams: { optionalFeatures: { profilePaths: false } },
            isFetchWithChangesDetection: false,
<<<<<<< HEAD
=======
            elementsSource: buildElementsSourceFromElements([]),
>>>>>>> a960fc28
          }),
        },
      }) as FilterWith<'onFetch'>
      await filter.onFetch([instance])
      expect(instance.path).toEqual([SALESFORCE, RECORDS_PATH, PROFILE_METADATA_TYPE, 'test'])
      expect(connection.query).not.toHaveBeenCalled()
    })
  })
})<|MERGE_RESOLUTION|>--- conflicted
+++ resolved
@@ -118,10 +118,7 @@
           fetchProfile: buildFetchProfile({
             fetchParams: { optionalFeatures: { profilePaths: false } },
             isFetchWithChangesDetection: false,
-<<<<<<< HEAD
-=======
             elementsSource: buildElementsSourceFromElements([]),
->>>>>>> a960fc28
           }),
         },
       }) as FilterWith<'onFetch'>
