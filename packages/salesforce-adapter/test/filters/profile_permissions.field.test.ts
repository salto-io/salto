--- conflicted
+++ resolved
@@ -172,48 +172,28 @@
       // Check mockObject has the right permissions
       const fieldLevelSecurity = objectTypes[0].fields.description
         .annotations[FIELD_LEVEL_SECURITY_ANNOTATION]
-<<<<<<< HEAD
-      expect((fieldLevelSecurity.readable[0] as ReferenceExpression).traversalParts).toEqual(
-        ADMIN_FULL_NAME.split('.')
-      )
-      expect((fieldLevelSecurity.editable[0] as ReferenceExpression).traversalParts).toEqual(
-        STANDARD_FULL_NAME.split('.')
-=======
       expect(fieldLevelSecurity.readable[0].elemId).toEqual(
-        mockAdmin.elemID.createNestedID(INSTANCE_FULL_NAME_FIELD)
+        mockAdmin.elemID
       )
       expect(fieldLevelSecurity.editable[0].elemId).toEqual(
-        mockStandard.elemID.createNestedID(INSTANCE_FULL_NAME_FIELD)
->>>>>>> 5663609f
+        mockStandard.elemID
       )
 
       const fieldLevelSecurityPlus = objectTypes[1].fields.plus
         .annotations[FIELD_LEVEL_SECURITY_ANNOTATION]
-<<<<<<< HEAD
-      expect((fieldLevelSecurityPlus.readable[0] as ReferenceExpression).traversalParts)
-        .toEqual(ADMIN_FULL_NAME.split('.'))
-=======
       expect(fieldLevelSecurityPlus.readable[0].elemId).toEqual(
-        mockAdmin.elemID.createNestedID(INSTANCE_FULL_NAME_FIELD)
+        mockAdmin.elemID
       )
->>>>>>> 5663609f
       expect(fieldLevelSecurityPlus.editable).toEqual([])
 
       const fieldLevelSecurityNoStandard = objectTypes[0].fields.noStandard
         .annotations[FIELD_LEVEL_SECURITY_ANNOTATION]
-<<<<<<< HEAD
-      expect((fieldLevelSecurityNoStandard.readable[0] as ReferenceExpression).traversalParts)
-        .toEqual(ADMIN_FULL_NAME.split('.'))
-      expect((fieldLevelSecurityNoStandard.editable[0] as ReferenceExpression).traversalParts)
-        .toEqual(ADMIN_FULL_NAME.split('.'))
-=======
       expect(fieldLevelSecurityNoStandard.readable[0].elemId).toEqual(
-        mockAdmin.elemID.createNestedID(INSTANCE_FULL_NAME_FIELD)
+        mockAdmin.elemID
       )
       expect(fieldLevelSecurityNoStandard.editable[0].elemId).toEqual(
-        mockAdmin.elemID.createNestedID(INSTANCE_FULL_NAME_FIELD)
+        mockAdmin.elemID
       )
->>>>>>> 5663609f
 
       // Check profile instances' field_permissions were deleted
       getProfileInstances(elements)
