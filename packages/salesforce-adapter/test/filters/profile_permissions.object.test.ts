--- conflicted
+++ resolved
@@ -151,15 +151,6 @@
       await filter().onFetch(elements)
       const objectTypes = elements.filter(isObjectType)
 
-<<<<<<< HEAD
-      const verifyReference = (permission: Value, expectedValue: string): void => {
-        expect((permission[0] as ReferenceExpression).traversalParts).toEqual(
-          expectedValue.split('.')
-        )
-      }
-
-=======
->>>>>>> 5663609f
       // Check mockObject has the right permissions
       const objectLevelSecurity = objectTypes[0]
         .annotations[OBJECT_LEVEL_SECURITY_ANNOTATION]
