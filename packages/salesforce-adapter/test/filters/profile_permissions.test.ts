--- conflicted
+++ resolved
@@ -1,22 +1,4 @@
 /*
-<<<<<<< HEAD
-*                      Copyright 2024 Salto Labs Ltd.
-*
-* Licensed under the Apache License, Version 2.0 (the "License");
-* you may not use this file except in compliance with
-* the License.  You may obtain a copy of the License at
-*
-*     http://www.apache.org/licenses/LICENSE-2.0
-*
-* Unless required by applicable law or agreed to in writing, software
-* distributed under the License is distributed on an "AS IS" BASIS,
-* WITHOUT WARRANTIES OR CONDITIONS OF ANY KIND, either express or implied.
-* See the License for the specific language governing permissions and
-* limitations under the License.
-*/
-import { ObjectType, ElemID, CORE_ANNOTATIONS, toChange, InstanceElement, Change, getChangeData, FieldDefinition, Values, TypeReference, createRefToElmWithValue } from '@salto-io/adapter-api'
-import { isDefined } from '@salto-io/lowerdash/src/values'
-=======
  *                      Copyright 2024 Salto Labs Ltd.
  *
  * Licensed under the Apache License, Version 2.0 (the "License");
@@ -44,7 +26,7 @@
   TypeReference,
   createRefToElmWithValue,
 } from '@salto-io/adapter-api'
->>>>>>> d48cda1b
+import { isDefined } from '@salto-io/lowerdash/src/values'
 import filterCreator from '../../src/filters/profile_permissions'
 import * as constants from '../../src/constants'
 import { ProfileInfo } from '../../src/client/types'
@@ -57,7 +39,10 @@
 import { mockTypes } from '../mock_elements'
 import { defaultFilterContext } from '../utils'
 import { FilterWith } from './mocks'
-import { apiNameSync, isInstanceOfTypeChangeSync } from '../../src/filters/utils'
+import {
+  apiNameSync,
+  isInstanceOfTypeChangeSync,
+} from '../../src/filters/utils'
 
 describe('Profile Permissions filter', () => {
   const TEST_PROFILE = 'Test Profile'
@@ -78,16 +63,6 @@
       },
     },
   })
-<<<<<<< HEAD
-  const mockFLSProfile = (
-    objectPermissions: ProfileInfo['objectPermissions'],
-    fieldPermissions: ProfileInfo['fieldPermissions'],
-    fullName = 'Admin',
-  ): InstanceElement => createInstanceElement(
-    { fullName, objectPermissions, fieldPermissions },
-    mockTypes.Profile,
-  )
-=======
 
   const mockObject = (name: string): ObjectType =>
     new ObjectType({
@@ -109,23 +84,22 @@
         ...createField(name, 'standard'),
       },
     })
-  const mockAdminProfile = (
+  const mockFLSProfile = (
     objectPermissions: ProfileInfo['objectPermissions'],
     fieldPermissions: ProfileInfo['fieldPermissions'],
+    fullName = 'Admin',
   ): InstanceElement =>
     createInstanceElement(
-      { fullName: 'Admin', objectPermissions, fieldPermissions },
+      { fullName, objectPermissions, fieldPermissions },
       mockTypes.Profile,
     )
->>>>>>> d48cda1b
-
-  const getChangeProfilesNames = (changes: Change[]): string[] => (
+
+  const getChangeProfilesNames = (changes: Change[]): string[] =>
     changes
       .filter(isInstanceOfTypeChangeSync(constants.PROFILE_METADATA_TYPE))
       .map(getChangeData)
-      .map(instance => apiNameSync(instance))
+      .map((instance) => apiNameSync(instance))
       .filter(isDefined)
-  )
 
   let filter: FilterWith<'preDeploy' | 'onDeploy'>
 
@@ -228,20 +202,18 @@
     }
     beforeAll(() => {
       filter = filterCreator({
-        config: { ...defaultFilterContext, flsProfiles: [constants.ADMIN_PROFILE, TEST_PROFILE] },
+        config: {
+          ...defaultFilterContext,
+          flsProfiles: [constants.ADMIN_PROFILE, TEST_PROFILE],
+        },
       }) as typeof filter
     })
     describe('preDeploy', () => {
       beforeAll(async () => {
         const objWithNewField = mockObject('Test2__c')
-<<<<<<< HEAD
         const updatedProfile = mockFLSProfile(
-          [presetObjectPermission], [presetFieldPermission],
-=======
-        const updatedProfile = mockAdminProfile(
           [presetObjectPermission],
           [presetFieldPermission],
->>>>>>> d48cda1b
         )
         changes = [
           toChange({ after: mockObject('Test__c') }),
@@ -252,7 +224,10 @@
       })
       it('should use the existing change for the admin profile and add new change for Test Profile', () => {
         expect(changes).toHaveLength(4)
-        expect(getChangeProfilesNames(changes)).toIncludeSameMembers([constants.ADMIN_PROFILE, TEST_PROFILE])
+        expect(getChangeProfilesNames(changes)).toIncludeSameMembers([
+          constants.ADMIN_PROFILE,
+          TEST_PROFILE,
+        ])
       })
       describe('admin profile change', () => {
         let adminProfile: InstanceElement
@@ -289,7 +264,9 @@
       })
       it('should not remove the admin profile change and remove the Test Profile change', () => {
         expect(changes).toHaveLength(3)
-        expect(getChangeProfilesNames(changes)).toEqual([constants.ADMIN_PROFILE])
+        expect(getChangeProfilesNames(changes)).toEqual([
+          constants.ADMIN_PROFILE,
+        ])
       })
     })
   })
