/*
*                      Copyright 2023 Salto Labs Ltd.
*
* Licensed under the Apache License, Version 2.0 (the "License");
* you may not use this file except in compliance with
* the License.  You may obtain a copy of the License at
*
*     http://www.apache.org/licenses/LICENSE-2.0
*
* Unless required by applicable law or agreed to in writing, software
* distributed under the License is distributed on an "AS IS" BASIS,
* WITHOUT WARRANTIES OR CONDITIONS OF ANY KIND, either express or implied.
* See the License for the specific language governing permissions and
* limitations under the License.
*/
import {
  Change,
  CORE_ANNOTATIONS,
  Element,
  ElemID,
  Field,
  getAllChangeData,
  InstanceElement,
  isField,
  ObjectType,
  ReferenceExpression,
  toChange,
} from '@salto-io/adapter-api'
import { MetadataInfo } from 'jsforce'
import _ from 'lodash'
import { buildElementsSourceFromElements } from '@salto-io/adapter-utils'
import * as constants from '../../src/constants'
import { API_NAME, INSTANCE_FULL_NAME_FIELD, VALUE_SET_FIELDS } from '../../src/constants'
import mockClient from '../client'
import { makeFilter, STANDARD_VALUE, STANDARD_VALUE_SET } from '../../src/filters/standard_value_sets'
import SalesforceClient from '../../src/client/client'
import { createInstanceElement, Types } from '../../src/transformers/transformer'
import { extractFullNamesFromValueList } from '../../src/filters/utils'
import { defaultFilterContext } from '../utils'
import { mockInstances, mockTypes } from '../mock_elements'
import { FilterWith } from './mocks'
import { buildFetchProfile } from '../../src/fetch_profile/fetch_profile'
import { buildMetadataQueryForFetchWithChangesDetection } from '../../src/fetch_profile/metadata_query'

const createStandardValueSetMetadataInfo = (name: string, values: string[]): MetadataInfo =>
  ({
    fullName: name,
    sorted: false,
    standardValue: values.map(v => (
      {
        fullName: v,
        default: 'false',
        label: v,
      })),
  } as MetadataInfo)


const isStringArray = (val: unknown): val is string[] => (
  _.isArray(val) && val.every(_.isString)
)

const createPicklistObjectType = (
  mockElemID: ElemID,
  apiName: string,
  pickListValues: string[] | {fullName: string; default: boolean; label: string}[],
  isMultiPicklist = false
): ObjectType => new ObjectType({
  elemID: mockElemID,
  fields: { state: {
    refType: isMultiPicklist
      ? Types.primitiveDataTypes[constants.FIELD_TYPE_NAMES.MULTIPICKLIST]
      : Types.primitiveDataTypes[constants.FIELD_TYPE_NAMES.PICKLIST],
    annotations: {
      [CORE_ANNOTATIONS.REQUIRED]: false,
      [constants.API_NAME]: apiName,
      label: 'test label',
      [constants.FIELD_ANNOTATIONS.VALUE_SET]: isStringArray(pickListValues)
        ? pickListValues.map(val => ({
          [constants.CUSTOM_VALUE.FULL_NAME]: val,
          [constants.CUSTOM_VALUE.LABEL]: val,
          [constants.CUSTOM_VALUE.DEFAULT]: val === 'Bart',
        }))
        : pickListValues,
    },
  } },
  annotations: {
    [constants.API_NAME]: 'Test__c',
    [constants.METADATA_TYPE]: constants.CUSTOM_OBJECT,
  },
})

/* eslint-disable jest/no-focused-tests */
describe('Standard Value Sets filter', () => {
  type FilterType = FilterWith<'onFetch' | 'preDeploy' | 'onDeploy'>
  const { client } = mockClient()
  const mockSVSType = new ObjectType({
    annotationRefsOrTypes: {},
    elemID: new ElemID(constants.SALESFORCE, 'standard_value_set'),
  })
  mockSVSType.annotations[constants.METADATA_TYPE] = STANDARD_VALUE_SET

  const SVS_INSTANCE_STANDARD_VALUE = [
    {
      fullName: 'Obsolete',
      default: false,
      label: 'Obsolete',
    },
    {
      fullName: 'Purchased',
      default: false,
      label: 'Purchased',
    },
  ]

  const svsInstanceFromSource = createInstanceElement({
    [INSTANCE_FULL_NAME_FIELD]: 'FromSource',
    sorted: false,
    standardValue: SVS_INSTANCE_STANDARD_VALUE,
  }, mockSVSType)

  const filterCreator = async (
    sfClient: SalesforceClient,
    isFetchWithChangesDetection = false
  ): Promise<FilterType> => {
<<<<<<< HEAD
    const elementsSource = buildElementsSourceFromElements([svsInstanceFromSource])
    const metadataQuery = isFetchWithChangesDetection
      ? await buildMetadataQueryForFetchWithChangesDetection({
        fetchParams: {},
        elementsSource,
        lastChangeDateOfTypesWithNestedInstances: {},
      })
=======
    const elementsSource = buildElementsSourceFromElements([svsInstanceFromSource, mockInstances().ChangedAtSingleton])
    const metadataQuery = isFetchWithChangesDetection
      ? await buildMetadataQueryForFetchWithChangesDetection({ fetchParams: {}, elementsSource })
>>>>>>> 53f68485
      : defaultFilterContext.fetchProfile.metadataQuery
    const fetchProfile = buildFetchProfile({ fetchParams: {}, metadataQuery })
    return makeFilter(
      new Set<string>(['Simpsons', 'Numbers'])
    )({ client: sfClient,
      config: { ...defaultFilterContext, fetchProfile, elementsSource } }) as FilterType
  }

  let filter: FilterType

  beforeEach(async () => {
    client.readMetadata = jest.fn().mockImplementationOnce(() =>
      ({ result: [createStandardValueSetMetadataInfo('Simpsons', ['Bart', 'Homer', 'Lisa']),
        createStandardValueSetMetadataInfo('Numbers', ['One', 'Two', 'Three'])] }))
    filter = await filterCreator(client)
  })

  describe('onFetch', () => {
    it('should do nothing if no standard value set element was found', async () => {
      const elements: Element[] = []
      await filter.onFetch(elements)
      expect(client.readMetadata).toHaveBeenCalledTimes(0)
      expect(elements.length).toBe(0)
    })

    it('should add standard value set instances', async () => {
      const elements: Element[] = [mockSVSType.clone()]
      await filter.onFetch(elements)
      expect(client.readMetadata).toHaveBeenCalledTimes(1)
      expect(elements.length).toBe(3)
      const simpsonsSvs = elements[1]
      expect(simpsonsSvs.elemID).toEqual(mockSVSType.elemID.createNestedID('instance', 'Simpsons'))
      expect(simpsonsSvs.path)
        .toEqual([constants.SALESFORCE, constants.RECORDS_PATH, 'standard_value_set', 'Simpsons'])
      expect(extractFullNamesFromValueList((simpsonsSvs as InstanceElement).value[STANDARD_VALUE])).toEqual(['Bart', 'Homer', 'Lisa'])
      const numbersSvs = elements[2]
      expect(numbersSvs.elemID).toEqual(mockSVSType.elemID.createNestedID('instance', 'Numbers'))
      expect(numbersSvs.path)
        .toEqual([constants.SALESFORCE, constants.RECORDS_PATH, 'standard_value_set', 'Numbers'])
      expect(extractFullNamesFromValueList((numbersSvs as InstanceElement).value[STANDARD_VALUE])).toEqual(['One', 'Two', 'Three'])
    })
    it('should replace value list with references for standard picklist fields', async () => {
      const apiName = 'simps'
      const pickListValues = ['Bart', 'Homer', 'Lisa']
      const mockElemID = new ElemID(constants.SALESFORCE, 'test')
      const typeElement = createPicklistObjectType(mockElemID, apiName, pickListValues)
      const elements: Element[] = [mockSVSType.clone(), typeElement]
      await filter.onFetch(elements)
      expect(elements.length).toBe(4)
      const simpsonsSvs = elements[2]
      expect(typeElement.fields.state.annotations[constants.VALUE_SET_FIELDS.VALUE_SET_NAME])
        .toEqual(new ReferenceExpression(simpsonsSvs.elemID))
    })

    it('should replace value list with references for standard multipicklist fields', async () => {
      const apiName = 'simps'
      const pickListValues = ['Bart', 'Homer', 'Lisa']
      const mockElemID = new ElemID(constants.SALESFORCE, 'test')
      const typeElement = createPicklistObjectType(mockElemID, apiName, pickListValues, true)
      const elements: Element[] = [mockSVSType.clone(), typeElement]
      await filter.onFetch(elements)
      expect(elements.length).toBe(4)
      const simpsonsSvs = elements[2]
      expect(typeElement.fields.state.annotations[constants.VALUE_SET_FIELDS.VALUE_SET_NAME])
        .toEqual(new ReferenceExpression(simpsonsSvs.elemID))
    })

    it('should not replace value list with references for custom picklist fields', async () => {
      const apiName = 'simpsy__c'
      const pickListValues = ['Bart', 'Homer', 'Lisa']
      const mockElemID = new ElemID(constants.SALESFORCE, 'test')
      const typeElement = createPicklistObjectType(mockElemID, apiName, pickListValues)
      const elements: Element[] = [mockSVSType.clone(), typeElement]
      await filter.onFetch(elements)
      expect(elements.length).toBe(4)
      expect(extractFullNamesFromValueList(typeElement.fields.state
        .annotations[constants.FIELD_ANNOTATIONS.VALUE_SET])).toEqual(pickListValues)
    })

    it('should not replace value list with references for standard picklist fields if svs with values not found', async () => {
      const apiName = 'simps'
      const pickListValues = ['Marge', 'Homer', 'Lisa']
      const mockElemID = new ElemID(constants.SALESFORCE, 'test')
      const typeElement = createPicklistObjectType(mockElemID, apiName, pickListValues)
      const elements: Element[] = [mockSVSType.clone(), typeElement]
      await filter.onFetch(elements)
      expect(elements.length).toBe(4)
      expect(extractFullNamesFromValueList(typeElement.fields.state
        .annotations[constants.FIELD_ANNOTATIONS.VALUE_SET])).toEqual(pickListValues)
    })

    describe('when is fetch with changes detection mode', () => {
      beforeEach(async () => {
        filter = await filterCreator(client, true)
      })
      it('should create correct reference on a Field', async () => {
        const objectType = createPicklistObjectType(new ElemID(constants.SALESFORCE, 'Test__c'), 'StandardField', SVS_INSTANCE_STANDARD_VALUE)
        const elements = [mockSVSType.clone(), objectType]
        await filter.onFetch(elements)
        const field = objectType.fields.state as Field
        expect(field).toSatisfy(isField)
        expect(field.annotations[constants.VALUE_SET_FIELDS.VALUE_SET_NAME])
          .toEqual(new ReferenceExpression(svsInstanceFromSource.elemID))
        // No reason to append a non modified SVS instance to the elements
        expect(elements).not.toContain(svsInstanceFromSource)
      })
    })
  })

  describe('deploy flow', () => {
    let originalChange: Change<Field>
    let afterPreDeployChanges: Change<Field>[]
    let afterOnDeployChanges: Change<Field>[]

    beforeEach(async () => {
      const beforePicklistStandardField = new Field(mockTypes.Profile, 'StandardPicklist', Types.primitiveDataTypes.Picklist, {
        [API_NAME]: 'Profile.StandardPicklist',
        [VALUE_SET_FIELDS.VALUE_SET_NAME]: 'StandardPicklistValueSet',
        description: 'before',
      })
      const afterPicklistStandardField = beforePicklistStandardField.clone({
        ...beforePicklistStandardField.annotations,
        description: 'after',
      })
      originalChange = toChange({
        before: beforePicklistStandardField,
        after: afterPicklistStandardField,
      })
      afterPreDeployChanges = [originalChange]
      await filter.preDeploy(afterPreDeployChanges)
      afterOnDeployChanges = [...afterPreDeployChanges]
      await filter.onDeploy(afterOnDeployChanges)
    })
    it('should omit the valueSetName annotation on preDeploy', () => {
      expect(afterPreDeployChanges).toHaveLength(1)
      expect(getAllChangeData(afterPreDeployChanges[0]))
        .toSatisfyAll(field => _.isUndefined(field.annotations[VALUE_SET_FIELDS.VALUE_SET_NAME]))
    })
    it('should restore to original change on onDeploy', () => {
      expect(afterOnDeployChanges).toEqual([originalChange])
    })
  })
})<|MERGE_RESOLUTION|>--- conflicted
+++ resolved
@@ -122,19 +122,13 @@
     sfClient: SalesforceClient,
     isFetchWithChangesDetection = false
   ): Promise<FilterType> => {
-<<<<<<< HEAD
-    const elementsSource = buildElementsSourceFromElements([svsInstanceFromSource])
+    const elementsSource = buildElementsSourceFromElements([svsInstanceFromSource, mockInstances().ChangedAtSingleton])
     const metadataQuery = isFetchWithChangesDetection
       ? await buildMetadataQueryForFetchWithChangesDetection({
         fetchParams: {},
         elementsSource,
         lastChangeDateOfTypesWithNestedInstances: {},
       })
-=======
-    const elementsSource = buildElementsSourceFromElements([svsInstanceFromSource, mockInstances().ChangedAtSingleton])
-    const metadataQuery = isFetchWithChangesDetection
-      ? await buildMetadataQueryForFetchWithChangesDetection({ fetchParams: {}, elementsSource })
->>>>>>> 53f68485
       : defaultFilterContext.fetchProfile.metadataQuery
     const fetchProfile = buildFetchProfile({ fetchParams: {}, metadataQuery })
     return makeFilter(
