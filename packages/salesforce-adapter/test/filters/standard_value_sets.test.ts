/*
*                      Copyright 2023 Salto Labs Ltd.
*
* Licensed under the Apache License, Version 2.0 (the "License");
* you may not use this file except in compliance with
* the License.  You may obtain a copy of the License at
*
*     http://www.apache.org/licenses/LICENSE-2.0
*
* Unless required by applicable law or agreed to in writing, software
* distributed under the License is distributed on an "AS IS" BASIS,
* WITHOUT WARRANTIES OR CONDITIONS OF ANY KIND, either express or implied.
* See the License for the specific language governing permissions and
* limitations under the License.
*/
import {
  ObjectType,
  ElemID,
  Element,
  InstanceElement,
  ReferenceExpression,
  CORE_ANNOTATIONS,
  Field, Change, toChange, getAllChangeData, isField,
} from '@salto-io/adapter-api'
import { MetadataInfo } from 'jsforce'
import _ from 'lodash'
import { buildElementsSourceFromElements } from '@salto-io/adapter-utils'
import * as constants from '../../src/constants'
import mockClient from '../client'
import { makeFilter, STANDARD_VALUE_SET, STANDARD_VALUE } from '../../src/filters/standard_value_sets'
import SalesforceClient from '../../src/client/client'
import { createInstanceElement, Types } from '../../src/transformers/transformer'
import { extractFullNamesFromValueList } from '../../src/filters/utils'
import { defaultFilterContext } from '../utils'
import { mockTypes } from '../mock_elements'
import { API_NAME, INSTANCE_FULL_NAME_FIELD, VALUE_SET_FIELDS } from '../../src/constants'
import { FilterWith } from './mocks'
import { buildFetchProfileForFetchWithChangesDetection } from '../../src/fetch_profile/fetch_profile'

const createStandardValueSetMetadataInfo = (name: string, values: string[]): MetadataInfo =>
  ({
    fullName: name,
    sorted: false,
    standardValue: values.map(v => (
      {
        fullName: v,
        default: 'false',
        label: v,
      })),
  } as MetadataInfo)


const isStringArray = (val: unknown): val is string[] => (
  _.isArray(val) && val.every(_.isString)
)

const createPicklistObjectType = (
  mockElemID: ElemID,
  apiName: string,
  pickListValues: string[] | {fullName: string; default: boolean; label: string}[],
  isMultiPicklist = false
): ObjectType => new ObjectType({
  elemID: mockElemID,
  fields: { state: {
    refType: isMultiPicklist
      ? Types.primitiveDataTypes[constants.FIELD_TYPE_NAMES.MULTIPICKLIST]
      : Types.primitiveDataTypes[constants.FIELD_TYPE_NAMES.PICKLIST],
    annotations: {
      [CORE_ANNOTATIONS.REQUIRED]: false,
      [constants.API_NAME]: apiName,
      label: 'test label',
      [constants.FIELD_ANNOTATIONS.VALUE_SET]: isStringArray(pickListValues)
        ? pickListValues.map(val => ({
          [constants.CUSTOM_VALUE.FULL_NAME]: val,
          [constants.CUSTOM_VALUE.LABEL]: val,
          [constants.CUSTOM_VALUE.DEFAULT]: val === 'Bart',
        }))
        : pickListValues,
    },
  } },
  annotations: {
    [constants.API_NAME]: 'Test__c',
    [constants.METADATA_TYPE]: constants.CUSTOM_OBJECT,
  },
})

/* eslint-disable jest/no-focused-tests */
describe('Standard Value Sets filter', () => {
  type FilterType = FilterWith<'onFetch' | 'preDeploy' | 'onDeploy'>
  const { client } = mockClient()
  const mockSVSType = new ObjectType({
    annotationRefsOrTypes: {},
    elemID: new ElemID(constants.SALESFORCE, 'standard_value_set'),
  })
  mockSVSType.annotations[constants.METADATA_TYPE] = STANDARD_VALUE_SET

  const SVS_INSTANCE_STANDARD_VALUE = [
    {
      fullName: 'Obsolete',
      default: false,
      label: 'Obsolete',
    },
    {
      fullName: 'Purchased',
      default: false,
      label: 'Purchased',
    },
  ]

  const svsInstanceFromSource = createInstanceElement({
    [INSTANCE_FULL_NAME_FIELD]: 'FromSource',
    sorted: false,
    standardValue: SVS_INSTANCE_STANDARD_VALUE,
  }, mockSVSType)

  const filterCreator = async (
    sfClient: SalesforceClient,
    isFetchWithChangesDetection = false
  ): Promise<FilterType> => {
    const elementsSource = buildElementsSourceFromElements([svsInstanceFromSource])
    const fetchProfile = isFetchWithChangesDetection
      ? await buildFetchProfileForFetchWithChangesDetection({ fetchParams: {}, elementsSource })
      : defaultFilterContext.fetchProfile
    return makeFilter(
      new Set<string>(['Simpsons', 'Numbers'])
    )({ client: sfClient,
      config: { ...defaultFilterContext, fetchProfile, elementsSource } }) as FilterType
  }

  let filter: FilterType

  beforeEach(async () => {
    client.readMetadata = jest.fn().mockImplementationOnce(() =>
      ({ result: [createStandardValueSetMetadataInfo('Simpsons', ['Bart', 'Homer', 'Lisa']),
        createStandardValueSetMetadataInfo('Numbers', ['One', 'Two', 'Three'])] }))
    filter = await filterCreator(client)
  })

  describe('onFetch', () => {
    it('should do nothing if no standard value set element was found', async () => {
      const elements: Element[] = []
      await filter.onFetch(elements)
      expect(client.readMetadata).toHaveBeenCalledTimes(0)
      expect(elements.length).toBe(0)
    })

    it('should add standard value set instances', async () => {
      const elements: Element[] = [mockSVSType.clone()]
      await filter.onFetch(elements)
      expect(client.readMetadata).toHaveBeenCalledTimes(1)
      expect(elements.length).toBe(3)
      const simpsonsSvs = elements[1]
      expect(simpsonsSvs.elemID).toEqual(mockSVSType.elemID.createNestedID('instance', 'Simpsons'))
      expect(simpsonsSvs.path)
        .toEqual([constants.SALESFORCE, constants.RECORDS_PATH, 'standard_value_set', 'Simpsons'])
      expect(extractFullNamesFromValueList((simpsonsSvs as InstanceElement).value[STANDARD_VALUE])).toEqual(['Bart', 'Homer', 'Lisa'])
      const numbersSvs = elements[2]
      expect(numbersSvs.elemID).toEqual(mockSVSType.elemID.createNestedID('instance', 'Numbers'))
      expect(numbersSvs.path)
        .toEqual([constants.SALESFORCE, constants.RECORDS_PATH, 'standard_value_set', 'Numbers'])
      expect(extractFullNamesFromValueList((numbersSvs as InstanceElement).value[STANDARD_VALUE])).toEqual(['One', 'Two', 'Three'])
    })
    it('should replace value list with references for standard picklist fields', async () => {
      const apiName = 'simps'
      const pickListValues = ['Bart', 'Homer', 'Lisa']
      const mockElemID = new ElemID(constants.SALESFORCE, 'test')
      const typeElement = createPicklistObjectType(mockElemID, apiName, pickListValues)
      const elements: Element[] = [mockSVSType.clone(), typeElement]
      await filter.onFetch(elements)
      expect(elements.length).toBe(4)
      const simpsonsSvs = elements[2]
      expect(typeElement.fields.state.annotations[constants.VALUE_SET_FIELDS.VALUE_SET_NAME])
        .toEqual(new ReferenceExpression(simpsonsSvs.elemID, simpsonsSvs))
    })

    it('should replace value list with references for standard multipicklist fields', async () => {
      const apiName = 'simps'
      const pickListValues = ['Bart', 'Homer', 'Lisa']
      const mockElemID = new ElemID(constants.SALESFORCE, 'test')
      const typeElement = createPicklistObjectType(mockElemID, apiName, pickListValues, true)
      const elements: Element[] = [mockSVSType.clone(), typeElement]
      await filter.onFetch(elements)
      expect(elements.length).toBe(4)
      const simpsonsSvs = elements[2]
      expect(typeElement.fields.state.annotations[constants.VALUE_SET_FIELDS.VALUE_SET_NAME])
        .toEqual(new ReferenceExpression(simpsonsSvs.elemID, simpsonsSvs))
    })

    it('should not replace value list with references for custom picklist fields', async () => {
      const apiName = 'simpsy__c'
      const pickListValues = ['Bart', 'Homer', 'Lisa']
      const mockElemID = new ElemID(constants.SALESFORCE, 'test')
      const typeElement = createPicklistObjectType(mockElemID, apiName, pickListValues)
      const elements: Element[] = [mockSVSType.clone(), typeElement]
      await filter.onFetch(elements)
      expect(elements.length).toBe(4)
      expect(extractFullNamesFromValueList(typeElement.fields.state
        .annotations[constants.FIELD_ANNOTATIONS.VALUE_SET])).toEqual(pickListValues)
    })

    it('should not replace value list with references for standard picklist fields if svs with values not found', async () => {
      const apiName = 'simps'
      const pickListValues = ['Marge', 'Homer', 'Lisa']
      const mockElemID = new ElemID(constants.SALESFORCE, 'test')
      const typeElement = createPicklistObjectType(mockElemID, apiName, pickListValues)
      const elements: Element[] = [mockSVSType.clone(), typeElement]
      await filter.onFetch(elements)
      expect(elements.length).toBe(4)
      expect(extractFullNamesFromValueList(typeElement.fields.state
        .annotations[constants.FIELD_ANNOTATIONS.VALUE_SET])).toEqual(pickListValues)
    })

    describe('when is fetch with changes detection mode', () => {
      beforeEach(async () => {
        filter = await filterCreator(client, true)
      })
      it('should create correct reference on a Field', async () => {
        const objectType = createPicklistObjectType(new ElemID(constants.SALESFORCE, 'Test__c'), 'StandardField', SVS_INSTANCE_STANDARD_VALUE)
        const elements = [mockSVSType.clone(), objectType]
        await filter.onFetch(elements)
        const field = objectType.fields.state as Field
        expect(field).toSatisfy(isField)
        expect(field.annotations[constants.VALUE_SET_FIELDS.VALUE_SET_NAME])
<<<<<<< HEAD
          .toEqual(new ReferenceExpression(svsInstanceFromSource.elemID, svsInstanceFromSource))
=======
          .toEqual(new ReferenceExpression(svsInstanceFromSource.elemID))
>>>>>>> a22fab84
        // No reason to append a non modified SVS instance to the elements
        expect(elements).not.toContain(svsInstanceFromSource)
      })
    })
  })

  describe('deploy flow', () => {
    let originalChange: Change<Field>
    let afterPreDeployChanges: Change<Field>[]
    let afterOnDeployChanges: Change<Field>[]

    beforeEach(async () => {
      const beforePicklistStandardField = new Field(mockTypes.Profile, 'StandardPicklist', Types.primitiveDataTypes.Picklist, {
        [API_NAME]: 'Profile.StandardPicklist',
        [VALUE_SET_FIELDS.VALUE_SET_NAME]: 'StandardPicklistValueSet',
        description: 'before',
      })
      const afterPicklistStandardField = beforePicklistStandardField.clone({
        ...beforePicklistStandardField.annotations,
        description: 'after',
      })
      originalChange = toChange({
        before: beforePicklistStandardField,
        after: afterPicklistStandardField,
      })
      afterPreDeployChanges = [originalChange]
      await filter.preDeploy(afterPreDeployChanges)
      afterOnDeployChanges = [...afterPreDeployChanges]
      await filter.onDeploy(afterOnDeployChanges)
    })
    it('should omit the valueSetName annotation on preDeploy', () => {
      expect(afterPreDeployChanges).toHaveLength(1)
      expect(getAllChangeData(afterPreDeployChanges[0]))
        .toSatisfyAll(field => _.isUndefined(field.annotations[VALUE_SET_FIELDS.VALUE_SET_NAME]))
    })
    it('should restore to original change on onDeploy', () => {
      expect(afterOnDeployChanges).toEqual([originalChange])
    })
  })
})<|MERGE_RESOLUTION|>--- conflicted
+++ resolved
@@ -170,7 +170,7 @@
       expect(elements.length).toBe(4)
       const simpsonsSvs = elements[2]
       expect(typeElement.fields.state.annotations[constants.VALUE_SET_FIELDS.VALUE_SET_NAME])
-        .toEqual(new ReferenceExpression(simpsonsSvs.elemID, simpsonsSvs))
+        .toEqual(new ReferenceExpression(simpsonsSvs.elemID))
     })
 
     it('should replace value list with references for standard multipicklist fields', async () => {
@@ -183,7 +183,7 @@
       expect(elements.length).toBe(4)
       const simpsonsSvs = elements[2]
       expect(typeElement.fields.state.annotations[constants.VALUE_SET_FIELDS.VALUE_SET_NAME])
-        .toEqual(new ReferenceExpression(simpsonsSvs.elemID, simpsonsSvs))
+        .toEqual(new ReferenceExpression(simpsonsSvs.elemID))
     })
 
     it('should not replace value list with references for custom picklist fields', async () => {
@@ -221,11 +221,7 @@
         const field = objectType.fields.state as Field
         expect(field).toSatisfy(isField)
         expect(field.annotations[constants.VALUE_SET_FIELDS.VALUE_SET_NAME])
-<<<<<<< HEAD
-          .toEqual(new ReferenceExpression(svsInstanceFromSource.elemID, svsInstanceFromSource))
-=======
           .toEqual(new ReferenceExpression(svsInstanceFromSource.elemID))
->>>>>>> a22fab84
         // No reason to append a non modified SVS instance to the elements
         expect(elements).not.toContain(svsInstanceFromSource)
       })
