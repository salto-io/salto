--- conflicted
+++ resolved
@@ -14,21 +14,6 @@
 * limitations under the License.
 */
 import {
-<<<<<<< HEAD
-  BuiltinTypes,
-  Change,
-  CORE_ANNOTATIONS,
-  Element,
-  ElemID,
-  getChangeData,
-  InstanceElement,
-  isInstanceChange,
-  ObjectType,
-  toChange,
-} from '@salto-io/adapter-api'
-import { buildElementsSourceFromElements } from '@salto-io/adapter-utils'
-import { apiName, MetadataTypeAnnotations } from '../../src/transformers/transformer'
-=======
   ObjectType,
   ElemID,
   InstanceElement,
@@ -41,28 +26,18 @@
   CORE_ANNOTATIONS,
 } from '@salto-io/adapter-api'
 import { apiName, MetadataTypeAnnotations, isMetadataObjectType } from '../../src/transformers/transformer'
->>>>>>> a17c4042
 import * as constants from '../../src/constants'
 import filterCreator from '../../src/filters/topics_for_objects'
 import { defaultFilterContext } from '../utils'
 import { FilterWith } from './mocks'
-<<<<<<< HEAD
-import { isInstanceOfTypeSync } from '../../src/filters/utils'
-import { buildFetchProfile } from '../../src/fetch_profile/fetch_profile'
-import { buildMetadataQueryForFetchWithChangesDetection } from '../../src/fetch_profile/metadata_query'
-import { mockInstances } from '../mock_elements'
-import { LastChangeDateOfTypesWithNestedInstances } from '../../src/types'
-=======
 import { apiNameSync, isInstanceOfTypeSync } from '../../src/filters/utils'
->>>>>>> a17c4042
 
 const { TOPICS_FOR_OBJECTS_ANNOTATION, TOPICS_FOR_OBJECTS_FIELDS,
   TOPICS_FOR_OBJECTS_METADATA_TYPE } = constants
 const { ENABLE_TOPICS, ENTITY_API_NAME } = TOPICS_FOR_OBJECTS_FIELDS
 
 describe('Topics for objects filter', () => {
-  let filter: FilterWith<'onFetch' | 'preDeploy' | 'onDeploy'>
-
+  const mockTopicElemID = new ElemID(constants.SALESFORCE, constants.TOPICS_FOR_OBJECTS_ANNOTATION)
   const mockObject = (name: string, withTopics?: boolean): ObjectType => new ObjectType({
     elemID: new ElemID(constants.SALESFORCE, name),
     annotations: {
@@ -74,89 +49,44 @@
         : { [TOPICS_FOR_OBJECTS_ANNOTATION]: { [ENABLE_TOPICS]: withTopics } },
     },
   })
+
+  const mockTopic = new ObjectType({
+    elemID: mockTopicElemID,
+    fields: {
+      [ENABLE_TOPICS]: { refType: BuiltinTypes.BOOLEAN },
+      [ENTITY_API_NAME]: { refType: BuiltinTypes.STRING },
+      [constants.INSTANCE_FULL_NAME_FIELD]: {
+        refType: BuiltinTypes.SERVICE_ID,
+      },
+    },
+    annotationRefsOrTypes: {},
+    annotations: {
+      [constants.METADATA_TYPE]: TOPICS_FOR_OBJECTS_METADATA_TYPE,
+    },
+  })
+  const mockTopicForObject = new InstanceElement('Test__c',
+    mockTopic,
+    {
+      [ENABLE_TOPICS]: 'true',
+      [ENTITY_API_NAME]: 'Test__c',
+      [constants.INSTANCE_FULL_NAME_FIELD]: 'Test__c',
+    })
+
+  let filter: FilterWith<'onFetch' | 'preDeploy' | 'onDeploy'>
+
   describe('onFetch', () => {
-    const mockTopicElemID = new ElemID(constants.SALESFORCE, constants.TOPICS_FOR_OBJECTS_ANNOTATION)
-
-    let topicsForObjectsMetadataType: ObjectType
-    let topicsForObjectsType: ObjectType
-    let topicsForObjectsInstance: InstanceElement
-    let elements: Element[]
-
-    beforeEach(() => {
+    beforeAll(() => {
       filter = filterCreator({ config: defaultFilterContext }) as typeof filter
-
-      topicsForObjectsMetadataType = new ObjectType({
-        elemID: mockTopicElemID,
-        fields: {
-          [ENABLE_TOPICS]: { refType: BuiltinTypes.BOOLEAN },
-          [ENTITY_API_NAME]: { refType: BuiltinTypes.STRING },
-          [constants.INSTANCE_FULL_NAME_FIELD]: {
-            refType: BuiltinTypes.SERVICE_ID,
-          },
-        },
-        annotationRefsOrTypes: {},
-        annotations: {
-          [constants.METADATA_TYPE]: TOPICS_FOR_OBJECTS_METADATA_TYPE,
-        },
-      })
-      topicsForObjectsInstance = new InstanceElement('Test__c',
-        topicsForObjectsMetadataType,
-        {
-          [ENABLE_TOPICS]: 'true',
-          [ENTITY_API_NAME]: 'Test__c',
-          [constants.INSTANCE_FULL_NAME_FIELD]: 'Test__c',
-        })
-      topicsForObjectsType = mockObject('Test__c')
-      elements = [topicsForObjectsType, topicsForObjectsInstance, topicsForObjectsMetadataType]
     })
-<<<<<<< HEAD
-    it('should add topicsForObjects to object types and remove topics type & instances', async () => {
-=======
     it('should add topicsForObjects to object types and hide topics type & remove its instances', async () => {
       const elements = [mockObject('Test__c'), mockTopicForObject, mockTopic]
->>>>>>> a17c4042
       await filter.onFetch(elements)
-      expect(topicsForObjectsType)
-        .toSatisfy(type => type.annotations[TOPICS_FOR_OBJECTS_ANNOTATION][ENABLE_TOPICS] === true)
+      const objectTypes = elements.filter(isObjectType)
 
-      // Check topic instances are deleted and the TopicsForObjects metadataType is hidden
-      expect(elements).not.toSatisfy(isInstanceOfTypeSync(TOPICS_FOR_OBJECTS_METADATA_TYPE))
-      expect(topicsForObjectsMetadataType).toSatisfy(type => type.annotations[CORE_ANNOTATIONS.HIDDEN] === true)
-    })
-    describe('when is fetch with changes detection mode', () => {
-      const TYPE_WITH_NON_MODIFIED_TOPICS_FOR_OBJECTS = 'Test2__c'
+      // Check mockObject has the topic enables
+      const topicForObject = objectTypes[0].annotations[TOPICS_FOR_OBJECTS_ANNOTATION]
+      expect(topicForObject[ENABLE_TOPICS]).toBeTruthy()
 
-      let typeWithNonModifiedTopicsForObjects: ObjectType
-
-<<<<<<< HEAD
-      beforeEach(async () => {
-        typeWithNonModifiedTopicsForObjects = mockObject(TYPE_WITH_NON_MODIFIED_TOPICS_FOR_OBJECTS, true)
-        const typeInSource = typeWithNonModifiedTopicsForObjects
-          .clone({ annotations: { [TOPICS_FOR_OBJECTS_ANNOTATION]: { [ENABLE_TOPICS]: true } } })
-        const elementsSource = buildElementsSourceFromElements([typeInSource, mockInstances().ChangedAtSingleton])
-        filter = filterCreator({
-          config: {
-            ...defaultFilterContext,
-            fetchProfile: buildFetchProfile({
-              fetchParams: {},
-              metadataQuery: await buildMetadataQueryForFetchWithChangesDetection({ fetchParams: {}, elementsSource, lastChangeDateOfTypesWithNestedInstances: {} as unknown as LastChangeDateOfTypesWithNestedInstances }),
-            }),
-          },
-        }) as typeof filter
-        elements.push(typeWithNonModifiedTopicsForObjects)
-      })
-      it('should set correct topicsForObjects on types', async () => {
-        await filter.onFetch(elements)
-        expect(topicsForObjectsType)
-          .toSatisfy(type => type.annotations[TOPICS_FOR_OBJECTS_ANNOTATION][ENABLE_TOPICS] === true)
-        expect(typeWithNonModifiedTopicsForObjects)
-          .toSatisfy(type => type.annotations[TOPICS_FOR_OBJECTS_ANNOTATION][ENABLE_TOPICS] === true)
-
-        // Check topic instances are deleted and the TopicsForObjects metadataType is hidden
-        expect(elements).not.toSatisfy(isInstanceOfTypeSync(TOPICS_FOR_OBJECTS_METADATA_TYPE))
-        expect(topicsForObjectsMetadataType).toSatisfy(type => type.annotations[CORE_ANNOTATIONS.HIDDEN] === true)
-      })
-=======
       // Check topics instances are removed
       expect(elements).not.toSatisfyAny(isInstanceOfTypeSync(TOPICS_FOR_OBJECTS_METADATA_TYPE))
 
@@ -166,7 +96,6 @@
         .find(type => apiNameSync(type) === TOPICS_FOR_OBJECTS_METADATA_TYPE) as ObjectType
       expect(topicsForObjectsType).toBeDefined()
       expect(topicsForObjectsType.annotations[CORE_ANNOTATIONS.HIDDEN]).toBeTrue()
->>>>>>> a17c4042
     })
   })
 
