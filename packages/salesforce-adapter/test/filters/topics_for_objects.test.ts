--- conflicted
+++ resolved
@@ -33,7 +33,10 @@
 } from '../../src/transformers/transformer'
 import * as constants from '../../src/constants'
 import filterCreator from '../../src/filters/topics_for_objects'
-import { defaultFilterContext, emptyLastChangeDateOfTypesWithNestedInstances } from '../utils'
+import {
+  defaultFilterContext,
+  emptyLastChangeDateOfTypesWithNestedInstances,
+} from '../utils'
 import { FilterWith } from './mocks'
 import { isInstanceOfTypeSync } from '../../src/filters/utils'
 import { buildFetchProfile } from '../../src/fetch_profile/fetch_profile'
@@ -148,19 +151,13 @@
             ...defaultFilterContext,
             fetchProfile: buildFetchProfile({
               fetchParams: {},
-<<<<<<< HEAD
-              metadataQuery: await buildMetadataQueryForFetchWithChangesDetection({
-                fetchParams: {},
-                elementsSource,
-                lastChangeDateOfTypesWithNestedInstances: emptyLastChangeDateOfTypesWithNestedInstances(),
-              }),
-=======
               metadataQuery:
                 await buildMetadataQueryForFetchWithChangesDetection({
                   fetchParams: {},
                   elementsSource,
+                  lastChangeDateOfTypesWithNestedInstances:
+                    emptyLastChangeDateOfTypesWithNestedInstances(),
                 }),
->>>>>>> d48cda1b
             }),
           },
         }) as typeof filter
