--- conflicted
+++ resolved
@@ -14,27 +14,13 @@
 * limitations under the License.
 */
 import {
-<<<<<<< HEAD
-  BuiltinTypes, CORE_ANNOTATIONS,
-=======
-  BuiltinTypes, Change,
->>>>>>> f3656f42
+  BuiltinTypes, Change, CORE_ANNOTATIONS,
   createRefToElmWithValue,
   ElemID,
   Field,
   InstanceElement, ListType,
   ObjectType,
-<<<<<<< HEAD
-  ReadOnlyElementsSource, ReferenceExpression,
-} from '@salto-io/adapter-api'
-import { buildElementsSourceFromElements } from '@salto-io/adapter-utils'
-import {
-  addDefaults, getAuthorInformationFromFileProps, getChangedAtSingleton, getElementAuthorInformation,
-  getNamespace, toListType,
-  isCustomMetadataRecordInstance,
-  isCustomMetadataRecordType, isCustomType, isElementWithResolvedParent,
-=======
-  ReadOnlyElementsSource, toChange,
+  ReadOnlyElementsSource, ReferenceExpression, toChange,
 } from '@salto-io/adapter-api'
 import { buildElementsSourceFromElements } from '@salto-io/adapter-utils'
 import {
@@ -45,7 +31,6 @@
   isCustomMetadataRecordInstance,
   isCustomMetadataRecordType,
   isCustomType,
->>>>>>> f3656f42
   isMetadataValues,
   isStandardObject,
   layoutObjAndName,
@@ -53,6 +38,9 @@
   isInstanceOfTypeSync,
   isDeactivatedFlowChange,
   isDeactivatedFlowChangeOnly,
+  getAuthorInformationFromFileProps,
+  isElementWithResolvedParent,
+  getElementAuthorInformation,
 } from '../../src/filters/utils'
 import {
   API_NAME,
