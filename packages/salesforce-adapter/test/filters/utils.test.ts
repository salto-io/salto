--- conflicted
+++ resolved
@@ -42,12 +42,9 @@
   isDeactivatedFlowChangeOnly,
   getAuthorInformationFromFileProps,
   isElementWithResolvedParent,
-<<<<<<< HEAD
-  getElementAuthorInformation, getNamespaceSync,
-=======
   getElementAuthorInformation,
+  getNamespaceSync,
   referenceFieldTargetTypes,
->>>>>>> be98798b
 } from '../../src/filters/utils'
 import {
   API_NAME,
