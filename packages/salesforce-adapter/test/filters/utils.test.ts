/*
*                      Copyright 2023 Salto Labs Ltd.
*
* Licensed under the Apache License, Version 2.0 (the "License");
* you may not use this file except in compliance with
* the License.  You may obtain a copy of the License at
*
*     http://www.apache.org/licenses/LICENSE-2.0
*
* Unless required by applicable law or agreed to in writing, software
* distributed under the License is distributed on an "AS IS" BASIS,
* WITHOUT WARRANTIES OR CONDITIONS OF ANY KIND, either express or implied.
* See the License for the specific language governing permissions and
* limitations under the License.
*/
import {
  BuiltinTypes, Change, CORE_ANNOTATIONS,
  createRefToElmWithValue,
  ElemID,
  Field,
  InstanceElement, ListType,
  ObjectType,
  ReadOnlyElementsSource,
  ReferenceExpression,
  toChange,
} from '@salto-io/adapter-api'
import { buildElementsSourceFromElements } from '@salto-io/adapter-utils'
import {
  addDefaults,
  toListType,
  getChangedAtSingletonInstance,
  getNamespace,
  isCustomMetadataRecordInstance,
  isCustomMetadataRecordType,
  isCustomType,
  isMetadataValues,
  isStandardObject,
  layoutObjAndName,
  isInstanceOfTypeChangeSync,
  isInstanceOfTypeSync,
  isDeactivatedFlowChange,
  isDeactivatedFlowChangeOnly,
  getAuthorInformationFromFileProps,
  isElementWithResolvedParent,
  getElementAuthorInformation,
  getNamespaceSync,
<<<<<<< HEAD
  referenceFieldTargetTypes, getMostRecentFileProperties,
=======
  referenceFieldTargetTypes, isStandardObjectSync,
>>>>>>> dcadbd5f
} from '../../src/filters/utils'
import {
  API_NAME,
  CUSTOM_OBJECT,
  CUSTOM_SETTINGS_TYPE,
  FIELD_ANNOTATIONS,
  INSTANCE_FULL_NAME_FIELD,
  LABEL,
  METADATA_TYPE,
  SALESFORCE, STATUS, UNIX_TIME_ZERO_STRING,
} from '../../src/constants'
import { createInstanceElement, Types } from '../../src/transformers/transformer'
import { CustomObject } from '../../src/client/types'
import { createFlowChange, mockInstances, mockTypes } from '../mock_elements'
import { createCustomObjectType, createField } from '../utils'
import { INSTANCE_SUFFIXES } from '../../src/types'
import { mockFileProperties } from '../connection'

describe('filter utils', () => {
  describe('addDefaults', () => {
    describe('when called with instance', () => {
      let instance: InstanceElement
      beforeEach(async () => {
        instance = new InstanceElement('test', mockTypes.Profile)
        await addDefaults(instance)
      })
      it('should add api name', () => {
        expect(instance.value).toHaveProperty(INSTANCE_FULL_NAME_FIELD, 'test')
      })
    })
    describe('when called with custom object instance', () => {
      let instance: InstanceElement
      beforeEach(async () => {
        const customObj = createCustomObjectType('test', {})
        instance = new InstanceElement('test', customObj)
        await addDefaults(instance)
      })
      it('should not add api name', () => {
        expect(instance.value).not.toHaveProperty(INSTANCE_FULL_NAME_FIELD)
      })
    })
    describe('when called with field', () => {
      let field: Field
      beforeEach(async () => {
        const obj = new ObjectType({
          elemID: new ElemID(SALESFORCE, 'test'),
          fields: {
            a: { refType: Types.primitiveDataTypes.Text },
          },
          annotations: {
            [API_NAME]: 'test',
          },
        })
        field = obj.fields.a
        await addDefaults(field)
      })
      it('should add api name', () => {
        expect(field.annotations).toHaveProperty(API_NAME, 'test.a__c')
      })
      it('should add label', () => {
        expect(field.annotations).toHaveProperty(LABEL, 'a')
      })
    })
    describe('when called with custom object', () => {
      describe('when object has no annotations', () => {
        let object: ObjectType
        beforeEach(async () => {
          object = new ObjectType({
            elemID: new ElemID(SALESFORCE, 'test'),
            fields: {
              a: { refType: Types.primitiveDataTypes.Text },
            },
          })

          await addDefaults(object)
        })
        it('should add annotation values', () => {
          expect(object.annotations).toMatchObject({
            [API_NAME]: 'test__c',
            [METADATA_TYPE]: CUSTOM_OBJECT,
            [LABEL]: 'test',
          } as Partial<CustomObject>)
        })
        it('should add annotation types', () => {
          expect(object.annotationRefTypes).toMatchObject({
            [API_NAME]: createRefToElmWithValue(BuiltinTypes.SERVICE_ID),
            [METADATA_TYPE]: createRefToElmWithValue(BuiltinTypes.SERVICE_ID),
            [LABEL]: createRefToElmWithValue(BuiltinTypes.STRING),
          })
        })
        it('should add defaults to fields', () => {
          expect(object.fields.a.annotations).toMatchObject({
            [API_NAME]: 'test__c.a__c',
            [LABEL]: 'a',
          })
        })
      })
      describe('when object already has annotations', () => {
        let object: ObjectType
        beforeEach(async () => {
          object = new ObjectType({
            elemID: new ElemID(SALESFORCE, 'test'),
            annotations: {
              [LABEL]: 'myLabel',
              nameField: { type: 'AutoNumber', label: 'Name' },
            },
            annotationRefsOrTypes: {
              sharingModel: BuiltinTypes.HIDDEN_STRING,
            },
          })
          await addDefaults(object)
        })
        it('should add missing annotations', () => {
          expect(object.annotations).toMatchObject({
            [API_NAME]: 'test__c',
          } as Partial<CustomObject>)
        })
        it('should not override existing annotations', () => {
          expect(object.annotations).toMatchObject({
            [LABEL]: 'myLabel',
            nameField: { type: 'AutoNumber', label: 'Name' },
          } as Partial<CustomObject>)
        })
        it('should add missing annotation types', () => {
          expect(object.annotationRefTypes).toMatchObject({
            [API_NAME]: createRefToElmWithValue(BuiltinTypes.SERVICE_ID),
            [LABEL]: createRefToElmWithValue(BuiltinTypes.STRING),
          })
        })
        it('should not override existing annotation types', () => {
          expect(object.annotationRefTypes).toMatchObject({
            sharingModel: createRefToElmWithValue(BuiltinTypes.HIDDEN_STRING),
          })
        })
      })
    })
    describe('when called with custom settings', () => {
      let object: ObjectType
      beforeEach(async () => {
        object = new ObjectType({
          elemID: new ElemID(SALESFORCE, 'test'),
          annotations: {
            [CUSTOM_SETTINGS_TYPE]: 'Hierarchical',
          },
        })
        await addDefaults(object)
      })
      it('should add annotation values', () => {
        expect(object.annotations).toMatchObject({
          [API_NAME]: 'test__c',
          [METADATA_TYPE]: CUSTOM_OBJECT,
          [LABEL]: 'test',
        })
      })
      it('should add annotation types', () => {
        expect(object.annotationRefTypes).toMatchObject({
          [API_NAME]: createRefToElmWithValue(BuiltinTypes.SERVICE_ID),
          [METADATA_TYPE]: createRefToElmWithValue(BuiltinTypes.SERVICE_ID),
          [LABEL]: createRefToElmWithValue(BuiltinTypes.STRING),
        })
      })
      it('should not add custom object annotations', () => {
        expect(object.annotations).not.toHaveProperty('sharingModel')
        expect(object.annotations).not.toHaveProperty('deploymentStatus')
      })
    })
    describe('when called with custom metadata type', () => {
      const CUSTOM_METADATA_TYPE_NAME = 'TestCustomMetadataType__mdt'
      const CUSTOM_METADATA_TYPE_LABEL = 'TestMetadataTypeLabel'
      let object: ObjectType
      beforeEach(async () => {
        object = new ObjectType({
          elemID: new ElemID(SALESFORCE, CUSTOM_METADATA_TYPE_NAME),
          annotations: {
            [API_NAME]: CUSTOM_METADATA_TYPE_NAME,
            [LABEL]: CUSTOM_METADATA_TYPE_LABEL,
          },
        })
        await addDefaults(object)
      })
      it('should add annotation values', () => {
        expect(object.annotations).toMatchObject({
          [API_NAME]: CUSTOM_METADATA_TYPE_NAME,
          [METADATA_TYPE]: CUSTOM_OBJECT,
          [LABEL]: CUSTOM_METADATA_TYPE_LABEL,
        })
      })
      it('should add annotation types', () => {
        expect(object.annotationRefTypes).toMatchObject({
          [API_NAME]: createRefToElmWithValue(BuiltinTypes.SERVICE_ID),
          [METADATA_TYPE]: createRefToElmWithValue(BuiltinTypes.SERVICE_ID),
          [LABEL]: createRefToElmWithValue(BuiltinTypes.STRING),
        })
      })
      it('should not add custom object annotations', () => {
        expect(object.annotations).not.toHaveProperty('sharingModel')
        expect(object.annotations).not.toHaveProperty('deploymentStatus')
      })
    })
  })
  describe('isCustomMetadataRecordType', () => {
    it('should return true for customMetadataRecordType', async () => {
      expect(await isCustomMetadataRecordType(mockTypes.CustomMetadataRecordType)).toBeTrue()
    })
    it('should return false for non customMetadataRecordType', async () => {
      expect(await isCustomMetadataRecordType(mockTypes.Profile)).toBeFalse()
    })
  })
  describe('isCustomMetadataRecordInstance', () => {
    const customMetadataRecordInstance = createInstanceElement(
      { [INSTANCE_FULL_NAME_FIELD]: 'MDType.MDTypeInstance' },
      mockTypes.CustomMetadataRecordType
    )
    const profileInstance = createInstanceElement(
      { [INSTANCE_FULL_NAME_FIELD]: 'profileInstance' },
      mockTypes.Profile
    )
    it('should return true for customMetadataRecordType instance', async () => {
      expect(await isCustomMetadataRecordInstance(customMetadataRecordInstance)).toBeTrue()
    })
    it('should return false for non customMetadataRecordType', async () => {
      expect(await isCustomMetadataRecordInstance(profileInstance)).toBeFalse()
    })
  })
  describe('isMetadataValues', () => {
    it('should return true when values contain a fullName field', () => {
      expect(isMetadataValues({
        [INSTANCE_FULL_NAME_FIELD]: 'TestFullName',
        anotherProperty: 'anotherProperty',
      })).toBeTrue()
    })
    it('should return false when values does not contain a fullName field', () => {
      expect(isMetadataValues({
        anotherProperty: 'anotherProperty',
      })).toBeFalse()
    })
  })
  describe('getNamespace', () => {
    describe('without namespace', () => {
      it.each([
        'Instance',
        'Parent.Instance',
        ...INSTANCE_SUFFIXES.map(suffix => `Instance__${suffix}`),
      ])('%s', async (name: string) => {
        const instance = createInstanceElement({ [INSTANCE_FULL_NAME_FIELD]: name }, mockTypes.Profile)
        expect(await getNamespace(instance)).toBeUndefined()
      })
      it('Layout instance', async () => {
        const instance = createInstanceElement({ [INSTANCE_FULL_NAME_FIELD]: 'Account-Test Layout-Name' }, mockTypes.Layout)
        expect(await getNamespace(instance)).toBeUndefined()
      })
    })
    describe('with namespace', () => {
      const NAMESPACE = 'ns'
      it.each([
        `${NAMESPACE}__Instance`,
        `Parent.${NAMESPACE}__Instance`,
        `${NAMESPACE}__configurationSummary`, // There was an edge-case where __c was replaced and caused incorrect result
        ...INSTANCE_SUFFIXES.map(suffix => `${NAMESPACE}__Instance__${suffix}`),
      ])('%s', async (name: string) => {
        const instance = createInstanceElement({ [INSTANCE_FULL_NAME_FIELD]: name }, mockTypes.Profile)
        expect(await getNamespace(instance)).toEqual(NAMESPACE)
      })
      it('Layout instance', async () => {
        const instance = createInstanceElement({ [INSTANCE_FULL_NAME_FIELD]: `Account-${NAMESPACE}__Test Layout-Name` }, mockTypes.Layout)
        expect(await getNamespace(instance)).toEqual(NAMESPACE)
      })
    })
  })
  describe('getNamespaceSync', () => {
    describe('without namespace', () => {
      it.each([
        'Instance',
        'Parent.Instance',
        ...INSTANCE_SUFFIXES.map(suffix => `Instance__${suffix}`),
      ])('%s', (name: string) => {
        const instance = createInstanceElement({ [INSTANCE_FULL_NAME_FIELD]: name }, mockTypes.Profile)
        expect(getNamespaceSync(instance)).toBeUndefined()
      })
      it('Layout instance', () => {
        const instance = createInstanceElement({ [INSTANCE_FULL_NAME_FIELD]: 'Account-Test Layout-Name' }, mockTypes.Layout)
        expect(getNamespaceSync(instance)).toBeUndefined()
      })
    })
    describe('with namespace', () => {
      const NAMESPACE = 'ns'
      it.each([
        `${NAMESPACE}__Instance`,
        `Parent.${NAMESPACE}__Instance`,
        `${NAMESPACE}__configurationSummary`, // There was an edge-case where __c was replaced and caused incorrect result
        ...INSTANCE_SUFFIXES.map(suffix => `${NAMESPACE}__Instance__${suffix}`),
      ])('%s', (name: string) => {
        const instance = createInstanceElement({ [INSTANCE_FULL_NAME_FIELD]: name }, mockTypes.Profile)
        expect(getNamespaceSync(instance)).toEqual(NAMESPACE)
      })
      it('Layout instance', () => {
        const instance = createInstanceElement({ [INSTANCE_FULL_NAME_FIELD]: `Account-${NAMESPACE}__Test Layout-Name` }, mockTypes.Layout)
        expect(getNamespaceSync(instance)).toEqual(NAMESPACE)
      })
    })
  })
  describe('isStandardObject', () => {
    it('should return true for Standard CustomObject', async () => {
      expect(await isStandardObject(mockTypes.Account)).toBeTrue()
    })
    it('should return false for object with no custom suffix that is not of type CustomObject', async () => {
      expect(await isStandardObject(mockTypes.Profile)).toBeFalse()
    })
    describe('when CustomObject has a custom suffix', () => {
      it.each(INSTANCE_SUFFIXES.map(suffix => `TestObject__${suffix}`))('Should return false for CustomObject with name TestObject__%s', async (customObjectName: string) => {
        const customObject = createCustomObjectType(customObjectName, {})
        expect(await isStandardObject(customObject)).toBeFalse()
      })
    })
  })
  describe('isStandardObjectSync', () => {
    it('should return true for Standard CustomObject', () => {
      expect(mockTypes.Account).toSatisfy(isStandardObjectSync)
    })
    it('should return false for object with no custom suffix that is not of type CustomObject', () => {
      expect(mockTypes.Profile).not.toSatisfy(isStandardObjectSync)
    })
    describe('when CustomObject has a custom suffix', () => {
      it.each(INSTANCE_SUFFIXES.map(suffix => `TestObject__${suffix}`))('Should return false for CustomObject with name TestObject__%s', (customObjectName: string) => {
        const customObject = createCustomObjectType(customObjectName, {})
        expect(customObject).not.toSatisfy(isStandardObjectSync)
      })
    })
  })
  describe('layoutObjAndName', () => {
    it.each([
      ['Account-Layout Name', 'Account', 'Layout Name'],
      ['Account-SBQQ__Layout Name', 'Account', 'SBQQ__Layout Name'],
      ['SBQQ__Account__c-Layout Name', 'SBQQ__Account__c', 'Layout Name'],
      ['Account-Layout-Complex-Name', 'Account', 'Layout-Complex-Name'],
    ])('%s', (layoutApiName, expectedObjectName, expectedLayoutName) => {
      expect(layoutObjAndName(layoutApiName)).toEqual([expectedObjectName, expectedLayoutName])
    })
  })
  describe('getChangedAtSingleton', () => {
    let elementsSource: ReadOnlyElementsSource

    describe('when the ChangedAtSingleton instance exists in the elementsSource', () => {
      let changedAtSingleton: InstanceElement
      beforeEach(() => {
        changedAtSingleton = mockInstances().ChangedAtSingleton
        elementsSource = buildElementsSourceFromElements([changedAtSingleton])
      })
      it('should return the singleton', async () => {
        expect(await getChangedAtSingletonInstance(elementsSource)).toEqual(changedAtSingleton)
      })
    })

    describe('when the ChangedAtSingleton instance does not exist in the elementsSource', () => {
      beforeEach(() => {
        elementsSource = buildElementsSourceFromElements([])
      })
      it('should return undefined', async () => {
        expect(await getChangedAtSingletonInstance(elementsSource)).toBeUndefined()
      })
    })
  })
  describe('isCustomType', () => {
    it('should return true for custom types', () => {
      expect(isCustomType(mockTypes.SBQQ__Template__c)).toBeTrue()
      expect(isCustomType(mockTypes.CustomMetadataRecordType)).toBeTrue()
    })
    it('should return false for non custom types', () => {
      expect(isCustomType(mockTypes.Profile)).toBeFalse()
      expect(isCustomType(mockTypes.ApexPage)).toBeFalse()
      expect(isCustomType(mockTypes.CustomObject)).toBeFalse()
      expect(isCustomType(mockTypes.Product2)).toBeFalse()
    })
  })
  describe('isElementWithResolvedParent', () => {
    let instance: InstanceElement
    let parent: ObjectType

    beforeEach(() => {
      instance = createInstanceElement({ [INSTANCE_FULL_NAME_FIELD]: 'TestFullName' }, mockTypes.WebLink)
      parent = mockTypes.Account
    })
    it('should return false for element with unresolved parent', () => {
      instance.annotations[CORE_ANNOTATIONS.PARENT] = new ReferenceExpression(parent.elemID)
      expect(isElementWithResolvedParent(instance)).toBeFalse()
    })
    it('should return false for element with no parent', () => {
      expect(isElementWithResolvedParent(instance)).toBeFalse()
    })
    it('should return false when parent is not an Element', () => {
      instance.annotations[CORE_ANNOTATIONS.PARENT] = 'Account'
      expect(isElementWithResolvedParent(instance)).toBeFalse()
    })
    it('should return true when parent is an Element', () => {
      instance.annotations[CORE_ANNOTATIONS.PARENT] = new ReferenceExpression(parent.elemID, parent)
      expect(isElementWithResolvedParent(instance)).toBeTrue()
    })
  })

  describe('getAuthorInformationFromFileProps', () => {
    it('should return correct author information when values are non empty strings', () => {
      const fileProps = mockFileProperties({
        fullName: 'Custom__c',
        type: 'test',
        // The _created_at and _created_By values should be these
        createdByName: 'test',
        createdDate: '2023-01-01T16:28:30.000Z',
        lastModifiedByName: 'test2',
        lastModifiedDate: '2023-02-01T16:28:30.000Z',
      })
      expect(getAuthorInformationFromFileProps(fileProps)).toEqual({
        createdBy: 'test',
        createdAt: '2023-01-01T16:28:30.000Z',
        changedBy: 'test2',
        changedAt: '2023-02-01T16:28:30.000Z',
      })
    })
    it('should return correct author information when values are empty strings', () => {
      const fileProps = mockFileProperties({
        fullName: 'Custom__c',
        type: 'test',
        // The _created_at and _created_By values should be these
        createdByName: '',
        createdDate: '',
        lastModifiedByName: '',
        lastModifiedDate: '',
      })
      expect(getAuthorInformationFromFileProps(fileProps)).toEqual({
        createdBy: '',
        createdAt: '',
        changedBy: '',
        changedAt: '',
      })
    })
  })

  describe('getElementAuthorInformation', () => {
    let instance: InstanceElement

    beforeEach(() => {
      instance = createInstanceElement({ [INSTANCE_FULL_NAME_FIELD]: 'TestFullName' }, mockTypes.WebLink)
    })

    it('should return undefined on all properties when element is not annotated with any', () => {
      expect(getElementAuthorInformation(instance)).toEqual({
        createdBy: undefined,
        createdAt: undefined,
        changedBy: undefined,
        changedAt: undefined,
      })
    })

    it('should return correct properties when element is annotated with some', () => {
      instance.annotations[CORE_ANNOTATIONS.CREATED_BY] = 'test'
      instance.annotations[CORE_ANNOTATIONS.CREATED_AT] = '2023-01-01T16:28:30.000Z'
      expect(getElementAuthorInformation(instance)).toEqual({
        createdBy: 'test',
        createdAt: '2023-01-01T16:28:30.000Z',
        changedBy: undefined,
        changedAt: undefined,
      })
    })

    it('should return correct properties when element is annotated with all', () => {
      instance.annotations[CORE_ANNOTATIONS.CREATED_BY] = 'test'
      instance.annotations[CORE_ANNOTATIONS.CREATED_AT] = '2023-01-01T16:28:30.000Z'
      instance.annotations[CORE_ANNOTATIONS.CHANGED_BY] = 'test2'
      instance.annotations[CORE_ANNOTATIONS.CHANGED_AT] = '2023-01-01T16:28:30.000Z'
      expect(getElementAuthorInformation(instance)).toEqual({
        createdBy: 'test',
        createdAt: '2023-01-01T16:28:30.000Z',
        changedBy: 'test2',
        changedAt: '2023-01-01T16:28:30.000Z',
      })
    })
  })
  describe('toListType', () => {
    it('should wrap a non List type', () => {
      expect(toListType(mockTypes.Profile)).toEqual(new ListType(mockTypes.Profile))
    })
    it('should not wrap a List type', () => {
      expect(toListType(new ListType(mockTypes.Profile))).toEqual(new ListType(mockTypes.Profile))
    })
  })
  describe('isInstanceOfTypeSync and isInstanceOfTypeChangeSync', () => {
    let instance: InstanceElement
    beforeEach(() => {
      instance = createInstanceElement({
        [INSTANCE_FULL_NAME_FIELD]: 'TestInstance',
        description: 'Test Instance',
      }, mockTypes.Profile)
    })
    describe('isInstanceOfTypeSync', () => {
      it('should return true when the instance type is one of the provided types', () => {
        expect(instance).toSatisfy(isInstanceOfTypeSync('Profile'))
        expect(instance).toSatisfy(isInstanceOfTypeSync('Profile', 'Flow'))
      })
      it('should return false when the instance type is not one of the provided types', () => {
        expect(instance).not.toSatisfy(isInstanceOfTypeSync('Flow'))
        expect(instance).not.toSatisfy(isInstanceOfTypeSync('Flow', 'ApexClass'))
      })
    })
    describe('isInstanceOfTypeChangeSync', () => {
      let change: Change
      beforeEach(() => {
        change = toChange({ after: instance })
      })
      it('should return true when the changed instance type is one of the provided types', () => {
        expect(change).toSatisfy(isInstanceOfTypeChangeSync('Profile'))
        expect(change).toSatisfy(isInstanceOfTypeChangeSync('Profile', 'Flow'))
      })
      it('should return false when the changed instance type is not one of the provided types', () => {
        expect(change).not.toSatisfy(isInstanceOfTypeChangeSync('Flow'))
        expect(change).not.toSatisfy(isInstanceOfTypeChangeSync('Flow', 'ApexClass'))
      })
    })
  })

  describe('isDeactivatedFlowChange', () => {
    it('should return true when Flow is deactivated', () => {
      const deactivatedFlowChange = createFlowChange({ flowApiName: 'flow', beforeStatus: 'Active', afterStatus: 'Draft' })
      expect(deactivatedFlowChange).toSatisfy(isDeactivatedFlowChange)
    })
    it('should return false when flow is activated', () => {
      const activatedFlowChange = createFlowChange({ flowApiName: 'flow', beforeStatus: 'Draft', afterStatus: 'Active' })
      expect(activatedFlowChange).not.toSatisfy(isDeactivatedFlowChange)
    })
    it('should return false when flow was already inactive', () => {
      const activatedFlowChange = createFlowChange({ flowApiName: 'flow', beforeStatus: 'Draft', afterStatus: 'Obsolete' })
      expect(activatedFlowChange).not.toSatisfy(isDeactivatedFlowChange)
    })
    it('should return false for added inactive flow', () => {
      const activatedFlowChange = createFlowChange({ flowApiName: 'flow', afterStatus: 'Active' })
      expect(activatedFlowChange).not.toSatisfy(isDeactivatedFlowChange)
    })
    it('should return false when a non Flow instance was deactivated', () => {
      const workflowChange = toChange({
        before: createInstanceElement({
          [INSTANCE_FULL_NAME_FIELD]: 'workflow',
          [STATUS]: 'Active',
        }, mockTypes.Workflow),
        after: createInstanceElement({
          [INSTANCE_FULL_NAME_FIELD]: 'workflow',
          [STATUS]: 'Draft',
        }, mockTypes.Workflow),
      })
      expect(workflowChange).not.toSatisfy(isDeactivatedFlowChange)
    })

    describe('isDeactivatedFlowChangeOnly', () => {
      it('should return true for deactivated Flow change with no additional modifications', () => {
        const deactivatedFlowChange = createFlowChange({ flowApiName: 'flow', beforeStatus: 'Active', afterStatus: 'Draft' })
        expect(deactivatedFlowChange).toSatisfy(isDeactivatedFlowChangeOnly)
      })
      it('should return false for deactivated Flow change with additional modifications', () => {
        const deactivatedFlowChange = createFlowChange({ flowApiName: 'flow', beforeStatus: 'Active', afterStatus: 'Draft', additionalModifications: true })
        expect(deactivatedFlowChange).not.toSatisfy(isDeactivatedFlowChangeOnly)
      })
      it('should return false for activated Flow change with no additional modifications', () => {
        const deactivatedFlowChange = createFlowChange({ flowApiName: 'flow', beforeStatus: 'Draft', afterStatus: 'Active' })
        expect(deactivatedFlowChange).not.toSatisfy(isDeactivatedFlowChangeOnly)
      })
      it('should return false for addition of inactive Flow', () => {
        const deactivatedFlowChange = createFlowChange({ flowApiName: 'flow', afterStatus: 'Active' })
        expect(deactivatedFlowChange).not.toSatisfy(isDeactivatedFlowChangeOnly)
      })
      it('should return false when a non Flow instance was deactivated with no additional changes', () => {
        const workflowChange = toChange({
          before: createInstanceElement({
            [INSTANCE_FULL_NAME_FIELD]: 'workflow',
            [STATUS]: 'Active',
          }, mockTypes.Workflow),
          after: createInstanceElement({
            [INSTANCE_FULL_NAME_FIELD]: 'workflow',
            [STATUS]: 'Draft',
          }, mockTypes.Workflow),
        })
        expect(workflowChange).not.toSatisfy(isDeactivatedFlowChangeOnly)
      })
    })
  })
  describe('referenceFieldTargetTypes', () => {
    const fieldParent = createCustomObjectType('SomeCustomObject', {})
    let field: Field
    let referenceTargets: string[]

    describe('when there is no annotation', () => {
      beforeEach(() => {
        field = createField(fieldParent, Types.primitiveDataTypes.Lookup, 'SomeCustomObject.SomeField')
        referenceTargets = referenceFieldTargetTypes(field)
      })
      it('should return an empty array', () => {
        expect(referenceTargets).toBeArrayOfSize(0)
      })
    })
    describe('when the annotation is empty', () => {
      beforeEach(() => {
        field = createField(fieldParent, Types.primitiveDataTypes.MasterDetail, 'SomeCustomObject.SomeField', {
          [FIELD_ANNOTATIONS.REFERENCE_TO]: [],
        })
        referenceTargets = referenceFieldTargetTypes(field)
      })
      it('should return an empty array', () => {
        expect(referenceTargets).toBeArrayOfSize(0)
      })
    })
    describe('when the annotation contains strings', () => {
      beforeEach(() => {
        field = createField(fieldParent, Types.primitiveDataTypes.Lookup, 'SomeCustomObject.SomeField', {
          [FIELD_ANNOTATIONS.REFERENCE_TO]: ['SomeTargetType'],
        })
        referenceTargets = referenceFieldTargetTypes(field)
      })
      it('should return the referred type', () => {
        expect(referenceTargets).toBeArrayOfSize(1)
        expect(referenceTargets).toContainValue('SomeTargetType')
      })
    })
    describe('when the annotation contains references', () => {
      beforeEach(() => {
        const targetType = createCustomObjectType('TargetType', {})
        field = createField(fieldParent, Types.primitiveDataTypes.MasterDetail, 'SomeCustomObject.SomeField', {
          [FIELD_ANNOTATIONS.REFERENCE_TO]: [new ReferenceExpression(targetType.elemID, targetType)],
        })
        referenceTargets = referenceFieldTargetTypes(field)
      })
      it('should return the referred type name', () => {
        expect(referenceTargets).toBeArrayOfSize(1)
        expect(referenceTargets).toContainValue('TargetType')
      })
    })
    describe('when it`s a hierarchy field', () => {
      beforeEach(() => {
        field = createField(fieldParent, Types.primitiveDataTypes.Hierarchy, 'SomeCustomObject.SomeField')
        referenceTargets = referenceFieldTargetTypes(field)
      })
      it('should return the referred type name', () => {
        expect(referenceTargets).toBeArrayOfSize(1)
        expect(referenceTargets).toContainValue('SomeCustomObject')
      })
    })
  })
  describe('getMostRecentFileProperties', () => {
    it('should return the most recent file properties', () => {
      const mostRecentProps = mockFileProperties({ type: CUSTOM_OBJECT, fullName: 'Test3__c', lastModifiedDate: '2023-11-03T16:28:30.000Z' })
      const fileProperties = [
        mockFileProperties({ type: CUSTOM_OBJECT, fullName: 'Test__c', lastModifiedDate: '2023-11-01T16:28:30.000Z' }),
        mockFileProperties({ type: CUSTOM_OBJECT, fullName: 'Test2__c', lastModifiedDate: '2023-11-02T16:28:30.000Z' }),
      ].concat(mostRecentProps)
      expect(getMostRecentFileProperties(fileProperties)).toEqual(mostRecentProps)
    })
    it('should return undefined for empty array', () => {
      expect(getMostRecentFileProperties([])).toBeUndefined()
    })
    it('should return undefined if all fileProps are with undefined empty, or unix time zero lastModifiedDate', () => {
      const fileProperties = [
        mockFileProperties({ type: CUSTOM_OBJECT, fullName: 'Test__c', lastModifiedDate: undefined }),
        mockFileProperties({ type: CUSTOM_OBJECT, fullName: 'Test2__c', lastModifiedDate: '' }),
        mockFileProperties({ type: CUSTOM_OBJECT, fullName: 'Test2__c', lastModifiedDate: UNIX_TIME_ZERO_STRING }),
      ]
      expect(getMostRecentFileProperties(fileProperties)).toBeUndefined()
    })
  })
})<|MERGE_RESOLUTION|>--- conflicted
+++ resolved
@@ -44,11 +44,9 @@
   isElementWithResolvedParent,
   getElementAuthorInformation,
   getNamespaceSync,
-<<<<<<< HEAD
-  referenceFieldTargetTypes, getMostRecentFileProperties,
-=======
-  referenceFieldTargetTypes, isStandardObjectSync,
->>>>>>> dcadbd5f
+  referenceFieldTargetTypes,
+  isStandardObjectSync,
+  getMostRecentFileProperties,
 } from '../../src/filters/utils'
 import {
   API_NAME,
