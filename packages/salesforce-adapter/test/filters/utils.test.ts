--- conflicted
+++ resolved
@@ -48,18 +48,13 @@
   getElementAuthorInformation,
   getNamespaceSync,
   referenceFieldTargetTypes,
-
   isStandardObjectSync,
   isStandardField,
   getFullName,
   isInstanceOfCustomObjectSync,
-<<<<<<< HEAD
-  isInstanceOfCustomObjectChangeSync, aliasOrElemID,
-  getMostRecentFileProperties,
-=======
   isInstanceOfCustomObjectChangeSync,
   aliasOrElemID,
->>>>>>> d48cda1b
+  getMostRecentFileProperties,
 } from '../../src/filters/utils'
 import {
   API_NAME,
@@ -69,12 +64,9 @@
   INSTANCE_FULL_NAME_FIELD,
   LABEL,
   METADATA_TYPE,
-<<<<<<< HEAD
-  SALESFORCE, STATUS, UNIX_TIME_ZERO_STRING,
-=======
   SALESFORCE,
   STATUS,
->>>>>>> d48cda1b
+  UNIX_TIME_ZERO_STRING,
 } from '../../src/constants'
 import {
   createInstanceElement,
@@ -466,13 +458,9 @@
         elementsSource = buildElementsSourceFromElements([changedAtSingleton])
       })
       it('should return the singleton', async () => {
-<<<<<<< HEAD
-        expect(await getChangedAtSingletonInstance(elementsSource)).toEqual(changedAtSingleton)
-=======
-        expect(await getChangedAtSingleton(elementsSource)).toEqual(
+        expect(await getChangedAtSingletonInstance(elementsSource)).toEqual(
           changedAtSingleton,
         )
->>>>>>> d48cda1b
       })
     })
 
@@ -481,7 +469,9 @@
         elementsSource = buildElementsSourceFromElements([])
       })
       it('should return undefined', async () => {
-        expect(await getChangedAtSingletonInstance(elementsSource)).toBeUndefined()
+        expect(
+          await getChangedAtSingletonInstance(elementsSource),
+        ).toBeUndefined()
       })
     })
   })
@@ -1036,21 +1026,47 @@
   })
   describe('getMostRecentFileProperties', () => {
     it('should return the most recent file properties', () => {
-      const mostRecentProps = mockFileProperties({ type: CUSTOM_OBJECT, fullName: 'Test3__c', lastModifiedDate: '2023-11-03T16:28:30.000Z' })
+      const mostRecentProps = mockFileProperties({
+        type: CUSTOM_OBJECT,
+        fullName: 'Test3__c',
+        lastModifiedDate: '2023-11-03T16:28:30.000Z',
+      })
       const fileProperties = [
-        mockFileProperties({ type: CUSTOM_OBJECT, fullName: 'Test__c', lastModifiedDate: '2023-11-01T16:28:30.000Z' }),
-        mockFileProperties({ type: CUSTOM_OBJECT, fullName: 'Test2__c', lastModifiedDate: '2023-11-02T16:28:30.000Z' }),
+        mockFileProperties({
+          type: CUSTOM_OBJECT,
+          fullName: 'Test__c',
+          lastModifiedDate: '2023-11-01T16:28:30.000Z',
+        }),
+        mockFileProperties({
+          type: CUSTOM_OBJECT,
+          fullName: 'Test2__c',
+          lastModifiedDate: '2023-11-02T16:28:30.000Z',
+        }),
       ].concat(mostRecentProps)
-      expect(getMostRecentFileProperties(fileProperties)).toEqual(mostRecentProps)
+      expect(getMostRecentFileProperties(fileProperties)).toEqual(
+        mostRecentProps,
+      )
     })
     it('should return undefined for empty array', () => {
       expect(getMostRecentFileProperties([])).toBeUndefined()
     })
     it('should return undefined if all fileProps are with undefined empty, or unix time zero lastModifiedDate', () => {
       const fileProperties = [
-        mockFileProperties({ type: CUSTOM_OBJECT, fullName: 'Test__c', lastModifiedDate: undefined }),
-        mockFileProperties({ type: CUSTOM_OBJECT, fullName: 'Test2__c', lastModifiedDate: '' }),
-        mockFileProperties({ type: CUSTOM_OBJECT, fullName: 'Test2__c', lastModifiedDate: UNIX_TIME_ZERO_STRING }),
+        mockFileProperties({
+          type: CUSTOM_OBJECT,
+          fullName: 'Test__c',
+          lastModifiedDate: undefined,
+        }),
+        mockFileProperties({
+          type: CUSTOM_OBJECT,
+          fullName: 'Test2__c',
+          lastModifiedDate: '',
+        }),
+        mockFileProperties({
+          type: CUSTOM_OBJECT,
+          fullName: 'Test2__c',
+          lastModifiedDate: UNIX_TIME_ZERO_STRING,
+        }),
       ]
       expect(getMostRecentFileProperties(fileProperties)).toBeUndefined()
     })
