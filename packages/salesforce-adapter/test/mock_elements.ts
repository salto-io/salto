--- conflicted
+++ resolved
@@ -26,11 +26,10 @@
   API_NAME,
   METADATA_TYPE,
   CUSTOM_OBJECT,
-<<<<<<< HEAD
-  CPQ_QUOTE, DUPLICATE_RULE_METADATA_TYPE,
-=======
-  CPQ_QUOTE, ACTIVATE_RSS, INSTALLED_PACKAGE_METADATA,
->>>>>>> 5d5fbf30
+  CPQ_QUOTE,
+  DUPLICATE_RULE_METADATA_TYPE,
+  ACTIVATE_RSS,
+  INSTALLED_PACKAGE_METADATA,
 } from '../src/constants'
 import { createInstanceElement, createMetadataObjectType } from '../src/transformers/transformer'
 import { allMissingSubTypes } from '../src/transformers/salesforce_types'
