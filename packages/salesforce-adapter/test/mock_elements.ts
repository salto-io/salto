--- conflicted
+++ resolved
@@ -194,8 +194,6 @@
       suffix: 'recordType',
     },
   }),
-<<<<<<< HEAD
-=======
   Flow: createMetadataObjectType({
     annotations: {
       metadataType: 'Flow',
@@ -207,7 +205,6 @@
       actionType: { refType: BuiltinTypes.STRING },
     },
   }),
->>>>>>> ab634da3
 }
 
 export const lwcJsResourceContent = "import { LightningElement } from 'lwc';\nexport default class BikeCard extends LightningElement {\n   name = 'Electra X4';\n   description = 'A sweet bike built for comfort.';\n   category = 'Mountain';\n   material = 'Steel';\n   price = '$2,700';\n   pictureUrl = 'https://s3-us-west-1.amazonaws.com/sfdc-demo/ebikes/electrax4.jpg';\n }"
