--- conflicted
+++ resolved
@@ -245,21 +245,20 @@
 
     },
   }),
-<<<<<<< HEAD
+  FlowSettings: createMetadataObjectType({
+    annotations: {
+      metadataType: 'FlowSettings',
+    },
+    fields: {
+      enableFlowDeployAsActiveEnabled: { refType: BuiltinTypes.BOOLEAN },
+    },
+  }),
   // CustomMetadataRecordType with name MDType__mdt
   CustomMetadataRecordType: new ObjectType({
     elemID: new ElemID(SALESFORCE, 'MDType__mdt'),
     annotations: {
       [API_NAME]: 'MDType__mdt',
       [METADATA_TYPE]: CUSTOM_METADATA,
-=======
-  FlowSettings: createMetadataObjectType({
-    annotations: {
-      metadataType: 'FlowSettings',
-    },
-    fields: {
-      enableFlowDeployAsActiveEnabled: { refType: BuiltinTypes.BOOLEAN },
->>>>>>> 0c38e1b0
     },
   }),
 }
