/*
*                      Copyright 2021 Salto Labs Ltd.
*
* Licensed under the Apache License, Version 2.0 (the "License");
* you may not use this file except in compliance with
* the License.  You may obtain a copy of the License at
*
*     http://www.apache.org/licenses/LICENSE-2.0
*
* Unless required by applicable law or agreed to in writing, software
* distributed under the License is distributed on an "AS IS" BASIS,
* WITHOUT WARRANTIES OR CONDITIONS OF ANY KIND, either express or implied.
* See the License for the specific language governing permissions and
* limitations under the License.
*/
import _ from 'lodash'
<<<<<<< HEAD
import { ObjectType, ElemID, Field, BuiltinTypes, TypeElement, Field as TypeField, Values, CORE_ANNOTATIONS, ReferenceExpression, InstanceElement, getRestriction, ListType } from '@salto-io/adapter-api'
=======
import { ObjectType, ElemID, Field, BuiltinTypes, TypeElement, Field as TypeField, Values, CORE_ANNOTATIONS, ReferenceExpression, InstanceElement, getRestriction, ListType, createRestriction } from '@salto-io/adapter-api'
>>>>>>> 285e447b
import { collections } from '@salto-io/lowerdash'
import { Field as SalesforceField } from 'jsforce'
import { restoreValues, resolveValues, createRefToElmWithValue } from '@salto-io/adapter-utils'

import {
  getSObjectFieldElement, Types, toCustomField, toCustomProperties, instancesToUpdateRecords,
  getValueTypeFieldElement, createMetadataTypeElements, MetadataObjectType,
  METADATA_TYPES_TO_RENAME, instancesToDeleteRecords, instancesToCreateRecords,
  isMetadataObjectType, isMetadataInstanceElement, toDeployableInstance, transformPrimitive,
} from '../../src/transformers/transformer'
import { getLookUpName } from '../../src/transformers/reference_mapping'
import {
  FIELD_ANNOTATIONS, FIELD_TYPE_NAMES, LABEL, API_NAME, COMPOUND_FIELD_TYPE_NAMES,
  FIELD_DEPENDENCY_FIELDS, VALUE_SETTINGS_FIELDS, FILTER_ITEM_FIELDS, METADATA_TYPE,
  CUSTOM_OBJECT, VALUE_SET_FIELDS, SUBTYPES_PATH, INSTANCE_FULL_NAME_FIELD, DESCRIPTION,
  SALESFORCE, WORKFLOW_FIELD_UPDATE_METADATA_TYPE, CUSTOM_SETTINGS_TYPE,
  WORKFLOW_RULE_METADATA_TYPE, WORKFLOW_ACTION_REFERENCE_METADATA_TYPE, INTERNAL_ID_FIELD,
  WORKFLOW_ACTION_ALERT_METADATA_TYPE, LAYOUT_TYPE_ID_METADATA_TYPE, CPQ_PRODUCT_RULE,
  CPQ_LOOKUP_PRODUCT_FIELD, INTERNAL_ID_ANNOTATION, BUSINESS_HOURS_METADATA_TYPE,
} from '../../src/constants'
import { CustomField, FilterItem, CustomObject, CustomPicklistValue,
  SalesforceRecord } from '../../src/client/types'
import SalesforceClient from '../../src/client/client'
import Connection from '../../src/client/jsforce'
import mockClient from '../client'
import { createValueSetEntry, MockInterface } from '../utils'
import { LAYOUT_TYPE_ID } from '../../src/filters/layouts'
import { mockValueTypeField, mockDescribeValueResult } from '../connection'
import { allMissingSubTypes } from '../../src/transformers/salesforce_types'
import { convertRawMissingFields } from '../../src/transformers/missing_fields'

const { awu } = collections.asynciterable

const { awu } = collections.asynciterable


const { makeArray } = collections.array

describe('transformer', () => {
  describe('getValueTypeFieldElement', () => {
    const dummyElem = new ObjectType({ elemID: new ElemID('adapter', 'dummy') })
    const salesforceEnumField = mockValueTypeField({
      name: 'Field',
      soapType: 'String',
      picklistValues: [
        { active: true, defaultValue: false, value: 'b' },
        { active: true, defaultValue: false, value: 'a' },
        { active: true, defaultValue: false, value: 'a' },
      ],
    })
    describe('enum field', () => {
      let enumField: TypeField
      beforeEach(() => {
        enumField = getValueTypeFieldElement(dummyElem, salesforceEnumField, new Map())
      })
      describe('restriction values', () => {
        it('should not have duplicate values', () => {
          expect(getRestriction(enumField).values).toHaveLength(2)
        })
        it('should be sorted alphabetically', () => {
          expect(getRestriction(enumField).values).toEqual(['a', 'b'])
        })
      })
    })
  })
  describe('getSObjectFieldElement', () => {
    const dummyElem = new ObjectType({ elemID: new ElemID('adapter', 'dummy') })
    const serviceIds = { [API_NAME]: 'Dummy' }
    describe('reference field transformation', () => {
      const origSalesforceReferenceField: SalesforceField = {
        aggregatable: false,
        cascadeDelete: false,
        dependentPicklist: false,
        externalId: false,
        htmlFormatted: false,
        autoNumber: false,
        byteLength: 18,
        calculated: false,
        caseSensitive: false,
        createable: true,
        custom: false,
        defaultedOnCreate: true,
        deprecatedAndHidden: false,
        digits: 0,
        filterable: true,
        groupable: true,
        idLookup: false,
        label: 'Owner ID',
        length: 18,
        name: 'OwnerId',
        nameField: false,
        namePointing: true,
        nillable: false,
        permissionable: false,
        polymorphicForeignKey: true,
        precision: 0,
        queryByDistance: false,
        referenceTo: [
          'Group',
          'User',
        ],
        relationshipName: 'Owner',
        restrictedPicklist: false,
        scale: 0,
        searchPrefilterable: false,
        soapType: 'tns:ID',
        sortable: true,
        type: 'reference',
        unique: false,
        updateable: true,
      }

      let salesforceReferenceField: SalesforceField
      beforeEach(() => {
        salesforceReferenceField = _.cloneDeep(origSalesforceReferenceField)
      })

      const assertReferenceFieldTransformation = async (
        fieldElement: Field,
        expectedRelatedTo: string[],
        expectedType: TypeElement, expectedAllowLookupRecordDeletion: boolean | undefined,
        expectedLookupFilter: object | undefined):
        Promise<void> => {
        expect(await fieldElement.getType()).toEqual(expectedType)
        expect(fieldElement.name).toEqual('OwnerId')
        expect(fieldElement.annotations[FIELD_ANNOTATIONS.REFERENCE_TO])
          .toHaveLength(expectedRelatedTo.length)
        expectedRelatedTo.forEach(expectedRelatedToValue =>
          expect(fieldElement.annotations[FIELD_ANNOTATIONS.REFERENCE_TO])
            .toContain(expectedRelatedToValue))
        expect(fieldElement.annotations[FIELD_ANNOTATIONS.ALLOW_LOOKUP_RECORD_DELETION])
          .toEqual(expectedAllowLookupRecordDeletion)
        expect(fieldElement.annotations[FIELD_ANNOTATIONS.LOOKUP_FILTER])
          .toEqual(expectedLookupFilter)
      }

      it('should fetch lookup relationships with restricted deletion', async () => {
        _.set(salesforceReferenceField, 'restrictedDelete', true)
        const fieldElement = getSObjectFieldElement(dummyElem, salesforceReferenceField,
          serviceIds)
        await assertReferenceFieldTransformation(fieldElement, ['Group', 'User'], Types.primitiveDataTypes.Lookup, false, undefined)
      })

      it('should fetch lookup relationships with allowed related record deletion when restrictedDelete set to false', async () => {
        _.set(salesforceReferenceField, 'restrictedDelete', false)
        const fieldElement = getSObjectFieldElement(dummyElem, salesforceReferenceField,
          serviceIds)
        await assertReferenceFieldTransformation(fieldElement, ['Group', 'User'], Types.primitiveDataTypes.Lookup, true, undefined)
      })

      it('should fetch lookup relationships with allowed related record deletion when restrictedDelete is undefined', async () => {
        _.set(salesforceReferenceField, 'restrictedDelete', undefined)
        const fieldElement = getSObjectFieldElement(dummyElem, salesforceReferenceField,
          serviceIds)
        await assertReferenceFieldTransformation(fieldElement, ['Group', 'User'], Types.primitiveDataTypes.Lookup, true, undefined)
      })

      it('should fetch masterdetail relationships', async () => {
        salesforceReferenceField.cascadeDelete = true
        salesforceReferenceField.updateable = true
        salesforceReferenceField.writeRequiresMasterRead = true
        const fieldElement = getSObjectFieldElement(dummyElem, salesforceReferenceField,
          serviceIds)
        await assertReferenceFieldTransformation(fieldElement, ['Group', 'User'], Types.primitiveDataTypes.MasterDetail, undefined, undefined)
        expect(fieldElement.annotations[FIELD_ANNOTATIONS.REPARENTABLE_MASTER_DETAIL]).toBe(true)
        expect(fieldElement.annotations[FIELD_ANNOTATIONS.WRITE_REQUIRES_MASTER_READ]).toBe(true)
      })

      it('should fetch masterdetail relationships which are not reparentable and requires read/write access', async () => {
        salesforceReferenceField.cascadeDelete = true
        salesforceReferenceField.updateable = false
        delete salesforceReferenceField.writeRequiresMasterRead
        const fieldElement = getSObjectFieldElement(dummyElem, salesforceReferenceField, {})
        await assertReferenceFieldTransformation(fieldElement, ['Group', 'User'], Types.primitiveDataTypes.MasterDetail, undefined, undefined)
        expect(fieldElement.annotations[CORE_ANNOTATIONS.REQUIRED]).toBe(false)
        expect(fieldElement.annotations[FIELD_ANNOTATIONS.REPARENTABLE_MASTER_DETAIL]).toBe(false)
        expect(fieldElement.annotations[FIELD_ANNOTATIONS.WRITE_REQUIRES_MASTER_READ]).toBe(false)
      })
    })

    describe('rollup summary field transformation', () => {
      const origRollupSummaryField: SalesforceField = {
        aggregatable: false,
        cascadeDelete: false,
        dependentPicklist: false,
        externalId: false,
        htmlFormatted: false,
        autoNumber: false,
        byteLength: 18,
        calculated: true,
        caseSensitive: false,
        createable: true,
        custom: false,
        defaultedOnCreate: true,
        deprecatedAndHidden: false,
        digits: 0,
        filterable: true,
        groupable: true,
        idLookup: false,
        label: 'Owner ID',
        length: 18,
        name: 'OwnerId',
        nameField: false,
        namePointing: true,
        nillable: false,
        permissionable: false,
        polymorphicForeignKey: true,
        precision: 0,
        queryByDistance: false,
        relationshipName: 'Owner',
        restrictedPicklist: false,
        scale: 0,
        searchPrefilterable: false,
        soapType: 'xsd:double',
        sortable: true,
        type: 'currency',
        unique: false,
        updateable: true,
      }

      let salesforceRollupSummaryField: SalesforceField
      beforeEach(() => {
        salesforceRollupSummaryField = _.cloneDeep(origRollupSummaryField)
      })

      it('should fetch rollup summary field', async () => {
        const fieldElement = getSObjectFieldElement(dummyElem, salesforceRollupSummaryField,
          serviceIds)
        expect(await fieldElement.getType()).toEqual(Types.primitiveDataTypes.Summary)
      })

      it('should not fetch summary field if it is a calculated formula', async () => {
        salesforceRollupSummaryField.calculatedFormula = 'dummy formula'
        const fieldElement = getSObjectFieldElement(dummyElem, salesforceRollupSummaryField,
          serviceIds)
        expect(await fieldElement.getType()).not.toEqual(Types.primitiveDataTypes.Summary)
      })
    })

    describe('number field transformation', () => {
      const origNumberField: SalesforceField = {
        aggregatable: true,
        cascadeDelete: false,
        dependentPicklist: false,
        externalId: false,
        htmlFormatted: false,
        autoNumber: false,
        byteLength: 0,
        calculated: false,
        caseSensitive: false,
        createable: true,
        custom: true,
        defaultedOnCreate: false,
        deprecatedAndHidden: false,
        digits: 0,
        filterable: true,
        groupable: false,
        idLookup: false,
        label: 'yooo',
        length: 0,
        name: 'yooo__c',
        nameField: false,
        namePointing: false,
        nillable: true,
        permissionable: true,
        polymorphicForeignKey: false,
        precision: 8,
        queryByDistance: false,
        restrictedPicklist: false,
        scale: 5,
        searchPrefilterable: false,
        soapType: 'xsd:double',
        sortable: true,
        type: 'double',
        unique: false,
        updateable: true,
      }

      let salesforceNumberField: SalesforceField
      beforeEach(() => {
        salesforceNumberField = _.cloneDeep(origNumberField)
      })

      it('should fetch double field and init its annotations', async () => {
        const precision = 9
        const scale = 6
        salesforceNumberField.precision = precision
        salesforceNumberField.scale = scale
        const fieldElement = getSObjectFieldElement(dummyElem, salesforceNumberField, serviceIds)
        expect(fieldElement.annotations[FIELD_ANNOTATIONS.PRECISION]).toEqual(precision)
        expect(fieldElement.annotations[FIELD_ANNOTATIONS.SCALE]).toEqual(scale)
        expect(await fieldElement.getType()).toEqual(Types.primitiveDataTypes.Number)
      })

      it('should fetch int field and init its annotations', async () => {
        const precision = 8
        salesforceNumberField.type = 'int'
        salesforceNumberField.digits = precision
        const fieldElement = getSObjectFieldElement(dummyElem, salesforceNumberField, serviceIds)
        expect(fieldElement.annotations[FIELD_ANNOTATIONS.PRECISION]).toEqual(precision)
        expect(await fieldElement.getType()).toEqual(Types.primitiveDataTypes.Number)
      })
    })

    describe('address (compound) field transformation', () => {
      const origSalesforceAddressField: SalesforceField = {
        aggregatable: true,
        cascadeDelete: false,
        dependentPicklist: false,
        externalId: false,
        htmlFormatted: false,
        autoNumber: false,
        byteLength: 363,
        calculated: false,
        caseSensitive: false,
        createable: false,
        custom: false,
        defaultedOnCreate: false,
        deprecatedAndHidden: false,
        digits: 0,
        filterable: true,
        groupable: true,
        idLookup: false,
        label: 'Other Address',
        length: 121,
        name: 'OtherAddress',
        nameField: false,
        namePointing: false,
        nillable: false,
        permissionable: false,
        polymorphicForeignKey: false,
        precision: 0,
        queryByDistance: false,
        restrictedPicklist: false,
        scale: 0,
        searchPrefilterable: false,
        soapType: 'xsd:string',
        sortable: true,
        type: 'address',
        unique: false,
        updateable: false,
      }

      let salesforceAddressField: SalesforceField
      beforeEach(() => {
        salesforceAddressField = _.cloneDeep(origSalesforceAddressField)
      })

      it('should fetch address field with the object type when object has it as compound field', async () => {
        const fieldElement = getSObjectFieldElement(
          dummyElem,
          salesforceAddressField,
          serviceIds,
          { OtherAddress: 'OtherAddress' }
        )
        expect(await fieldElement.getType()).toEqual(Types.compoundDataTypes.Address)
      })
    })

    describe('id field transformation', () => {
      const origSalesforceIdField: SalesforceField = {
        aggregatable: true,
        cascadeDelete: false,
        dependentPicklist: false,
        externalId: false,
        htmlFormatted: false,
        autoNumber: false,
        byteLength: 18,
        calculated: false,
        caseSensitive: false,
        createable: false,
        custom: false,
        defaultedOnCreate: true,
        deprecatedAndHidden: false,
        digits: 0,
        filterable: true,
        groupable: true,
        idLookup: true,
        label: 'Record Id',
        length: 18,
        name: 'Id',
        nameField: false,
        namePointing: false,
        nillable: false,
        permissionable: false,
        polymorphicForeignKey: false,
        precision: 0,
        queryByDistance: false,
        restrictedPicklist: false,
        scale: 0,
        searchPrefilterable: false,
        soapType: 'tns:ID',
        sortable: true,
        type: 'id',
        unique: false,
        updateable: false,
      }

      let salesforceIdField: SalesforceField
      it('should fetch idLookup & typed id fields as serviceId', async () => {
        salesforceIdField = _.cloneDeep(origSalesforceIdField)
        const fieldElement = getSObjectFieldElement(dummyElem, salesforceIdField,
          serviceIds, {})
        expect(await fieldElement.getType()).toEqual(BuiltinTypes.SERVICE_ID)
      })
    })

    describe('autoNumber field transformation', () => {
      const origSalesforceAutonumberField: SalesforceField = {
        aggregatable: true,
        cascadeDelete: false,
        dependentPicklist: false,
        externalId: false,
        htmlFormatted: false,
        autoNumber: true,
        byteLength: 363,
        calculated: false,
        caseSensitive: false,
        createable: false,
        custom: false,
        defaultedOnCreate: false,
        deprecatedAndHidden: false,
        digits: 0,
        filterable: true,
        groupable: true,
        idLookup: false,
        label: 'Auto Number #',
        length: 121,
        name: 'AutoNumber',
        nameField: false,
        namePointing: false,
        nillable: false,
        permissionable: false,
        polymorphicForeignKey: false,
        precision: 0,
        queryByDistance: false,
        restrictedPicklist: false,
        scale: 0,
        searchPrefilterable: false,
        soapType: 'xsd:string',
        sortable: true,
        type: 'string',
        unique: false,
        updateable: false,
      }
      let salesforceAutoNumberField: SalesforceField
      beforeEach(() => {
        salesforceAutoNumberField = _.cloneDeep(origSalesforceAutonumberField)
      })

      describe('Non nameField', () => {
        it('Should fetch as AutoNumber field with hidden annotation true and required false', async () => {
          const fieldElement = getSObjectFieldElement(
            dummyElem,
            salesforceAutoNumberField,
            serviceIds,
            {}
          )
          expect(await fieldElement.getType()).toEqual(Types.primitiveDataTypes.AutoNumber)
          expect(fieldElement.annotations[CORE_ANNOTATIONS.HIDDEN_VALUE]).toBeTruthy()
          expect(fieldElement.annotations[CORE_ANNOTATIONS.REQUIRED]).toBeFalsy()
        })
      })

      describe('For nameField', () => {
        it('Should fetch as AutoNumber field with hidden annotation true and required false', async () => {
          salesforceAutoNumberField.nameField = true
          const fieldElement = getSObjectFieldElement(
            dummyElem,
            salesforceAutoNumberField,
            serviceIds,
            {}
          )
          expect(await fieldElement.getType()).toEqual(Types.primitiveDataTypes.AutoNumber)
          expect(fieldElement.annotations[CORE_ANNOTATIONS.HIDDEN_VALUE]).toBeTruthy()
          expect(fieldElement.annotations[CORE_ANNOTATIONS.REQUIRED]).toBeFalsy()
        })
      })
    })

    describe('name field transformation', () => {
      const origSalesforceNameField: SalesforceField = {
        aggregatable: true,
        cascadeDelete: false,
        dependentPicklist: false,
        externalId: false,
        htmlFormatted: false,
        autoNumber: false,
        byteLength: 363,
        calculated: false,
        caseSensitive: false,
        createable: false,
        custom: false,
        defaultedOnCreate: false,
        deprecatedAndHidden: false,
        digits: 0,
        extraTypeInfo: 'personname',
        filterable: true,
        groupable: true,
        idLookup: false,
        label: 'Full Name',
        length: 121,
        name: 'Name',
        nameField: true,
        namePointing: false,
        nillable: false,
        permissionable: false,
        polymorphicForeignKey: false,
        precision: 0,
        queryByDistance: false,
        restrictedPicklist: false,
        scale: 0,
        searchPrefilterable: false,
        soapType: 'xsd:string',
        sortable: true,
        type: 'string',
        unique: false,
        updateable: false,
      }

      let salesforceNameField: SalesforceField
      beforeEach(() => {
        salesforceNameField = _.cloneDeep(origSalesforceNameField)
      })

      it('should fetch name field with the object type when object has it as compound field', async () => {
        const fieldElement = getSObjectFieldElement(
          dummyElem,
          salesforceNameField,
          serviceIds,
          { Name: 'Name' }
        )
        expect(await fieldElement.getType()).toEqual(Types.compoundDataTypes.Name)
      })

      it('should fetch name field as text type when no name compound field in object', async () => {
        const fieldElement = getSObjectFieldElement(dummyElem, salesforceNameField, serviceIds, {})
        expect(await fieldElement.getType()).toEqual(Types.primitiveDataTypes.Text)
      })
    })
  })

  describe('toCustomField', () => {
    const elemID = new ElemID('salesforce', 'test')
    const field = new Field(
      new ObjectType({ elemID }), 'name', Types.primitiveDataTypes.Text, { [LABEL]: 'Labelo' },
    )

    it('should have label for custom field', async () => {
      field.annotations[API_NAME] = 'Test__c.Custom__c'
      const customField = await toCustomField(field)
      expect(customField.label).toEqual('Labelo')
    })
    it('should convert geolocation type to location', async () => {
      field.refType = createRefToElmWithValue(Types.compoundDataTypes.Location)
      const customField = await toCustomField(field)
      expect(customField.type).toEqual('Location')
    })

    it('should remove internalId', async () => {
      field.annotations[INTERNAL_ID_ANNOTATION] = 'internal id'
      const customField = await toCustomField(field)
      expect(customField).not.toHaveProperty(INTERNAL_ID_ANNOTATION)
    })
  })

  describe('await toCustomProperties', () => {
    const elemID = new ElemID('salesforce', 'test')

    describe('annotations transformation', () => {
      const notInAnnotationTypes = 'notInAnnotationTypes'
      const objType = new ObjectType({
        elemID,
        annotationRefsOrTypes: {
          [API_NAME]: BuiltinTypes.SERVICE_ID,
          [METADATA_TYPE]: BuiltinTypes.STRING,
          [DESCRIPTION]: BuiltinTypes.STRING,
        },
        annotations: {
          [API_NAME]: 'Test__c',
          [notInAnnotationTypes]: 'Dummy',
          [METADATA_TYPE]: CUSTOM_OBJECT,
          [DESCRIPTION]: 'MyDescription',
        },
      })

      let customObj: CustomObject
      beforeEach(async () => {
        customObj = await toCustomProperties(objType, false)
      })

      it('should transform annotations', () => {
        expect(_.get(customObj, DESCRIPTION)).toEqual('MyDescription')
      })

      it('should not transform skiplisted annotations', () => {
        expect(_.get(customObj, API_NAME)).toBeUndefined()
        expect(_.get(customObj, METADATA_TYPE)).toBeUndefined()
      })

      it('should not transform annotations that are not in annotationTypes', () => {
        expect(_.get(customObj, notInAnnotationTypes)).toBeUndefined()
      })
    })

    describe('standard field transformation', () => {
      const ignoredField = 'ignored'
      const existingField = 'test'
      const objType = new ObjectType({
        elemID,
        fields: {
          [existingField]: {
            refType: createRefToElmWithValue(Types.primitiveDataTypes.Text),
            annotations: { [API_NAME]: 'Test__c' },
          },
          [ignoredField]: {
            refType: createRefToElmWithValue(Types.primitiveDataTypes.Text),
            annotations: { [API_NAME]: 'Ignored__c' },
          },
        },
        annotations: {
          [API_NAME]: 'Test__c',
          [METADATA_TYPE]: CUSTOM_OBJECT,
        },
      })

      describe('with fields', () => {
        let customObj: CustomObject
        beforeEach(async () => {
          customObj = await toCustomProperties(
            objType, true, [objType.fields[ignoredField].annotations[API_NAME]],
          )
        })
        it('should have correct name', () => {
          expect(customObj.fullName).toEqual(objType.annotations[API_NAME])
        })
        it('should have fields', () => {
          expect(customObj.fields).toBeDefined()
          expect(makeArray(customObj.fields).map(f => f.fullName)).toContainEqual(
            objType.fields[existingField].annotations[API_NAME]
          )
        })
        it('should not have ignored fields', () => {
          expect(makeArray(customObj.fields).map(f => f.fullName)).not.toContainEqual(
            objType.fields[ignoredField].annotations[API_NAME]
          )
        })
      })

      describe('without fields', () => {
        let customObj: CustomObject
        beforeEach(async () => {
          customObj = await toCustomProperties(objType, false)
        })
        it('should not contain fields', () => {
          expect(customObj.fields).toBeUndefined()
        })
      })

      describe('create a custom settings object', () => {
        let customObj: CustomObject
        beforeEach(async () => {
          const customSettingsObj = new ObjectType({
            elemID,
            annotationRefsOrTypes: {
              [API_NAME]: BuiltinTypes.SERVICE_ID,
              [METADATA_TYPE]: BuiltinTypes.STRING,
              [DESCRIPTION]: BuiltinTypes.STRING,
              [CUSTOM_SETTINGS_TYPE]: BuiltinTypes.STRING,
            },
            annotations: {
              [API_NAME]: 'Test__c',
              [METADATA_TYPE]: CUSTOM_OBJECT,
              [DESCRIPTION]: 'MyDescription',
              [CUSTOM_SETTINGS_TYPE]: 'Hierarchical',
            },
          })
          customObj = await toCustomProperties(customSettingsObj, false)
        })
        it('should not create fields that dont exist on custom settings objects', () => {
          expect(customObj).not.toHaveProperty('pluralLabel')
          expect(customObj).not.toHaveProperty('sharingModel')
        })
      })
    })

    describe('reference field transformation', () => {
      const relatedTo = ['User', 'Property__c']
      const relationshipName = 'relationship_name'
      const annotations: Values = {
        [API_NAME]: COMPOUND_FIELD_TYPE_NAMES.FIELD_NAME,
        [LABEL]: 'field_label',
        [CORE_ANNOTATIONS.REQUIRED]: false,
        [FIELD_ANNOTATIONS.REFERENCE_TO]: relatedTo,
        [FIELD_ANNOTATIONS.RELATIONSHIP_NAME]: relationshipName,
      }
      const fieldName = COMPOUND_FIELD_TYPE_NAMES.FIELD_NAME
      const origObjectType = new ObjectType({
        elemID,
        fields: {
          [fieldName]: {
            refType: createRefToElmWithValue(Types.primitiveDataTypes.Lookup),
            annotations,
          },
        },
      })
      let objectType: ObjectType
      beforeEach(() => {
        objectType = origObjectType.clone()
      })

      const assertCustomFieldTransformation = (customField: CustomField, expectedType: string,
        expectedRelationshipName: string, expectedDeleteConstraint: string | undefined,
        expectedReferenceTo: string[]):
        void => {
        expect(customField.type).toEqual(expectedType)
        expect(customField.relationshipName).toEqual(expectedRelationshipName)
        expect(customField.deleteConstraint).toEqual(expectedDeleteConstraint)
        expect(customField.referenceTo).toEqual(expectedReferenceTo)
      }

      it('should transform lookup field with deletion constraint', async () => {
        // eslint-disable-next-line max-len
        objectType.fields[fieldName].annotations[FIELD_ANNOTATIONS.ALLOW_LOOKUP_RECORD_DELETION] = false
        const customLookupField = await toCustomField(objectType.fields[fieldName])
        assertCustomFieldTransformation(customLookupField,
          FIELD_TYPE_NAMES.LOOKUP, relationshipName, 'Restrict', relatedTo)
      })

      it('should transform lookup field with no deletion constraint', async () => {
        // eslint-disable-next-line max-len
        objectType.fields[fieldName].annotations[FIELD_ANNOTATIONS.ALLOW_LOOKUP_RECORD_DELETION] = true
        const customLookupField = await toCustomField(objectType.fields[fieldName])
        assertCustomFieldTransformation(customLookupField,
          FIELD_TYPE_NAMES.LOOKUP, relationshipName, 'SetNull', relatedTo)
      })

      it('should transform masterdetail field', async () => {
        const masterDetailField = objectType.fields[fieldName]
        masterDetailField.refType = createRefToElmWithValue(Types.primitiveDataTypes.MasterDetail)
        masterDetailField.annotations[FIELD_ANNOTATIONS.WRITE_REQUIRES_MASTER_READ] = true
        masterDetailField.annotations[FIELD_ANNOTATIONS.REPARENTABLE_MASTER_DETAIL] = true
        const customMasterDetailField = await toCustomField(masterDetailField)
        assertCustomFieldTransformation(customMasterDetailField,
          FIELD_TYPE_NAMES.MASTER_DETAIL, relationshipName, undefined, relatedTo)
        expect(customMasterDetailField.reparentableMasterDetail).toBe(true)
        expect(customMasterDetailField.writeRequiresMasterRead).toBe(true)
      })
    })

    describe('field dependency transformation', () => {
      const annotations: Values = {
        [API_NAME]: 'field_name',
        [LABEL]: 'field_label',
        [CORE_ANNOTATIONS.REQUIRED]: false,
        [FIELD_ANNOTATIONS.VALUE_SET]: [
          createValueSetEntry('Val1'),
          createValueSetEntry('Val2', false, 'Val2', true, '#FFFF00'),
        ],
        [FIELD_ANNOTATIONS.FIELD_DEPENDENCY]: {
          [FIELD_DEPENDENCY_FIELDS.CONTROLLING_FIELD]: 'ControllingFieldName',
          [FIELD_DEPENDENCY_FIELDS.VALUE_SETTINGS]: [{
            [VALUE_SETTINGS_FIELDS.CONTROLLING_FIELD_VALUE]: ['ControllingVal1'],
            [VALUE_SETTINGS_FIELDS.VALUE_NAME]: 'Val1',
          },
          {
            [VALUE_SETTINGS_FIELDS.CONTROLLING_FIELD_VALUE]: ['ControllingVal1', 'ControllingVal2'],
            [VALUE_SETTINGS_FIELDS.VALUE_NAME]: 'Val2',
          }],
        },
      }
      const fieldName = 'field_name'
      const origObjectType = new ObjectType({
        elemID,
        fields: {
          [fieldName]: {
            refType: createRefToElmWithValue(Types.primitiveDataTypes.Picklist),
            annotations,
          },
        },
      })
      let obj: ObjectType
      beforeEach(() => {
        obj = origObjectType.clone()
      })

      it('should transform value set for picklist field', async () => {
        const picklistField = await toCustomField(obj.fields[fieldName])
        expect(picklistField.type)
          .toEqual(FIELD_TYPE_NAMES.PICKLIST)
        expect(picklistField?.valueSet?.valueSetDefinition?.value).toEqual([
          new CustomPicklistValue('Val1', false, true),
          new CustomPicklistValue('Val2', false, true, 'Val2', '#FFFF00'),
        ])
      })

      it('should transform field dependency for picklist field', async () => {
        const customFieldWithFieldDependency = await toCustomField(obj.fields[fieldName])
        expect(customFieldWithFieldDependency.type)
          .toEqual(FIELD_TYPE_NAMES.PICKLIST)
        expect(customFieldWithFieldDependency?.valueSet?.controllingField)
          .toEqual('ControllingFieldName')
        const valueSettings = customFieldWithFieldDependency?.valueSet?.valueSettings
        expect(valueSettings).toHaveLength(2)
        expect(valueSettings?.[0].valueName).toEqual('Val1')
        expect(valueSettings?.[0].controllingFieldValue).toEqual(['ControllingVal1'])
        expect(valueSettings?.[1].valueName).toEqual('Val2')
        expect(valueSettings?.[1].controllingFieldValue)
          .toEqual(['ControllingVal1', 'ControllingVal2'])
      })

      it('should transform field dependency for multi picklist field', async () => {
        obj.fields[fieldName].refType = createRefToElmWithValue(
          Types.primitiveDataTypes.MultiselectPicklist
        )
        const customFieldWithFieldDependency = await toCustomField(obj.fields[fieldName])
        expect(customFieldWithFieldDependency.type)
          .toEqual(FIELD_TYPE_NAMES.MULTIPICKLIST)
        expect(customFieldWithFieldDependency?.valueSet?.controllingField)
          .toEqual('ControllingFieldName')
        const valueSettings = customFieldWithFieldDependency?.valueSet?.valueSettings
        expect(valueSettings).toHaveLength(2)
        expect(valueSettings?.[0].valueName).toEqual('Val1')
        expect(valueSettings?.[0].controllingFieldValue).toEqual(['ControllingVal1'])
        expect(valueSettings?.[1].valueName).toEqual('Val2')
        expect(valueSettings?.[1].controllingFieldValue)
          .toEqual(['ControllingVal1', 'ControllingVal2'])
      })

      it('should ignore field dependency when not defined', async () => {
        delete obj.fields[fieldName].annotations[FIELD_ANNOTATIONS.FIELD_DEPENDENCY]
        const customFieldWithFieldDependency = await toCustomField(obj.fields[fieldName])
        expect(customFieldWithFieldDependency.type)
          .toEqual(FIELD_TYPE_NAMES.PICKLIST)
        expect(customFieldWithFieldDependency?.valueSet?.controllingField).toBeUndefined()
        expect(customFieldWithFieldDependency?.valueSet?.valueSettings).toBeUndefined()
      })
    })

    describe('global picklist transformation', () => {
      const annotations: Values = {
        [API_NAME]: 'field_name',
        [LABEL]: 'field_label',
        [CORE_ANNOTATIONS.REQUIRED]: false,
        [VALUE_SET_FIELDS.VALUE_SET_NAME]: 'gvs',
      }
      const fieldName = 'field_name'
      const origObjectType = new ObjectType({
        elemID,
        fields: {
          [fieldName]: {
            refType: createRefToElmWithValue(Types.primitiveDataTypes.Picklist),
            annotations,
          },
        },
      })
      let obj: ObjectType
      beforeEach(() => {
        obj = origObjectType.clone()
      })

      it('should transform global picklist field', async () => {
        const customFieldWithGlobalPicklist = await toCustomField(obj.fields[fieldName])
        expect(customFieldWithGlobalPicklist.type)
          .toEqual(FIELD_TYPE_NAMES.PICKLIST)
        expect(customFieldWithGlobalPicklist?.valueSet?.valueSetName).toEqual('gvs')
        expect(customFieldWithGlobalPicklist?.valueSet?.restricted).toBe(true)
      })
    })

    describe('rollup summary field transformation', () => {
      const annotations: Values = {
        [API_NAME]: 'field_name',
        [LABEL]: 'field_label',
        [CORE_ANNOTATIONS.REQUIRED]: false,
        [FIELD_ANNOTATIONS.SUMMARY_OPERATION]: 'count',
        [FIELD_ANNOTATIONS.SUMMARY_FOREIGN_KEY]: 'Opportunity.AccountId',
        [FIELD_ANNOTATIONS.SUMMARIZED_FIELD]: 'Opportunity.Amount',
        [FIELD_ANNOTATIONS.SUMMARY_FILTER_ITEMS]: [{
          [FILTER_ITEM_FIELDS.FIELD]: 'FieldName1',
          [FILTER_ITEM_FIELDS.OPERATION]: 'equals',
          [FILTER_ITEM_FIELDS.VALUE]: 'val1',
        },
        {
          [FILTER_ITEM_FIELDS.FIELD]: 'FieldName2',
          [FILTER_ITEM_FIELDS.OPERATION]: 'equals',
          [FILTER_ITEM_FIELDS.VALUE]: 'val2',
        }],
      }
      const fieldName = 'field_name'
      const origObjectType = new ObjectType({
        elemID,
        fields: {
          [fieldName]: {
            refType: createRefToElmWithValue(Types.primitiveDataTypes.Summary),
            annotations,
          },
        },
      })
      let obj: ObjectType
      beforeEach(() => {
        obj = _.clone(origObjectType)
      })

      it('should transform rollup summary field', async () => {
        const rollupSummaryInfo = await toCustomField(obj.fields[fieldName])
        expect(rollupSummaryInfo.type)
          .toEqual(FIELD_TYPE_NAMES.ROLLUP_SUMMARY)
        expect(_.get(rollupSummaryInfo, 'summarizedField'))
          .toEqual('Opportunity.Amount')
        expect(_.get(rollupSummaryInfo, 'summaryForeignKey'))
          .toEqual('Opportunity.AccountId')
        expect(_.get(rollupSummaryInfo, 'summaryOperation'))
          .toEqual('count')
        expect(rollupSummaryInfo.summaryFilterItems).toBeDefined()
        const filterItems = rollupSummaryInfo.summaryFilterItems as FilterItem[]
        expect(filterItems).toHaveLength(2)
        expect(filterItems[0].field).toEqual('FieldName1')
        expect(filterItems[0].operation).toEqual('equals')
        expect(filterItems[0].value).toEqual('val1')
        expect(filterItems[1].field).toEqual('FieldName2')
        expect(filterItems[1].operation).toEqual('equals')
        expect(filterItems[1].value).toEqual('val2')
      })

      it('should ignore field dependency when not defined', async () => {
        delete obj.fields[fieldName].annotations[FIELD_ANNOTATIONS.SUMMARY_FILTER_ITEMS]
        const rollupSummaryInfo = await toCustomField(obj.fields[fieldName])
        expect(rollupSummaryInfo.type)
          .toEqual(FIELD_TYPE_NAMES.ROLLUP_SUMMARY)
        expect(_.get(rollupSummaryInfo, 'summarizedField'))
          .toEqual('Opportunity.Amount')
        expect(_.get(rollupSummaryInfo, 'summaryForeignKey'))
          .toEqual('Opportunity.AccountId')
        expect(_.get(rollupSummaryInfo, 'summaryOperation'))
          .toEqual('count')
        expect(rollupSummaryInfo.summaryFilterItems).toBeUndefined()
      })
    })
  })

  describe('to records transformations', () => {
    const mockElemID = new ElemID(SALESFORCE, 'Test')
    const mockInstanceName = 'Instance'
    const values = {
      Id: '123',
      Name: {
        FirstName: 'A',
        LastName: 'B',
      },
      LocalAddress: {
        City: 'Manchester',
        State: 'UK',
      },
      LocalLocation: {
        Latitude: 345,
        Longitude: 222.2,
      },
      Creatable: 'Create',
      NotCreatable: 'DontSendMeOnCreate',
      Updateable: 'Update',
      NotUpdateable: 'NotUpdateable',

    }
    const instance = new InstanceElement(
      mockInstanceName,
      new ObjectType({
        elemID: mockElemID,
        fields: {
          Id: {
            refType: createRefToElmWithValue(BuiltinTypes.STRING),
            annotations: {
              [FIELD_ANNOTATIONS.UPDATEABLE]: true,
              [FIELD_ANNOTATIONS.CREATABLE]: true,
            },
          },
          Name: {
            refType: createRefToElmWithValue(Types.compoundDataTypes.Name),
            annotations: {
              [FIELD_ANNOTATIONS.UPDATEABLE]: true,
              [FIELD_ANNOTATIONS.CREATABLE]: true,
            },
          },
          LocalAddress: {
            refType: createRefToElmWithValue(Types.compoundDataTypes.Address),
            annotations: {
              [FIELD_ANNOTATIONS.UPDATEABLE]: true,
              [FIELD_ANNOTATIONS.CREATABLE]: true,
            },
          },
          LocalLocation: {
            refType: createRefToElmWithValue(Types.compoundDataTypes.Location),
            annotations: {
              [FIELD_ANNOTATIONS.UPDATEABLE]: true,
              [FIELD_ANNOTATIONS.CREATABLE]: true,
            },
          },
          NotCreatableNotUpdateableCompound: {
            refType: createRefToElmWithValue(Types.compoundDataTypes.Address),
            annotations: {
              [FIELD_ANNOTATIONS.UPDATEABLE]: false,
              [FIELD_ANNOTATIONS.CREATABLE]: false,
            },
          },
          Creatable: {
            refType: createRefToElmWithValue(BuiltinTypes.STRING),
            annotations: {
              [FIELD_ANNOTATIONS.UPDATEABLE]: true,
              [FIELD_ANNOTATIONS.CREATABLE]: true,
            },
          },
          NotCreatable: {
            refType: createRefToElmWithValue(BuiltinTypes.STRING),
            annotations: {
              [FIELD_ANNOTATIONS.UPDATEABLE]: true,
              [FIELD_ANNOTATIONS.CREATABLE]: false,
            },
          },
          Updateable: {
            refType: createRefToElmWithValue(BuiltinTypes.STRING),
            annotations: {
              [FIELD_ANNOTATIONS.UPDATEABLE]: true,
              [FIELD_ANNOTATIONS.CREATABLE]: true,
            },
          },
          NotUpdateable: {
            refType: createRefToElmWithValue(BuiltinTypes.STRING),
            annotations: {
              [FIELD_ANNOTATIONS.UPDATEABLE]: false,
              [FIELD_ANNOTATIONS.CREATABLE]: true,
            },
          },
        },
        annotationRefsOrTypes: {},
        annotations: { [METADATA_TYPE]: CUSTOM_OBJECT },
      }),
      values,
    )

    describe('instancesToDeleteRecords', () => {
      it('should transform to Ids only records', () => {
        const recordResult = instancesToDeleteRecords([instance])
        expect(recordResult).toBeDefined()
        expect(recordResult.length).toEqual(1)
        expect(recordResult[0].Id).toBeDefined()
        expect(recordResult[0].Id).toEqual(values.Id)
        expect(recordResult[0].Name).toBeUndefined()
        expect(recordResult[0].LocalAddress).toBeUndefined()
        expect(recordResult[0].LocalLocation).toBeUndefined()
        expect(recordResult[0].Creatable).toBeUndefined()
        expect(recordResult[0].NotCreatable).toBeUndefined()
        expect(recordResult[0].Updateable).toBeUndefined()
        expect(recordResult[0].NotUpdateable).toBeUndefined()
        expect(recordResult[0].NotCreatableNotUpdateableCompound).toBeUndefined()
      })
    })

    describe('instancesToCreateRecords', () => {
      let recordResult: SalesforceRecord[]
      beforeEach(async () => {
        recordResult = await instancesToCreateRecords([instance])
        expect(recordResult).toBeDefined()
        expect(recordResult.length).toEqual(1)
      })

      it('should not change creatable non-compound values', () => {
        expect(recordResult[0].Id).toBeDefined()
        expect(recordResult[0].Id).toEqual(values.Id)
        expect(recordResult[0].Creatable).toBeDefined()
        expect(recordResult[0].Creatable).toEqual(values.Creatable)
        expect(recordResult[0].Updateable).toBeDefined()
        expect(recordResult[0].Updateable).toEqual(values.Updateable)
        expect(recordResult[0].NotUpdateable).toBeDefined()
        expect(recordResult[0].NotUpdateable).toEqual(values.NotUpdateable)
      })

      it('should remove non-creatable values', () => {
        expect(recordResult[0].NotCreatable).toBeUndefined()
        expect(recordResult[0].NotCreatableNotUpdateableCompound).toBeUndefined()
      })

      it('should transform compound fields', () => {
        expect(recordResult[0].FirstName).toBeDefined()
        expect(recordResult[0].FirstName).toEqual(values.Name.FirstName)
        expect(recordResult[0].LastName).toBeDefined()
        expect(recordResult[0].LastName).toEqual(values.Name.LastName)
        expect(recordResult[0].LocalCity).toBeDefined()
        expect(recordResult[0].LocalCity).toEqual(values.LocalAddress.City)
        expect(recordResult[0].LocalState).toBeDefined()
        expect(recordResult[0].LocalState).toEqual(values.LocalAddress.State)
        expect(recordResult[0].LocalLongitude).toBeDefined()
        expect(recordResult[0].LocalLongitude).toEqual(values.LocalLocation.Longitude)
        expect(recordResult[0].LocalLatitude).toBeDefined()
        expect(recordResult[0].LocalLatitude).toEqual(values.LocalLocation.Latitude)
      })
    })

    describe('instancesToUpdateRecords', () => {
      let recordResult: SalesforceRecord[]
      beforeEach(async () => {
        recordResult = await instancesToUpdateRecords([instance])
        expect(recordResult).toBeDefined()
        expect(recordResult.length).toEqual(1)
      })

      it('should not change creatable non-compound values', () => {
        expect(recordResult[0].Id).toBeDefined()
        expect(recordResult[0].Id).toEqual(values.Id)
        expect(recordResult[0].Creatable).toBeDefined()
        expect(recordResult[0].Creatable).toEqual(values.Creatable)
        expect(recordResult[0].Updateable).toBeDefined()
        expect(recordResult[0].Updateable).toEqual(values.Updateable)
        expect(recordResult[0].NotCreatable).toBeDefined()
        expect(recordResult[0].NotCreatable).toEqual(values.NotCreatable)
      })

      it('should remove non-updateable values', () => {
        expect(recordResult[0].NotUpdateable).toBeUndefined()
        expect(recordResult[0].NotCreatableNotUpdateableCompound).toBeUndefined()
      })

      it('should transform compound fields', () => {
        expect(recordResult[0].FirstName).toBeDefined()
        expect(recordResult[0].FirstName).toEqual(values.Name.FirstName)
        expect(recordResult[0].LastName).toBeDefined()
        expect(recordResult[0].LastName).toEqual(values.Name.LastName)
        expect(recordResult[0].LocalCity).toBeDefined()
        expect(recordResult[0].LocalCity).toEqual(values.LocalAddress.City)
        expect(recordResult[0].LocalState).toBeDefined()
        expect(recordResult[0].LocalState).toEqual(values.LocalAddress.State)
        expect(recordResult[0].LocalLongitude).toBeDefined()
        expect(recordResult[0].LocalLongitude).toEqual(values.LocalLocation.Longitude)
        expect(recordResult[0].LocalLatitude).toBeDefined()
        expect(recordResult[0].LocalLatitude).toEqual(values.LocalLocation.Latitude)
      })
    })
  })

  describe('type definitions', () => {
    it('should include apiName annotation with service_id type', async () => {
      await awu(Object.values(Types.getAllFieldTypes())).forEach(async type => {
        expect((await type.getAnnotationTypes())[API_NAME]).toEqual(BuiltinTypes.SERVICE_ID)
      })
    })
  })

  describe('create a path with subtype for subtypes', () => {
    let client: SalesforceClient
    let connection: MockInterface<Connection>

    beforeEach(() => {
      const mock = mockClient()
      client = mock.client
      connection = mock.connection
    })

    const nestedField = mockValueTypeField({
      name: 'Nested',
      soapType: 'NestedFieldType',
    })
    const field = mockValueTypeField({
      fields: [nestedField],
      name: 'Field',
      soapType: 'FieldType',
    })
    it('should not create a base element as subtype', async () => {
      const [element] = await createMetadataTypeElements({
        name: 'BaseType',
        fields: [],
        baseTypeNames: new Set(['BaseType']),
        childTypeNames: new Set(),
        client,
      })
      expect(element.path).not.toContain(SUBTYPES_PATH)
    })

    it('should create a type which is not a base element as subtype', async () => {
      const [element] = await createMetadataTypeElements({
        name: 'BaseType',
        fields: [],
        baseTypeNames: new Set(),
        childTypeNames: new Set(),
        client,
      })
      expect(element.path).toContain(SUBTYPES_PATH)
    })

    it('should add internal id field for base types', async () => {
      const elements = await createMetadataTypeElements({
        name: 'BaseType',
        fields: [field],
        baseTypeNames: new Set(['BaseType', 'FieldType', 'NestedFieldType']),
        childTypeNames: new Set('SomeType'),
        client,
      })
      expect(elements).toHaveLength(1)
      const [element] = elements
      expect(element.fields[INTERNAL_ID_FIELD]).toBeDefined()
    })

    it('should add internal id field for child types', async () => {
      const elements = await createMetadataTypeElements({
        name: 'SomeType',
        fields: [field],
        baseTypeNames: new Set(['BaseType', 'FieldType', 'NestedFieldType']),
        childTypeNames: new Set(['SomeType']),
        client,
      })
      expect(elements).toHaveLength(1)
      const [element] = elements
      expect(element.fields[INTERNAL_ID_FIELD]).toBeDefined()
    })

    it('should not add id field if not base or child type', async () => {
      const elements = await createMetadataTypeElements({
        name: 'OtherType',
        fields: [field],
        baseTypeNames: new Set(['BaseType', 'FieldType', 'NestedFieldType']),
        childTypeNames: new Set('SomeType'),
        client,
      })
      expect(elements).toHaveLength(1)
      const [element] = elements
      expect(element.fields[INTERNAL_ID_FIELD]).toBeUndefined()
    })

    it('should not create a field which is a base element as subtype', async () => {
      const elements = await createMetadataTypeElements({
        name: 'BaseType',
        fields: [field],
        baseTypeNames: new Set(['BaseType', 'FieldType', 'NestedFieldType']),
        childTypeNames: new Set(),
        client,
      })
      expect(elements).toHaveLength(1)
      const [element] = elements
      expect(element.path).not.toContain(SUBTYPES_PATH)
      expect(connection.metadata.describeValueType).toHaveBeenCalledTimes(0)
    })

    it('should create a field and nested field which are not a base element as subtype', async () => {
      connection.metadata.describeValueType.mockResolvedValue(mockDescribeValueResult({
        valueTypeFields: [{ name: 'inner', soapType: 'string' }],
      }))
      const elements = await createMetadataTypeElements({
        name: 'BaseType',
        fields: [field],
        baseTypeNames: new Set(['BaseType']),
        childTypeNames: new Set(),
        client,
      })
      expect(elements).toHaveLength(3)
      const [element, fieldType, nestedFieldType] = elements
      expect(element.path).not.toContain(SUBTYPES_PATH)
      expect(fieldType.path).toContain(SUBTYPES_PATH)
      expect(connection.metadata.describeValueType).toHaveBeenCalledTimes(1)
      expect(nestedFieldType.path).toContain(SUBTYPES_PATH)
      expect(await nestedFieldType.fields.inner.getType()).toEqual(BuiltinTypes.STRING)
    })

    it('should create nested field as subtype when nested field has fields', async () => {
      connection.metadata.describeValueType.mockResolvedValue(mockDescribeValueResult({
        valueTypeFields: [{ name: 'inner', soapType: 'string' }],
      }))
      const elements = await createMetadataTypeElements({
        name: 'BaseType',
        fields: [field],
        baseTypeNames: new Set(['BaseType']),
        childTypeNames: new Set(),
        client,
      })
      expect(elements).toHaveLength(3)
      const [element, fieldType, nestedFieldType] = elements
      expect(element.path).not.toContain(SUBTYPES_PATH)
      expect(fieldType.path).toContain(SUBTYPES_PATH)
      expect(nestedFieldType.path).toContain(SUBTYPES_PATH)
      expect(connection.metadata.describeValueType).toHaveBeenCalledTimes(1)
    })

    it('should not create nested field when nested field has no fields', async () => {
      const elements = await createMetadataTypeElements({
        name: 'BaseType',
        fields: [field],
        baseTypeNames: new Set(['BaseType']),
        childTypeNames: new Set(),
        client,
      })
      expect(elements).toHaveLength(2)
      const [element, fieldType] = elements
      expect(element.path).not.toContain(SUBTYPES_PATH)
      expect(fieldType.path).toContain(SUBTYPES_PATH)
      expect(connection.metadata.describeValueType).toHaveBeenCalledTimes(1)
    })

    it('should not create nested field when nested field has no fields and is a picklist', async () => {
      const elements = await createMetadataTypeElements({
        name: 'BaseType',
        fields: [mockValueTypeField({
          name: 'picklistField',
          picklistValues: [
            { active: true, value: 'yes', defaultValue: true },
            { active: true, value: 'no', defaultValue: false },
          ],
          soapType: 'MyPicklist',
        })],
        baseTypeNames: new Set(['BaseType']),
        childTypeNames: new Set(),
        client,
      })
      expect(elements).toHaveLength(1)
      expect(elements[0].path).not.toContain(SUBTYPES_PATH)
      expect(connection.metadata.describeValueType).toHaveBeenCalledTimes(0)
    })

    it('should not create nested field when nested field has no fields and its name is not capitalized', async () => {
      const elements = await createMetadataTypeElements({
        name: 'BaseType',
        fields: [mockValueTypeField({
          name: 'noUpperCaseTypeName',
          soapType: 'base64Binary',
        })],
        baseTypeNames: new Set(['BaseType']),
        childTypeNames: new Set(),
        client,
      })
      expect(elements).toHaveLength(1)
      expect(elements[0].path).not.toContain(SUBTYPES_PATH)
      expect(connection.metadata.describeValueType).toHaveBeenCalledTimes(0)
    })

    it('should add a reference if the field is a foreign key', async () => {
      const referenceField = mockValueTypeField({
        name: 'FKRef',
        soapType: 'FKRefFieldType',
        isForeignKey: true,
        foreignKeyDomain: 'ReferencedTypeName',
      })
      const fieldWithNestedReference = mockValueTypeField({
        fields: [referenceField],
        name: 'FieldWithNestedReference',
        soapType: 'FieldWithNestedReferenceType',
      })
      const elements = await createMetadataTypeElements({
        name: 'BaseType',
        fields: [fieldWithNestedReference],
        baseTypeNames: new Set(['BaseType']),
        childTypeNames: new Set(),
        client,
      })
      expect(elements).toHaveLength(2)
      const fieldWithNestedRef = elements[1]
      expect(fieldWithNestedRef.fields[referenceField.name].annotations?.foreignKeyDomain).toEqual(['ReferencedTypeName'])
    })

    it('should add a reference if the field is a foreign key with a few options', async () => {
      // assinging foreignKeyDomain separately because the salesforce type incorrectly specifies
      // it as string when it can also be string[]
      // eslint-disable-next-line @typescript-eslint/no-explicit-any
      const referenceField: any = mockValueTypeField({
        name: 'FKRef',
        soapType: 'FKRefFieldType',
        isForeignKey: true,
      })
      referenceField.foreignKeyDomain = ['ReferencedTypeName', 'OtherReferencedTypeName']
      const elements = await createMetadataTypeElements({
        name: 'BaseType',
        fields: [referenceField],
        baseTypeNames: new Set(['BaseType']),
        childTypeNames: new Set(),
        client,
      })
      expect(elements).toHaveLength(1)
      const baseField = elements[0]
      expect(baseField.fields[referenceField.name].annotations?.foreignKeyDomain).toEqual(
        ['ReferencedTypeName', 'OtherReferencedTypeName']
      )
    })
  })

  describe('missing fields', () => {
    let connection: MockInterface<Connection>
    let baseType: MetadataObjectType
    let complexType: MetadataObjectType
    let emptyComplexType: MetadataObjectType
    beforeEach(async () => {
      const clientAndConn = mockClient()
      connection = clientAndConn.connection
      connection.metadata.describeValueType.mockImplementation(async typeName => (
        typeName.endsWith('ComplexType')
          ? mockDescribeValueResult({ valueTypeFields: [mockValueTypeField({ name: 'compField', soapType: 'string' })] })
          : mockDescribeValueResult({ valueTypeFields: [] })
      ))
      const missingFields = convertRawMissingFields([
        {
          id: 'BaseType',
          fields: [
            { name: 'str', type: 'string' },
            { name: 'num', type: 'integer' },
            { boolean: ['bool1', 'bool2'] },
            { name: 'enum', type: 'MyEnumType', picklistValues: ['v1', 'v2'] },
            { name: 'complex', type: 'ComplexType' },
            { name: 'emptyComplex', type: 'ComplexTypeEmpty' },
          ],
        },
        {
          id: 'ComplexType',
          fields: [{ name: 'str', type: 'string' }],
        },
        {
          id: 'ComplexTypeEmpty',
          fields: [{ name: 'str', type: 'string' }],
        },
      ])
      const elements = await createMetadataTypeElements({
        name: 'BaseType',
        fields: [mockValueTypeField({ name: 'normal', soapType: 'string' })],
        baseTypeNames: new Set(['BaseType']),
        childTypeNames: new Set(),
        client: clientAndConn.client,
        missingFields,
      })
      const elementsByTypeName = _.keyBy(elements, elem => elem.elemID.typeName)
      baseType = elementsByTypeName.BaseType
      complexType = elementsByTypeName.ComplexType
      emptyComplexType = elementsByTypeName.ComplexTypeEmpty

      expect(baseType).toBeDefined()
      expect(complexType).toBeDefined()
      expect(emptyComplexType).toBeDefined()
    })
    it('should keep existing fields', () => {
      expect(baseType.fields).toHaveProperty(
        'normal', expect.objectContaining({ refType: createRefToElmWithValue(BuiltinTypes.STRING) })
      )
      expect(complexType.fields).toHaveProperty(
        'compField', expect.objectContaining({ refType: createRefToElmWithValue(BuiltinTypes.STRING) })
      )
    })
    it('should add missing fields with builtin types', () => {
      expect(baseType.fields).toHaveProperty(
        'str', expect.objectContaining({ refType: createRefToElmWithValue(BuiltinTypes.STRING) })
      )
      expect(baseType.fields).toHaveProperty(
        'num', expect.objectContaining({ refType: createRefToElmWithValue(BuiltinTypes.NUMBER) })
      )
    })
    it('should add missing boolean fields', () => {
      expect(baseType.fields).toHaveProperty(
        'bool1', expect.objectContaining({ refType: createRefToElmWithValue(BuiltinTypes.BOOLEAN) })
      )
      expect(baseType.fields).toHaveProperty(
        'bool2', expect.objectContaining({ refType: createRefToElmWithValue(BuiltinTypes.BOOLEAN) })
      )
    })
    it('should add missing enum fields', () => {
      expect(baseType.fields).toHaveProperty(
        'enum',
        expect.objectContaining({
          refType: createRefToElmWithValue(BuiltinTypes.STRING),
          annotations: expect.objectContaining({
            [CORE_ANNOTATIONS.RESTRICTION]: expect.objectContaining(
              createRestriction({ values: ['v1', 'v2'] }),
            ),
          }),
        })
      )
    })
    it('should add complex fields with recursive describe calls', () => {
      expect(connection.metadata.describeValueType).toHaveBeenCalledWith(
        expect.stringMatching(/.*ComplexType$/)
      )
      expect(complexType.fields).toHaveProperty(
        'str', expect.objectContaining({ refType: createRefToElmWithValue(BuiltinTypes.STRING) })
      )
    })
    it('should add complex fields even when describe on them is empty', () => {
      expect(connection.metadata.describeValueType).toHaveBeenCalledWith(
        expect.stringMatching(/.*ComplexTypeEmpty$/)
      )
      expect(emptyComplexType.fields).toHaveProperty(
        'str', expect.objectContaining({ refType: createRefToElmWithValue(BuiltinTypes.STRING) })
      )
    })
  })

  describe('transform references to SF lookup value', () => {
    const instanceFullName = 'Instance'
    const objectApiName = 'Object'
    const regValue = 'REG'
    const newValue = 'NEW'

    const elementID = new ElemID('salesforce', 'elememt')

    const typeRef = new ReferenceExpression(elementID.createNestedID(
      'annotation', API_NAME
    ), objectApiName)

    const element = new ObjectType({
      elemID: elementID,
      annotationRefsOrTypes: {
        instanceRef: BuiltinTypes.STRING,
        objectRef: BuiltinTypes.STRING,
        valueRef: BuiltinTypes.STRING,
        reg: BuiltinTypes.STRING,
      },
      annotations: {
        [API_NAME]: objectApiName,
        typeRef,
      },
    })

    const instance = new InstanceElement('instance', element, {
      [INSTANCE_FULL_NAME_FIELD]: instanceFullName,
    })
    const valueRef = new ReferenceExpression(instance.elemID.createNestedID('ref'), regValue, instance)
    const instanceRef = new ReferenceExpression(instance.elemID, instance, instance)
    const elementRef = new ReferenceExpression(element.elemID, element, element)
    const elemID = new ElemID('salesforce', 'base')
    const orig = new ObjectType({
      elemID,
      annotationRefsOrTypes: {
        instanceRef: BuiltinTypes.STRING,
        objectRef: BuiltinTypes.STRING,
        valueRef: BuiltinTypes.STRING,
        reg: BuiltinTypes.STRING,
      },
      annotations: {
        instanceRef,
        objectRef: elementRef,
        valueRef,
        reg: regValue,
        changeToRef: regValue,
      },
      fields: {
        field: {
          refType: createRefToElmWithValue(element),
          annotations: {
            instanceRef,
            objectRef: elementRef,
            valueRef,
            reg: regValue,
            changeToRef: regValue,
          },
        },
      },
    })
    const origCopy = orig.clone()
    let modified: ObjectType
    beforeAll(async () => {
      modified = await resolveValues(orig, getLookUpName)
    })

    it('should not modify the original element', () => {
      expect(orig).toEqual(origCopy)
    })

    it('should transform element ref values', () => {
      expect(modified.annotations.instanceRef).toEqual(instanceFullName)
      expect(modified.annotations.objectRef).toEqual(objectApiName)
      expect(modified.annotations.valueRef).toEqual(regValue)
      expect(modified.annotations.changeToRef).toEqual(regValue)

      expect(modified.fields.field.annotations.instanceRef).toEqual(instanceFullName)
      expect(modified.fields.field.annotations.objectRef).toEqual(objectApiName)
      expect(modified.fields.field.annotations.valueRef).toEqual(regValue)
      expect(modified.fields.field.annotations.changeToRef).toEqual(regValue)
    })

    it('should transform regular ref values', async () => {
      expect(modified.annotations.reg).toEqual(regValue)
      expect(modified.annotations.changeToRef).toEqual(regValue)
      expect(modified.fields.field.annotations.reg).toEqual(regValue)
      expect(modified.fields.field.annotations.changeToRef).toEqual(regValue)

      // Should not resolve field type annotations
      expect((await modified.fields.field.getType()).annotations.typeRef).toEqual(typeRef)
    })

    it('should transform back to orig value', async () => {
      expect(await restoreValues(orig, modified, getLookUpName)).toEqual(orig)
    })

    it('should maintain new values when transforming back to orig value', async () => {
      const after = modified.clone()
      after.annotations.new = newValue
      after.fields.field.annotations.new = newValue
      after.annotations.regValue = newValue
      after.fields.field.annotations.regValue = newValue
      after.fields.field.annotations.changeToRef = instanceRef
      after.annotations.changeToRef = instanceRef
      const restored = await restoreValues(orig, after, getLookUpName)
      expect(restored.annotations.new).toEqual(newValue)
      expect(restored.fields.field.annotations.new).toEqual(newValue)
      expect(restored.annotations.regValue).toEqual(newValue)
      expect(restored.fields.field.annotations.regValue).toEqual(newValue)
      expect(restored.fields.field.annotations.changeToRef).toEqual(instanceRef)
      expect(restored.annotations.changeToRef).toEqual(instanceRef)
    })
  })
  describe('getLookUpName', () => {
    const refObject = new ObjectType({
      elemID: new ElemID(SALESFORCE, 'Lead'),
      fields: { test: {
        refType: createRefToElmWithValue(BuiltinTypes.STRING),
        annotations: {
          [API_NAME]: 'Lead.Test__c',
        },
      } },
    })
    describe('with references to map values', () => {
      const mockResolvedValue = { name: 'Default', fridayEndTime: '00:00:00.000Z' }
      const mockBusinessHoursSettingsType = new ObjectType({
        elemID: new ElemID(SALESFORCE, BUSINESS_HOURS_METADATA_TYPE),
        annotations: {
          [METADATA_TYPE]: BUSINESS_HOURS_METADATA_TYPE,
        },
      })
      const mockEntitlementProcessType = new ObjectType({ elemID: new ElemID(SALESFORCE, 'EntitlementProcess'),
        fields: {
          businessHours: {
            refType: createRefToElmWithValue(allMissingSubTypes[0]),
          },
        },
        annotations: {
          [METADATA_TYPE]: 'EntitlementProcess',
        } })
      const mockBusinessHoursInstance = new InstanceElement('BusinessHours', mockBusinessHoursSettingsType)
      const testField = new Field(mockEntitlementProcessType, 'businessHours', BuiltinTypes.STRING)
      const mockDefaultElemId = new ElemID(SALESFORCE, BUSINESS_HOURS_METADATA_TYPE, 'instance', 'Default')
      it('should resolve with mapKey strategy', async () => {
        expect(await getLookUpName({
          ref: new ReferenceExpression(
            mockDefaultElemId,
            mockResolvedValue,
            mockBusinessHoursInstance
          ),
          field: testField,
          path: new ElemID(SALESFORCE, 'EntitlementProcess'),
        })).toEqual('Default')
      })
    })

    describe('with fields in layout instance', () => {
      const mockLayoutItem = new ObjectType({
        elemID: new ElemID(SALESFORCE, 'LayoutItem'),
        fields: { field: { refType: createRefToElmWithValue(BuiltinTypes.STRING) } },
        annotations: { [METADATA_TYPE]: 'LayoutItem' },
      })
      const mockLayoutColumn = new ObjectType({
        elemID: new ElemID(SALESFORCE, 'LayoutColumn'),
        fields: { layoutItems: { refType: createRefToElmWithValue(new ListType(mockLayoutItem)) } },
        annotations: { [METADATA_TYPE]: 'LayoutColumn' },
      })
      const mockLayoutSection = new ObjectType({
        elemID: new ElemID(SALESFORCE, 'LayoutSection'),
        fields: {
          layoutColumns: { refType: createRefToElmWithValue(new ListType(mockLayoutColumn)) },
        },
        annotations: { [METADATA_TYPE]: 'LayoutSection' },
      })
      const mockLayoutType = new ObjectType({
        elemID: LAYOUT_TYPE_ID,
        fields: {
          layoutSections: { refType: createRefToElmWithValue(new ListType(mockLayoutSection)) },
        },
        annotations: { [METADATA_TYPE]: LAYOUT_TYPE_ID_METADATA_TYPE },
      })
      const mockLayoutInstance = new InstanceElement('test', mockLayoutType, {})
      it('should resolve to relative api name', async () => {
        const testField = refObject.fields.test
        expect(await getLookUpName({
          ref: new ReferenceExpression(testField.elemID, testField, refObject),
          field: mockLayoutItem.fields.field,
          path: mockLayoutInstance.elemID.createNestedID(
            'layoutSections', '0', 'layoutColumns', '0', 'layoutItems', '0', 'field'
          ),
        })).toEqual('Test__c')
      })
    })
    describe('with fields in workflow field update instance', () => {
      const workflowFieldUpdate = new ObjectType({
        elemID: new ElemID(
          SALESFORCE,
          WORKFLOW_FIELD_UPDATE_METADATA_TYPE,
        ),
        fields: { field: { refType: createRefToElmWithValue(BuiltinTypes.STRING) } },
        annotations: { [METADATA_TYPE]: WORKFLOW_FIELD_UPDATE_METADATA_TYPE },
      })
      const mockWorkflowFieldUpdateInstance = new InstanceElement(
        'User_test1',
        workflowFieldUpdate,
        {
          [INSTANCE_FULL_NAME_FIELD]: 'User.test1',
          field: 'test',
        },
      )
      it('should resolve to relative api name', async () => {
        const testField = refObject.fields.test
        expect(await getLookUpName({
          ref: new ReferenceExpression(testField.elemID, testField, refObject),
          field: workflowFieldUpdate.fields.field,
          path: mockWorkflowFieldUpdateInstance.elemID.createNestedID('field'),
        })).toEqual('Test__c')
      })
    })
    describe('with fields in product_rule (custom object) lookup_product_field update instance', () => {
      const mockProductRuleType = new ObjectType(
        {
          elemID: new ElemID(SALESFORCE, CPQ_PRODUCT_RULE),
          fields: {
            [CPQ_LOOKUP_PRODUCT_FIELD]: { refType: createRefToElmWithValue(BuiltinTypes.STRING) },
          },
          annotations: {
            [METADATA_TYPE]: CUSTOM_OBJECT,
            [API_NAME]: CPQ_PRODUCT_RULE,
          },
        },
      )
      const testField = refObject.fields.test
      const mockProductRuleInst = new InstanceElement(
        'mockProductRule',
        mockProductRuleType,
        {
          [CPQ_LOOKUP_PRODUCT_FIELD]: new ReferenceExpression(
            testField.elemID,
            testField,
            refObject
          ),
        },
      )
      it('should resolve to relative api name', async () => {
        expect(await getLookUpName({
          ref: mockProductRuleInst.value[CPQ_LOOKUP_PRODUCT_FIELD],
          field: mockProductRuleType.fields[CPQ_LOOKUP_PRODUCT_FIELD],
          path: mockProductRuleInst.elemID.createNestedID(CPQ_LOOKUP_PRODUCT_FIELD),
        })).toEqual('Test__c')
      })
    })
    describe('with fields in workflow rule instance', () => {
      const workflowActionReference = new ObjectType({
        elemID: new ElemID(SALESFORCE, WORKFLOW_ACTION_REFERENCE_METADATA_TYPE),
        fields: {
          name: { refType: createRefToElmWithValue(BuiltinTypes.STRING) },
          type: { refType: createRefToElmWithValue(BuiltinTypes.STRING) },
        },
        annotations: { [METADATA_TYPE]: WORKFLOW_ACTION_REFERENCE_METADATA_TYPE },
      })
      const workflowRule = new ObjectType({
        elemID: new ElemID(SALESFORCE, WORKFLOW_RULE_METADATA_TYPE),
        fields: { actions: { refType: createRefToElmWithValue(workflowActionReference) } },
        annotations: { [METADATA_TYPE]: WORKFLOW_RULE_METADATA_TYPE },
      })
      const mockWorkflowRuleInstance = new InstanceElement(
        'User_rule1',
        workflowRule,
        {
          [INSTANCE_FULL_NAME_FIELD]: 'User.rule1',
          actions: [{
            name: 'alert1',
            type: 'Alert',
          }],
        },
      )
      const workflowAlert = new ObjectType({
        elemID: new ElemID(SALESFORCE, WORKFLOW_ACTION_ALERT_METADATA_TYPE),
        annotations: { [METADATA_TYPE]: WORKFLOW_ACTION_ALERT_METADATA_TYPE },
      })
      const mockAlertInstance = new InstanceElement(
        'Opportunity_alert1',
        workflowAlert,
        { [INSTANCE_FULL_NAME_FIELD]: 'Opportunity.alert1' },
      )
      it('should resolve to relative api name', async () => {
        expect(await getLookUpName({
          ref: new ReferenceExpression(mockAlertInstance.elemID, mockAlertInstance),
          field: workflowActionReference.fields.name,
          path: mockWorkflowRuleInstance.elemID.createNestedID('actions', '0', 'name'),
        })).toEqual('alert1')
      })
    })
    describe('when field is not specified', () => {
      const srcObject = new ObjectType({
        elemID: new ElemID(SALESFORCE, 'test'),
        fields: { test: { refType: createRefToElmWithValue(BuiltinTypes.STRING) } },
        annotations: { [METADATA_TYPE]: 'test' },
      })
      const srcInst = new InstanceElement('test', srcObject, {})
      it('should resolve to full api name', async () => {
        const testField = refObject.fields.test
        expect(await getLookUpName({
          ref: new ReferenceExpression(testField.elemID, testField, refObject),
          path: srcInst.elemID.createNestedID('test'),
        })).toEqual('Lead.Test__c')
      })
    })
    describe('with all other cases', () => {
      const srcObject = new ObjectType({
        elemID: new ElemID(SALESFORCE, 'test'),
        fields: { test: { refType: createRefToElmWithValue(BuiltinTypes.STRING) } },
        annotations: { [METADATA_TYPE]: 'test' },
      })
      const srcInst = new InstanceElement('test', srcObject, {})
      it('should resolve to full api name', async () => {
        const testField = refObject.fields.test
        expect(await getLookUpName({
          ref: new ReferenceExpression(testField.elemID, testField, refObject),
          field: srcObject.fields.test,
          path: srcInst.elemID.createNestedID('test'),
        })).toEqual('Lead.Test__c')
      })
    })
  })
  describe('Renaming metadatatype tests', () => {
    it('Verify renaming function', () => {
      METADATA_TYPES_TO_RENAME.forEach((_value, key) => {
        const elemId: ElemID = Types.getElemId(key, false, undefined)
        expect(elemId.name).toEqual(METADATA_TYPES_TO_RENAME.get(key))
      })
    })
  })
  describe('metadata type guards', () => {
    const mdType = new ObjectType({
      elemID: new ElemID(SALESFORCE, 'test'),
      annotations: { [METADATA_TYPE]: 'test' },
    })
    const nonMdType = new ObjectType({ elemID: new ElemID(SALESFORCE, 'test2') })
    describe('isMetadataObjectType', () => {
      it('should return true for metadata object types', () => {
        expect(isMetadataObjectType(mdType)).toBeTruthy()
      })
      it('should return false for other object types', () => {
        expect(isMetadataObjectType(nonMdType)).toBeFalsy()
      })
    })
    describe('await isMetadataInstanceElement', () => {
      it('should return true for metadata instances', async () => {
        expect(await isMetadataInstanceElement(new InstanceElement(
          'test',
          mdType,
          { [INSTANCE_FULL_NAME_FIELD]: 'test' },
        ))).toBeTruthy()
      })
      it('should return false for instance of non metadata types', async () => {
        expect(await isMetadataInstanceElement(new InstanceElement(
          'test',
          nonMdType,
          { [INSTANCE_FULL_NAME_FIELD]: 'test' },
        ))).toBeFalsy()
      })
      it('should return false for instances without a fullName', async () => {
        expect(await isMetadataInstanceElement(new InstanceElement(
          'test',
          mdType,
          {},
        ))).toBeFalsy()
      })
    })
  })

  describe('toDeployableInstance', () => {
    const mockElemID = new ElemID(SALESFORCE, 'Test')
    const mockInstanceName = 'Instance'
    const values = {
      Id: '123',
      Name: {
        FirstName: 'A',
        LastName: 'B',
      },
      LocalAddress: {
        City: 'Manchester',
        State: 'UK',
      },
      Creatable: 'Create',
      NotCreatable: 'DontSendMeOnCreate',
      Updateable: 'Update',
      NotUpdateable: 'NotUpdateable',

    }
    let instance: InstanceElement
    let res: InstanceElement

    beforeEach(async () => {
      instance = new InstanceElement(
        mockInstanceName,
        new ObjectType({
          elemID: mockElemID,
          fields: {
            Id: {
              refType: createRefToElmWithValue(BuiltinTypes.STRING),
              annotations: {
                [FIELD_ANNOTATIONS.LOCAL_ONLY]: true,
              },
            },
            Name: {
              refType: createRefToElmWithValue(Types.compoundDataTypes.Name),
            },
            LocalAddress: {
              refType: createRefToElmWithValue(Types.compoundDataTypes.Address),
              annotations: {
                [FIELD_ANNOTATIONS.LOCAL_ONLY]: true,
                [FIELD_ANNOTATIONS.UPDATEABLE]: true,
                [FIELD_ANNOTATIONS.CREATABLE]: true,
              },
            },
          },
          annotationRefsOrTypes: {},
          annotations: { [METADATA_TYPE]: CUSTOM_OBJECT },
        }),
        values,
      )
      res = await toDeployableInstance(instance)
    })

    it('should hide local-only field', () => {
      expect(instance.value.Id).toBeDefined()
      expect(instance.value.Name).toBeDefined()
      expect(instance.value.LocalAddress).toBeDefined()
      expect(res.value.Id).toBeUndefined()
      expect(res.value.Name).toBeDefined()
      expect(res.value.LocalAddress).toBeUndefined()
    })
  })

  describe('transformPrimitive', () => {
    let mockObjType: ObjectType
    beforeAll(() => {
      mockObjType = new ObjectType({
        elemID: new ElemID('test', 'obj'),
        fields: {
          str: { refType: createRefToElmWithValue(BuiltinTypes.STRING) },
          num: { refType: createRefToElmWithValue(BuiltinTypes.NUMBER) },
          bool: { refType: createRefToElmWithValue(BuiltinTypes.BOOLEAN) },
          obj: { refType: createRefToElmWithValue(new ObjectType({ elemID: new ElemID('test', 'nested') })) },
          unknown: { refType: createRefToElmWithValue(BuiltinTypes.UNKNOWN) },
        },
      })
    })
    describe('with primitive field', () => {
      it('should convert number type', async () => {
        expect(
          await transformPrimitive({ value: '1', field: mockObjType.fields.num })
        ).toEqual(1)
      })
      it('should convert string type', async () => {
        expect(
          await transformPrimitive({ value: '1', field: mockObjType.fields.str })
        ).toEqual('1')
      })
      it('should convert boolean type', async () => {
        expect(
          await transformPrimitive({ value: 'true', field: mockObjType.fields.bool })
        ).toEqual(true)
      })
      it('should leave unknown type as-is', async () => {
        expect(
          await transformPrimitive({ value: '1', field: mockObjType.fields.unknown })
        ).toEqual('1')
        expect(
          await transformPrimitive({ value: 1, field: mockObjType.fields.unknown })
        ).toEqual(1)
      })
      it('should convert values with xsi:type attribute', async () => {
        expect(
          await transformPrimitive({
            value: { _: 'true', $: { 'xsi:type': 'xsd:boolean' } },
            field: mockObjType.fields.bool,
          })
        ).toEqual(true)
        expect(
          await transformPrimitive({
            value: { _: '12.3', $: { 'xsi:type': 'xsd:double' } },
            field: mockObjType.fields.num,
          })
        ).toEqual(12.3)
      })
      it('should convert value by field type if xsi:type is unrecognized', async () => {
        expect(
          await transformPrimitive({
            value: { _: 'true', $: { 'xsi:type': 'xsd:unknown' } },
            field: mockObjType.fields.bool,
          })
        ).toEqual(true)
        expect(
          await transformPrimitive({
            value: { _: 'true', $: { 'xsi:type': 'xsd:unknown' } },
            field: mockObjType.fields.str,
          })
        ).toEqual('true')
      })
      it('should omit null values', async () => {
        expect(await transformPrimitive({
          value: { $: { 'xsi:nil': 'true' } }, field: mockObjType.fields.bool,
        })).toBeUndefined()
      })
      it('should not transform object types', async () => {
        expect(await transformPrimitive({
          value: { bla: 'foo' }, field: mockObjType.fields.obj,
        })).toEqual({ bla: 'foo' })
      })
      it('should not transform object values', async () => {
        expect(await transformPrimitive({
          value: { bla: 'foo' }, field: mockObjType.fields.string,
        })).toEqual({ bla: 'foo' })
      })
    })
  })
})<|MERGE_RESOLUTION|>--- conflicted
+++ resolved
@@ -14,11 +14,7 @@
 * limitations under the License.
 */
 import _ from 'lodash'
-<<<<<<< HEAD
-import { ObjectType, ElemID, Field, BuiltinTypes, TypeElement, Field as TypeField, Values, CORE_ANNOTATIONS, ReferenceExpression, InstanceElement, getRestriction, ListType } from '@salto-io/adapter-api'
-=======
 import { ObjectType, ElemID, Field, BuiltinTypes, TypeElement, Field as TypeField, Values, CORE_ANNOTATIONS, ReferenceExpression, InstanceElement, getRestriction, ListType, createRestriction } from '@salto-io/adapter-api'
->>>>>>> 285e447b
 import { collections } from '@salto-io/lowerdash'
 import { Field as SalesforceField } from 'jsforce'
 import { restoreValues, resolveValues, createRefToElmWithValue } from '@salto-io/adapter-utils'
@@ -49,8 +45,6 @@
 import { mockValueTypeField, mockDescribeValueResult } from '../connection'
 import { allMissingSubTypes } from '../../src/transformers/salesforce_types'
 import { convertRawMissingFields } from '../../src/transformers/missing_fields'
-
-const { awu } = collections.asynciterable
 
 const { awu } = collections.asynciterable
 
