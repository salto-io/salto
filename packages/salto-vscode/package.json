--- conflicted
+++ resolved
@@ -80,15 +80,11 @@
 			},
 			{
 				"command": "salto.printErrors",
-<<<<<<< HEAD
 				"title" : "Salto Debug: Print Errors"
 			},
 			{
 				"command" : "salto.getCursorContext",
 				"title" : "Salto Debug: Cursor Context"
-=======
-				"title": "Salto Debug: Print Errors"
->>>>>>> 34783b07
 			}
 		]
 	},
@@ -106,16 +102,10 @@
 		"lint-fix": "yarn run lint -- --fix"
 	},
 	"dependencies": {
-<<<<<<< HEAD
 		"salto" : "0.1.0",
 		"adapter-api" : "0.1.0",
 		"lodash": "^4.17.11",
 		"wu": "^2.1.0"
-=======
-		"adapter-api": "0.1.0",
-		"lodash": "^4.17.11",
-		"salto": "0.1.0"
->>>>>>> 34783b07
 	},
 	"devDependencies": {
 		"@types/glob": "^7.1.1",
