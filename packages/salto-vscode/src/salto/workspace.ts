import _ from 'lodash'
import path from 'path'
import { workspace as ws, parser } from 'salto'
import { Element } from 'adapter-api'

export class EditorWorkspace {
<<<<<<< HEAD
  private workspace: ws.Workspace
=======
  workspace: Workspace
>>>>>>> fb1818b1
  // Indicates that the workspace is not the active workspace
  // (which means that the active workspace contains errors)
  // attempting to modify a copy of a workspace will result in an error
  private isCopy: boolean
  private runningSetOperation?: Promise<void>
  private pendingSets: {[key: string]: ws.Blueprint} = {}
  private pendingDeletes: Set<string> = new Set<string>()
  private lastValidCopy? : ws.Workspace

  static async load(
    blueprintsDir: string,
    blueprintsFiles: string[],
    useCache = true
  ): Promise<EditorWorkspace> {
    const workspace = await ws.Workspace.load(blueprintsDir, blueprintsFiles, useCache)
    return new EditorWorkspace(workspace)
  }

  constructor(workspace: ws.Workspace, isCopy = false) {
    this.workspace = workspace
    this.isCopy = isCopy
    if (!workspace.errors.hasErrors()) {
      this.lastValidCopy = _.clone(workspace)
    }
  }

  // Accessors into workspace
  get elements(): ReadonlyArray<Element> { return this.workspace.elements }
  get errors(): ws.Errors { return this.workspace.errors }
  get parsedBlueprints(): ws.ParsedBlueprintMap { return this.workspace.parsedBlueprints }
  get sourceMap(): parser.SourceMap { return this.workspace.sourceMap }
  get baseDir(): string { return this.workspace.baseDir }

  private hasPendingUpdates(): boolean {
    return !(_.isEmpty(this.pendingSets) && _.isEmpty(this.pendingDeletes))
  }

  private addPendingBlueprints(blueprints: ws.Blueprint[]): void {
    _.assignWith(this.pendingSets, _.keyBy(blueprints, 'filename'))
  }

  private addPendingDeletes(names: string[]): void {
    names.forEach(n => this.pendingDeletes.add(n))
  }

  private async runAggregatedSetOperation(): Promise<void> {
    // We throw an error if someone attempted to trigger this
    // on an inactive state
    if (this.isCopy) throw new Error('Attempted to change inactive workspace')

    // If there is an op running we'll just wait for it to exit
    // it will only exit after the nothing is pending.
    if (this.runningSetOperation) {
      return this.runningSetOperation
    }

    // No async ops here so the switch is atomic. Thanks JS!
    if (this.hasPendingUpdates()) {
      const opDeletes = this.pendingDeletes
      const opBlueprints = this.pendingSets
      this.pendingDeletes = new Set<string>()
      this.pendingSets = {}
      // We start by running all deleted
      if (!_.isEmpty(opDeletes) && this.workspace) {
        this.workspace.removeBlueprints(...opDeletes)
      }
      // Now add the waiting changes
      if (!_.isEmpty(opBlueprints) && this.workspace) {
        this.runningSetOperation = this.workspace.setBlueprints(..._.values(opBlueprints))
        await this.runningSetOperation
        this.runningSetOperation = undefined
      }
      // After we ran the update we check if the operation resulted with no
      // errors. If so - we update the last valid state.
      if (_.isEmpty(this.errors.parse) && !_.isEmpty(this.elements)) {
        this.lastValidCopy = _.clone(this.workspace)
      }
      // We recall this method to make sure no pending were added since
      // we started. Returning the promise will make sure the caller
      // keeps on waiting until the queue is clear.
      return this.runAggregatedSetOperation()
    }
    return undefined
  }

  private getWorkspaceName(filename: string): string {
    return path.relative(this.workspace.baseDir, filename)
  }

  getParsedBlueprint(filename: string): ws.ParsedBlueprint {
    return this.parsedBlueprints[this.getWorkspaceName(filename)]
  }

  setBlueprints(...blueprints: ws.Blueprint[]): void {
    this.addPendingBlueprints(
      blueprints.map(bp => ({
        ...bp,
        filename: this.getWorkspaceName(bp.filename),
      }))
    )
    this.runAggregatedSetOperation()
  }

  removeBlueprints(...names: string[]): void {
    this.addPendingDeletes(names.map(n => this.getWorkspaceName(n)))
    this.runAggregatedSetOperation()
  }

  getValidCopy(): EditorWorkspace | undefined {
    return this.lastValidCopy ? new EditorWorkspace(this.lastValidCopy, true) : undefined
  }

  hasErrors(): boolean {
    return this.workspace.hasErrors()
  }

  async awaitAllUpdates(): Promise<void> {
    if (this.runningSetOperation) await this.runningSetOperation
  }
}<|MERGE_RESOLUTION|>--- conflicted
+++ resolved
@@ -4,11 +4,7 @@
 import { Element } from 'adapter-api'
 
 export class EditorWorkspace {
-<<<<<<< HEAD
-  private workspace: ws.Workspace
-=======
-  workspace: Workspace
->>>>>>> fb1818b1
+  workspace: ws.Workspace
   // Indicates that the workspace is not the active workspace
   // (which means that the active workspace contains errors)
   // attempting to modify a copy of a workspace will result in an error
