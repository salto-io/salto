export { default as validateElements, ValidationError } from './src/core/validator'
export {
  loadBlueprints, parseBlueprints, ParsedBlueprint, Blueprint, dumpBlueprints,
} from './src/core/blueprint'
export { mergeElements } from './src/core/merger'
export { Plan, PlanItem, DetailedChange } from './src/core/plan'
export { dumpCsv, readCsv } from './src/core/csv'
export * from './src/api'
export { STATEPATH } from './src/state/state'
export { FoundSearchResult, SearchResult } from './src/core/search'
<<<<<<< HEAD
export { Workspace, Errors } from './src/workspace/workspace'
=======
// ParsedBlueprint and Blueprint are exported with an alias to avoid
// conflict with the Blueprint and ParsedBlueprint from ./src/core/blueprint
// which are still used. See: SALTO-205
export {
  Workspace, SaltoError, Blueprint as WorkspaceBlueprint,
  ParsedBlueprint as WorkspaceParsedBlueprint, ParsedBlueprintMap, ReadOnlySourceMap,
} from './src/workspace/workspace'
>>>>>>> c6fac201
<|MERGE_RESOLUTION|>--- conflicted
+++ resolved
@@ -8,14 +8,11 @@
 export * from './src/api'
 export { STATEPATH } from './src/state/state'
 export { FoundSearchResult, SearchResult } from './src/core/search'
-<<<<<<< HEAD
-export { Workspace, Errors } from './src/workspace/workspace'
-=======
 // ParsedBlueprint and Blueprint are exported with an alias to avoid
 // conflict with the Blueprint and ParsedBlueprint from ./src/core/blueprint
 // which are still used. See: SALTO-205
 export {
-  Workspace, SaltoError, Blueprint as WorkspaceBlueprint,
-  ParsedBlueprint as WorkspaceParsedBlueprint, ParsedBlueprintMap, ReadOnlySourceMap,
+  Workspace, Blueprint as WorkspaceBlueprint, Errors,
+  ParsedBlueprint as WorkspaceParsedBlueprint, ParsedBlueprintMap,
 } from './src/workspace/workspace'
->>>>>>> c6fac201
+export { SourceMap } from './src/parser/parse'