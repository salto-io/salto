--- conflicted
+++ resolved
@@ -37,11 +37,8 @@
     "build-go": "./src/parser/hcl_plugin/build.sh ./dist",
     "lint": "eslint --max-warnings 0 --ext .js,.jsx,.ts,.tsx ./",
     "lint-fix": "yarn run lint -- --fix",
-<<<<<<< HEAD
-    "package": "yarn run pkg -t node10 ."
-=======
+    "package": "yarn run pkg -t node10 .",
     "e2e-test": "RUN_E2E_TESTS=1 jest --forceExit --detectOpenHandles"
->>>>>>> bcad79e9
   },
   "dependencies": {
     "@salto/dag": "0.1.0",
