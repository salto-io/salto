--- conflicted
+++ resolved
@@ -54,12 +54,8 @@
   }
   visited.add(traversal)
 
-<<<<<<< HEAD
-  const { parent, path } = ElemID.fromFullName(traversal).createTopLevelParentID()
-=======
   const fullElemID = ElemID.fromFullName(traversal)
   const { parent } = fullElemID.createTopLevelParentID()
->>>>>>> 1e33cb06
   // Validation should throw an error if there is not match, or more than one match
   const rootElement = contextElements[parent.getFullName()]
     && contextElements[parent.getFullName()][0]
@@ -68,11 +64,8 @@
     return new UnresolvedReference(traversal)
   }
 
-<<<<<<< HEAD
-  const value = resolvePath(rootElement, path)
-=======
   const value = resolvePath(rootElement, fullElemID)
->>>>>>> 1e33cb06
+
   if (value === undefined) {
     return new UnresolvedReference(traversal)
   }
