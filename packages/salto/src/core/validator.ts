import _ from 'lodash'
import { types } from '@salto/lowerdash'
import {
  Element, isObjectType, isInstanceElement, Type, InstanceElement, Field, PrimitiveTypes,
<<<<<<< HEAD
  isPrimitiveType, Value, ElemID, CORE_ANNOTATIONS, SaltoElementError, SaltoErrorSeverity,
  ReferenceExpression, Values, isElement,
=======
  isPrimitiveType, Value, ElemID, CORE_ANNOTATIONS, SaltoElementError, SaltoErrorSeverity, Values,
  RESTRICTION_ANNOTATIONS,
>>>>>>> 599d0754
} from 'adapter-api'
import { makeArray } from '@salto/lowerdash/dist/src/collections/array'
import { UnresolvedReference, resolve, CircularReference } from './expressions'

export abstract class ValidationError extends types.Bean<Readonly<{
  elemID: ElemID
  error: string
  severity: SaltoErrorSeverity
}>> implements SaltoElementError {
  get message(): string {
    return `Error validating "${this.elemID.getFullName()}": ${this.error}`
  }

  toString(): string {
    return this.message
  }
}

const primitiveValidators = {
  [PrimitiveTypes.STRING]: _.isString,
  [PrimitiveTypes.NUMBER]: _.isNumber,
  [PrimitiveTypes.BOOLEAN]: _.isBoolean,
}

/**
 * Validate that all type fields values corresponding with core annotations (required, values)
 * @param value
 * @param type
 */
const validateAnnotations = (elemID: ElemID, value: Value, type: Type): ValidationError[] => {
  if (isObjectType(type)) {
    return _.flatten(Object.keys(type.fields).map(
      // eslint-disable-next-line @typescript-eslint/no-use-before-define
      k => validateFieldAnnotations(elemID.createNestedID(k), value[k], type.fields[k])
    ))
  }

  return []
}

export class InvalidValueValidationError extends ValidationError {
  readonly value: Value
  readonly fieldName: string
  readonly expectedValue: unknown

  static formatExpectedValue(expectedValue: unknown): string {
    return _.isArray(expectedValue)
      ? `one of: ${(expectedValue as []).map(v => `"${v}"`).join(', ')}`
      : `"${expectedValue}"`
  }

  constructor(
    { elemID, value, fieldName, expectedValue }:
      { elemID: ElemID; value: Value; fieldName: string; expectedValue: unknown }
  ) {
    super({
      elemID,
      error: `Value "${value}" is not valid for field ${fieldName}`
        + ` expected ${InvalidValueValidationError.formatExpectedValue(expectedValue)}`,
      severity: 'Warning',
    })
    this.value = value
    this.fieldName = fieldName
    this.expectedValue = expectedValue
  }
}

export class InvalidValueRangeValidationError extends ValidationError {
  readonly value: Value
  readonly fieldName: string
  readonly minValue?: number
  readonly maxValue?: number

  static formatExpectedValue(minValue: number | undefined, maxValue: number | undefined): string {
    const minErrStr: string = _.isUndefined(minValue) ? '' : `bigger than ${minValue}`
    const maxErrStr: string = _.isUndefined(maxValue) ? '' : `smaller than ${maxValue}`
    return _.join([minErrStr, maxErrStr], ' and ')
  }

  constructor(
    { elemID, value, fieldName, minValue, maxValue }:
      { elemID: ElemID; value: Value; fieldName: string; minValue?: number; maxValue?: number }
  ) {
    super({
      elemID,
      error: `Value "${value}" is not valid for field ${fieldName}`
        + ` expected to be ${InvalidValueRangeValidationError.formatExpectedValue(minValue, maxValue)}`,
      severity: 'Warning',
    })
    this.value = value
    this.fieldName = fieldName
    this.minValue = minValue
    this.maxValue = maxValue
  }
}

export class MissingRequiredFieldValidationError extends ValidationError {
  readonly fieldName: string

  constructor({ elemID, fieldName }: { elemID: ElemID; fieldName: string }) {
    super({
      elemID,
      error: `Field ${fieldName} is required but has no value`,
      severity: 'Warning',
    })
    this.fieldName = fieldName
  }
}

export class UnresolvedReferenceValidationError extends ValidationError {
  constructor(
    { elemID, ref }:
    { elemID: ElemID; ref: string }
  ) {
    super({ elemID, error: `unresolved reference ${ref}`, severity: 'Error' })
  }
}


export class CircularReferenceValidationError extends ValidationError {
  constructor(
    { elemID, ref }:
    { elemID: ElemID; ref: string }
  ) {
    super({ elemID, error: `circular reference ${ref}`, severity: 'Warning' })
  }
}

const validateAnnotationsValue = (
  elemID: ElemID, value: Value, annotations: Values, type: Type
): ValidationError[] | undefined => {
  const shouldEnforceValue = (): boolean =>
    annotations[CORE_ANNOTATIONS.RESTRICTION]?.[RESTRICTION_ANNOTATIONS.ENFORCE_VALUE] !== false

  const validateRestrictionsValue = (val: Value):
    ValidationError[] => {
    // When value is array we iterate (validate) each element
    if (_.isArray(val)) {
      return _.flatten(val.map(v => validateRestrictionsValue(v)))
    }

    const validateValueInsideRange = (): ValidationError[] => {
      const minValue = annotations[CORE_ANNOTATIONS.RESTRICTION]?.[RESTRICTION_ANNOTATIONS.MIN]
      const maxValue = annotations[CORE_ANNOTATIONS.RESTRICTION]?.[RESTRICTION_ANNOTATIONS.MAX]
      if ((minValue && (val < minValue)) || (maxValue && (val > maxValue))) {
        return [
          new InvalidValueRangeValidationError(
            { elemID, value, fieldName: elemID.name, minValue, maxValue }
          ),
        ]
      }
      return []
    }

    const validateValueInList = (): ValidationError[] => {
      const restrictionValues = makeArray(annotations[CORE_ANNOTATIONS.VALUES])
      if (_.isEmpty(restrictionValues)) {
        return []
      }
      if (!restrictionValues.some(i => _.isEqual(i, val))) {
        return [
          new InvalidValueValidationError(
            { elemID, value, fieldName: elemID.name, expectedValue: restrictionValues }
          ),
        ]
      }
      return []
    }

    const restrictionValidations = [validateValueInsideRange, validateValueInList]
    return _.flatten(restrictionValidations.map(validation => validation()))
  }

  const validateRequiredValue = (): ValidationError[] =>
    (annotations[CORE_ANNOTATIONS.REQUIRED] === true
      ? [new MissingRequiredFieldValidationError({ elemID, fieldName: elemID.name })] : [])

  // Checking _required annotation
  if (value === undefined) {
    return validateRequiredValue()
  }

  // Checking restrictions
  if (isPrimitiveType(type) && shouldEnforceValue()) {
    return validateRestrictionsValue(value)
  }

  return undefined
}

/**
 * Validate that field values corresponding with core annotations (_required, _values, _restriction)
 * @param value- the field value
 * @param field
 */
const validateFieldAnnotations = (
  elemID: ElemID, value: Value, field: Field,
): ValidationError[] => {
  const errors = validateAnnotationsValue(elemID, value, field.annotations, field.type)
  if (!_.isUndefined(errors)) {
    return errors
  }

  // Apply validateAnnotations for each element in our values list
  if (field.isList) {
    return _.isArray(value)
      ? _.flatten(value.map((v, i) => validateAnnotations(
        elemID.createNestedID(String(i)),
        v,
        field.type
      )))
      : []
  }

  return validateAnnotations(elemID, value, field.type)
}

export class InvalidValueTypeValidationError extends ValidationError {
  readonly value: Value
  readonly type: Type

  constructor({ elemID, value, type }: { elemID: ElemID; value: Value; type: Type }) {
    super({
      elemID,
      error: `Invalid value type for ${type.elemID.getFullName()} : ${JSON.stringify(value)}`,
      severity: 'Warning',
    })
    this.value = value
    this.type = type
  }
}

const validateValue = (elemID: ElemID, value: Value,
  type: Type, isAnnotations = false): ValidationError[] => {
  if (value instanceof ReferenceExpression) {
    return isElement(value.value) ? [] : validateValue(elemID, value.value, type)
  }
  if (value instanceof UnresolvedReference) {
    return [new UnresolvedReferenceValidationError({ elemID, ref: value.ref })]
  }
  if (value instanceof CircularReference) {
    return [new CircularReferenceValidationError({ elemID, ref: value.ref })]
  }
  if (isPrimitiveType(type)) {
    if (!primitiveValidators[type.primitive](value)) {
      // NOTE: this area should be deleted as soon as
      //  we complete the implementation of SALTO-484 (i.e. support container's type)
      if (!isAnnotations || !_.isArray(value)) {
        return [new InvalidValueTypeValidationError({ elemID, value, type })]
      }
      return _.flatten(value.map((val: Value) => validateValue(elemID, val, type, false)))
    }
  }

  if (isObjectType(type)) {
    if (!_.isObjectLike(value)) {
      // NOTE: this area should be deleted as soon as
      //  we complete the implementation of SALTO-484 (i.e. support container's type)
      return [new InvalidValueTypeValidationError({ elemID, value, type })]
    }
    if (_.isArray(value)) {
      return _.flatten(value.map((val: Value) => validateValue(elemID, val, type, isAnnotations)))
    }
    return _.flatten(Object.keys(value).filter(k => type.fields[k]).map(
      // eslint-disable-next-line @typescript-eslint/no-use-before-define
      k => validateFieldValue(elemID.createNestedID(k), value[k], type.fields[k], isAnnotations)
    ))
  }

  return validateAnnotationsValue(elemID, value, type.annotations, type) || []
}

const validateFieldValue = (elemID: ElemID, value: Value, field: Field, isAnnotations: boolean):
  ValidationError[] => {
  if (field.isList) {
    // todo remove the !isAnnotations once SALTO-228 (Support annotationTypes list) is implemented
    if (!_.isArray(value) && !isAnnotations) {
      return [new InvalidValueValidationError({ elemID, value, fieldName: field.name, expectedValue: 'a list' })]
    }
    return _.flatten(
      makeArray(value).map((v, i) =>
        validateValue(elemID.createNestedID(String(i)), v, field.type, isAnnotations))
    )
  }
  return validateValue(elemID, value, field.type, isAnnotations)
}

const validateField = (field: Field): ValidationError[] =>
  _.flatten(Object.keys(field.annotations)
    .filter(k => field.type.annotationTypes[k])
    .map(k => validateValue(
      field.elemID.createNestedID(k),
      field.annotations[k],
      field.type.annotationTypes[k],
      true
    )))

const validateType = (element: Type): ValidationError[] => {
  const errors = _.flatten(Object.keys(element.annotations)
    .filter(k => element.annotationTypes[k]).map(
      k => validateValue(
        element.elemID.createNestedID('attr', k),
        element.annotations[k],
        element.annotationTypes[k],
        true
      )
    ))

  if (isObjectType(element)) {
    return [...errors, ..._.flatten(Object.values(element.fields).map(validateField))]
  }
  return errors
}

const instanceElementValidators = [
  validateValue,
  validateAnnotations,
]

const validateInstanceElements = (element: InstanceElement): ValidationError[] =>
  _.flatten(instanceElementValidators.map(v => v(element.elemID, element.value, element.type)))

export const validateElements = (elements: Element[]): ValidationError[] => (
  _(resolve(elements))
    .map(e => (isInstanceElement(e) ? validateInstanceElements(e) : validateType(e as Type)))
    .flatten()
    .value()
)<|MERGE_RESOLUTION|>--- conflicted
+++ resolved
@@ -2,13 +2,8 @@
 import { types } from '@salto/lowerdash'
 import {
   Element, isObjectType, isInstanceElement, Type, InstanceElement, Field, PrimitiveTypes,
-<<<<<<< HEAD
   isPrimitiveType, Value, ElemID, CORE_ANNOTATIONS, SaltoElementError, SaltoErrorSeverity,
-  ReferenceExpression, Values, isElement,
-=======
-  isPrimitiveType, Value, ElemID, CORE_ANNOTATIONS, SaltoElementError, SaltoErrorSeverity, Values,
-  RESTRICTION_ANNOTATIONS,
->>>>>>> 599d0754
+  ReferenceExpression, Values, isElement, RESTRICTION_ANNOTATIONS
 } from 'adapter-api'
 import { makeArray } from '@salto/lowerdash/dist/src/collections/array'
 import { UnresolvedReference, resolve, CircularReference } from './expressions'
