--- conflicted
+++ resolved
@@ -26,17 +26,9 @@
 
 export type ParsedBlueprint = Blueprint & ParseResult
 
-<<<<<<< HEAD
-interface ParsedBlueprintMap {
-  [key: string]: ParsedBlueprint
-}
-=======
-export type SaltoError = string
 export interface ParsedBlueprintMap {
   [key: string]: ParsedBlueprint
 }
-export type ReadOnlySourceMap = ReadonlyMap<string, SourceRange[]>
->>>>>>> c6fac201
 
 const getBlueprintsFromDir = async (
   blueprintsDir: string,
@@ -140,6 +132,7 @@
   const elements = _.flatten(blueprints.map(bp => bp.elements))
   const { merged: mergedElements, errors: mergeErrors } = mergeElements(elements)
   const validationErrors = validateElements(elements).map(e => e.message)
+  console.dir({validationErrors})
   return {
     ...partialWorkspace,
     elements: mergedElements,
