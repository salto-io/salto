--- conflicted
+++ resolved
@@ -1,11 +1,7 @@
 import _ from 'lodash'
-<<<<<<< HEAD
 import HCLParser, {
-  HCLBlock, HCLAttribute, Error as HclError,
+  HCLBlock, HCLAttribute, HCLExpression, Error as HclError,
 } from '../../src/parser/hcl'
-=======
-import HCLParser, { HCLBlock, HCLAttribute, HCLExpression } from '../../src/parser/hcl'
->>>>>>> 2ada3d8f
 import devaluate from '../utils'
 import evaluate from '../../src/parser/expressions'
 
