/*
*                      Copyright 2022 Salto Labs Ltd.
*
* Licensed under the Apache License, Version 2.0 (the "License");
* you may not use this file except in compliance with
* the License.  You may obtain a copy of the License at
*
*     http://www.apache.org/licenses/LICENSE-2.0
*
* Unless required by applicable law or agreed to in writing, software
* distributed under the License is distributed on an "AS IS" BASIS,
* WITHOUT WARRANTIES OR CONDITIONS OF ANY KIND, either express or implied.
* See the License for the specific language governing permissions and
* limitations under the License.
*/
import {
  Change,
  ElemID,
  getChangeData,
  Element,
  toChange,
  CORE_ANNOTATIONS,
  ModificationChange,
  AdditionChange,
  RemovalChange,
  isAdditionChange,
  isRemovalChange,
  isModificationChange,
  isObjectType,
} from '@salto-io/adapter-api'
import { getAllElementsChanges } from '@salto-io/adapter-utils'
import { logger } from '@salto-io/logging'
import { values } from '@salto-io/lowerdash'
import _, { isEmpty } from 'lodash'
import { ElementsSource } from './elements_source'
import { RemoteMap } from './remote_map'

const { isDefined } = values

const log = logger(module)
export const CHANGED_AT_INDEX_VERSION = 3
const CHANGED_AT_INDEX_KEY = 'changed_at_index'

<<<<<<< HEAD
const getChangedAtDates = (change: Change<Element>): string[] => {
  const element = getChangeData(change)
  const dates = []
  if (isObjectType(element)) {
    dates.push(...Object.values(element.fields)
      .map(field => field.annotations[CORE_ANNOTATIONS.CHANGED_AT])
      .filter(isDefined))
=======
const getAllElementsChanges = async (
  currentChanges: Change<Element>[],
  elementsSource: ElementsSource
): Promise<Change<Element>[]> =>
  awu(await elementsSource.getAll())
    .map(element => toChange({ after: element }))
    .concat(currentChanges)
    .toArray()

const getChangedAtDates = (change: Change<Element>): Record<string, ElemID[]> => {
  const changeElement = getChangeData(change)
  const datesMap: Record<string, ElemID[]> = {}
  const addElementToDatesMap = (element: Element): void => {
    const date = element.annotations[CORE_ANNOTATIONS.CHANGED_AT]
    if (isDefined(date)) {
      if (!datesMap[date]) {
        datesMap[date] = []
      }
      datesMap[date].push(element.elemID)
    }
>>>>>>> 7ba40fc1
  }
  if (isObjectType(changeElement)) {
    Object.values(changeElement.fields)
      .forEach(addElementToDatesMap)
  }
  addElementToDatesMap(changeElement)
  return datesMap
}

const updateAdditionChange = (
  change: AdditionChange<Element>,
  datesMap: Record<string, Set<string>>,
): void => {
  Object.entries(getChangedAtDates(change)).forEach(entry => {
    const [date, elemIds] = entry
    if (!datesMap[date]) {
      datesMap[date] = new Set()
    }
    elemIds.forEach(elemId => datesMap[date].add(elemId.getFullName()))
  })
}

const updateRemovalChange = (
  change: RemovalChange<Element>,
  datesMap: Record<string, Set<string>>,
): void => {
  Object.entries(getChangedAtDates(change)).forEach(entry => {
    const [date, elemIds] = entry
    if (datesMap[date]) {
      elemIds.forEach(elemId => datesMap[date].delete(elemId.getFullName()))
    }
  })
}

const updateModificationChange = (
  change: ModificationChange<Element>,
  datesMap: Record<string, Set<string>>,
): void => {
  if (change.data.after.annotations[CORE_ANNOTATIONS.CHANGED_AT]
    !== change.data.before.annotations[CORE_ANNOTATIONS.CHANGED_AT]) {
    updateRemovalChange(
      toChange({ before: change.data.before }) as RemovalChange<Element>,
      datesMap,
    )
    updateAdditionChange(
      toChange({ after: change.data.after }) as AdditionChange<Element>,
      datesMap,
    )
  }
}

const updateChange = (
  change: Change<Element>,
  datesMap: Record<string, Set<string>>,
): void => {
  if (isAdditionChange(change)) {
    updateAdditionChange(change, datesMap)
  } else if (isRemovalChange(change)) {
    updateRemovalChange(change, datesMap)
  } else {
    updateModificationChange(change, datesMap)
  }
}

const getUniqueDates = (changes: Change<Element>[]): Set<string> => {
  const dateSet = new Set<string>()
  changes.flatMap(change => (
    isModificationChange(change)
      ? [...Object.keys(getChangedAtDates(toChange({ before: change.data.before }))),
        ...Object.keys(getChangedAtDates(toChange({ after: change.data.after })))]
      : [...Object.keys(getChangedAtDates(change))])
    .forEach(date => dateSet.add(date)))
  return dateSet
}

const mergeDateMap = (
  dateList: string[],
  indexValues: (ElemID[] | undefined)[]
): Record<string, Set<string>> => {
  const datesMap: Record<string, ElemID[]> = _.pickBy(
    _.zipObject(dateList, indexValues),
    isDefined,
  )
  return _.mapValues(datesMap,
    (elemIds: ElemID[]) => new Set(elemIds.map(elemId => elemId.getFullName())))
}

const getCompleteDateMap = async (
  changes: Change<Element>[],
  index: RemoteMap<ElemID[]>,
): Promise<Record<string, Set<string>>> => {
  const datesList = Array.from(getUniqueDates(changes))
  const indexValues = await index.getMany(datesList)
  const dateMap = mergeDateMap(datesList, indexValues)
  changes.forEach(change => updateChange(change, dateMap))
  return dateMap
}

const updateChanges = async (
  changes: Change<Element>[],
  index: RemoteMap<ElemID[]>
): Promise<void> => {
  const completeAuthorMap = await getCompleteDateMap(changes, index)
  const [toBeRemoved, toBeSet] = _.partition(
    Object.keys(completeAuthorMap),
    key => isEmpty(completeAuthorMap[key]),
  )
  await index.setAll(toBeSet
    .map(key => ({ key, value: Array.from(completeAuthorMap[key]).map(ElemID.fromFullName) })))
  await index.deleteAll(toBeRemoved)
}

export const updateChangedAtIndex = async (
  changes: Change<Element>[],
  changedAtIndex: RemoteMap<ElemID[]>,
  mapVersions: RemoteMap<number>,
  elementsSource: ElementsSource,
  isCacheValid: boolean
): Promise<void> =>
  log.time(async () => {
    let relevantChanges = changes
    const isVersionMatch = (await mapVersions.get(CHANGED_AT_INDEX_KEY))
      === CHANGED_AT_INDEX_VERSION
    if (!isCacheValid || !isVersionMatch) {
      if (!isVersionMatch) {
        relevantChanges = await getAllElementsChanges(changes, elementsSource)
        log.info('changed at index map is out of date, re-indexing')
      }
      if (!isCacheValid) {
        log.info('cache is invalid, re-indexing changed at index')
      }
      await Promise.all([
        changedAtIndex.clear(),
        mapVersions.set(CHANGED_AT_INDEX_KEY, CHANGED_AT_INDEX_VERSION),
      ])
    }
    await updateChanges(relevantChanges, changedAtIndex)
  }, 'updating changed at index')<|MERGE_RESOLUTION|>--- conflicted
+++ resolved
@@ -41,24 +41,6 @@
 export const CHANGED_AT_INDEX_VERSION = 3
 const CHANGED_AT_INDEX_KEY = 'changed_at_index'
 
-<<<<<<< HEAD
-const getChangedAtDates = (change: Change<Element>): string[] => {
-  const element = getChangeData(change)
-  const dates = []
-  if (isObjectType(element)) {
-    dates.push(...Object.values(element.fields)
-      .map(field => field.annotations[CORE_ANNOTATIONS.CHANGED_AT])
-      .filter(isDefined))
-=======
-const getAllElementsChanges = async (
-  currentChanges: Change<Element>[],
-  elementsSource: ElementsSource
-): Promise<Change<Element>[]> =>
-  awu(await elementsSource.getAll())
-    .map(element => toChange({ after: element }))
-    .concat(currentChanges)
-    .toArray()
-
 const getChangedAtDates = (change: Change<Element>): Record<string, ElemID[]> => {
   const changeElement = getChangeData(change)
   const datesMap: Record<string, ElemID[]> = {}
@@ -70,7 +52,6 @@
       }
       datesMap[date].push(element.elemID)
     }
->>>>>>> 7ba40fc1
   }
   if (isObjectType(changeElement)) {
     Object.values(changeElement.fields)
