--- conflicted
+++ resolved
@@ -163,16 +163,6 @@
   selectors: ElementSelector[],
   elementIds: AsyncIterable<ElemID>,
   source: ElementsSource,
-<<<<<<< HEAD
-  compact = false
-): Promise<AsyncIterable<ElemID>> => {
-  const [wildcardSelectors, determinedSelectors] = _.partition(selectors,
-    selector => selector.origin.includes('*'))
-  const determinedIds = determinedSelectors.map(selector => selector.origin)
-  let currentIds = determinedIds
-  let idsIterable = awu(determinedIds).map(id => ElemID.fromFullName(id))
-  if (wildcardSelectors.length === 0) {
-=======
   compact = false,
   validateDeterminedSelectors = false,
 ): Promise<AsyncIterable<ElemID>> => {
@@ -182,7 +172,6 @@
   let currentIds = determinedIds
   let idsIterable = awu(determinedIds).map(id => ElemID.fromFullName(id))
   if (selectorsToDetermine.length === 0) {
->>>>>>> 285e447b
     return awu(idsIterable).uniquify(id => id.getFullName())
   }
   const [topLevelSelectors, subElementSelectors] = _.partition(
@@ -201,14 +190,9 @@
   }
   const possibleParentSelectors = subElementSelectors.map(createTopLevelSelector)
   const possibleParentElements = selectElementsBySelectors(elementIds, possibleParentSelectors)
-<<<<<<< HEAD
-  const stillRelevantElements = compact ? awu(possibleParentElements)
-    .filter(id => !currentIds.includes(id.getFullName())) : possibleParentElements
-=======
   const stillRelevantElements = compact
     ? awu(possibleParentElements).filter(id => !currentIds.includes(id.getFullName()))
     : possibleParentElements
->>>>>>> 285e447b
   const subElements: ElemID[] = []
   const selectFromSubElements: TransformFunc = ({ path, value }) => {
     if (path === undefined) {
