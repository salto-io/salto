/*
*                      Copyright 2021 Salto Labs Ltd.
*
* Licensed under the Apache License, Version 2.0 (the "License");
* you may not use this file except in compliance with
* the License.  You may obtain a copy of the License at
*
*     http://www.apache.org/licenses/LICENSE-2.0
*
* Unless required by applicable law or agreed to in writing, software
* distributed under the License is distributed on an "AS IS" BASIS,
* WITHOUT WARRANTIES OR CONDITIONS OF ANY KIND, either express or implied.
* See the License for the specific language governing permissions and
* limitations under the License.
*/
import { getChangeElement, ElemID, Value, DetailedChange, ChangeDataType, Element, isObjectType, isPrimitiveType, isInstanceElement, isField } from '@salto-io/adapter-api'
import _ from 'lodash'
import path from 'path'
import { promises, values, collections } from '@salto-io/lowerdash'
import { resolvePath, filterByID, detailedCompare, applyFunctionToChangeData } from '@salto-io/adapter-utils'
import { ElementsSource } from '../../elements_source'
import {
  projectChange, projectElementOrValueToEnv, createAddChange, createRemoveChange,
} from './projections'
import { wrapAdditions, DetailedAddition, wrapNestedValues } from '../addition_wrapper'
import { NaclFilesSource, RoutingMode } from '../nacl_files_source'
import { mergeElements } from '../../../merger'

const { awu } = collections.asynciterable

export interface RoutedChanges {
  primarySource?: DetailedChange[]
  commonSource?: DetailedChange[]
  secondarySources?: Record<string, DetailedChange[]>
}

const getMergeableParentID = (id: ElemID): {mergeableID: ElemID; path: string[]} => {
  const isListPart = (part: string): boolean => !Number.isNaN(Number(part))
  const firstListNamePart = id.getFullNameParts().findIndex(isListPart)
  if (firstListNamePart < 0) return { mergeableID: id, path: [] }
  const mergeableNameParts = id.getFullNameParts().slice(0, firstListNamePart)
  return {
    mergeableID: ElemID.fromFullNameParts(mergeableNameParts),
    path: id.getFullNameParts().slice(firstListNamePart),
  }
}

const filterByFile = async (
  valueID: ElemID,
  value: Value,
  fileElements: Element[],
): Promise<Value> => filterByID(
  valueID,
  value,
  async id => !_.isEmpty((fileElements).filter(
    e => resolvePath(
      e,
      getMergeableParentID(id).mergeableID
    ) !== undefined
  ))
)

const toPathHint = (filename: string): string[] => {
  const dirName = path.dirname(filename)
  const dirPathSplitted = (dirName === '.') ? [] : dirName.split(path.sep)
  return [...dirPathSplitted, path.basename(filename, path.extname(filename))]
}

const isEmptyAnnoAndAnnoTypes = (element: Element): boolean =>
  (_.isEmpty(element.annotations) && _.isEmpty(element.annotationRefTypes))

const isEmptyChangeElement = (element: Element): boolean => {
  if (isObjectType(element)) {
    return isEmptyAnnoAndAnnoTypes(element) && _.isEmpty(element.fields)
  }
  if (isPrimitiveType(element)) {
    return isEmptyAnnoAndAnnoTypes(element)
  }
  if (isInstanceElement(element)) {
    return _.isEmpty(element.annotations) && _.isEmpty(element.value)
  }
  if (isField(element)) {
    return _.isEmpty(element.annotations)
  }
  return false
}

const separateChangeByFiles = async (
  change: DetailedChange,
  source: NaclFilesSource
): Promise<DetailedChange[]> => {
  const isEmptyChangeElm = isEmptyChangeElement(getChangeElement(change))
<<<<<<< HEAD
  return (await Promise.all(
    (await source.getSourceRanges(change.id))
      .map(range => range.filename)
      .map(async filename => {
        const fileElements = await (await source.getParsedNaclFile(filename))?.elements() ?? []
        const filteredChange = await applyFunctionToChangeData(
          change,
          changeData => filterByFile(change.id, changeData, fileElements),
        )
        if (!isEmptyChangeElm && isEmptyChangeElement(getChangeElement(filteredChange))) {
          return undefined
        }
        return { ...filteredChange, path: toPathHint(filename) }
      })
  )).filter(values.isDefined)
=======
  return (await awu(await source.getElementNaclFiles(change.id))
    .map(async filename => {
      const fileElements = await (await source.getParsedNaclFile(filename))?.elements() ?? []
      const filteredChange = await applyFunctionToChangeData(
        change,
        changeData => filterByFile(change.id, changeData, fileElements),
      )
      if (!isEmptyChangeElm && isEmptyChangeElement(getChangeElement(filteredChange))) {
        return undefined
      }
      return { ...filteredChange, path: toPathHint(filename) }
    }).toArray()).filter(values.isDefined)
>>>>>>> 285e447b
}

const createUpdateChanges = async (
  changes: DetailedChange[],
  commonSource: ElementsSource,
  targetSource: ElementsSource
): Promise<DetailedChange[]> => {
  const [nestedAdditions, otherChanges] = await promises.array.partition(
    changes,
    async change => (change.action === 'add'
        && change.id.nestingLevel > 0
        && !(await targetSource.get(change.id.createTopLevelParentID().parent)))
  )
  const modifiedAdditions = await awu(Object.entries(_.groupBy(
    nestedAdditions,
    addition => addition.id.createTopLevelParentID().parent.getFullName()
  )))
    .map(async ([parentID, elementAdditions]) => {
      const commonElement = await commonSource.get(ElemID.fromFullName(parentID))
      const targetElement = await targetSource.get(ElemID.fromFullName(parentID))
      if (commonElement && !targetElement) {
        return wrapAdditions(elementAdditions as DetailedAddition[], commonElement)
      }
      return elementAdditions
    })
    .toArray()

  return [
    ...otherChanges,
    ..._.flatten(modifiedAdditions),
  ]
}

const createMergeableChange = async (
  changes: DetailedChange[],
  primarySource: NaclFilesSource,
  commonSource: NaclFilesSource
): Promise<DetailedChange> => {
  const refChange = changes[0]
  const { mergeableID } = getMergeableParentID(refChange.id)
  // If the mergeableID is a parent of the change id, we need to create
  // the mergeable change by manualy applying the change to the current
  // existing element.
  const base = await commonSource.get(mergeableID) || await primarySource.get(mergeableID)
  const baseAfter = _.cloneDeep(base)
  changes.forEach(change => {
    const changePath = getMergeableParentID(change.id).path
    if (change.action === 'remove') {
      _.unset(baseAfter, changePath)
    } else {
      _.set(baseAfter, changePath, change.data.after)
    }
  })
  return {
    action: 'modify',
    id: mergeableID,
    path: refChange.path,
    data: {
      before: base,
      after: baseAfter,
    },
  }
}

const routeDefaultRemoveOrModify = async (
  change: DetailedChange,
  primarySource: NaclFilesSource,
  commonSource: NaclFilesSource,
  secondarySources: Record<string, NaclFilesSource>
): Promise<RoutedChanges> => {
  // We add to the current defining source.
  const currentChanges = await projectChange(change, primarySource)
  const commonChanges = await projectChange(change, commonSource)

  // When removing a top level element from common, we need to remove it from all environments
  // otherwise we are left with a partial element in the other environments
  const isTopLevelRemoveFromCommon = (
    change.action === 'remove' && change.id.isTopLevel() && commonChanges.length > 0
  )
  const secondaryChanges = isTopLevelRemoveFromCommon
    ? promises.object.mapValuesAsync(secondarySources, source => projectChange(change, source))
    : undefined
  return {
    primarySource: currentChanges,
    commonSource: commonChanges,
    secondarySources: await secondaryChanges,
  }
}

export const routeOverride = async (
  change: DetailedChange,
  primarySource: NaclFilesSource,
  commonSource: NaclFilesSource,
  secondarySources: Record<string, NaclFilesSource>
): Promise<RoutedChanges> => {
  // If the add change projects to a secondary source we can't
  // add it to common since it is already marked as env specific.
  if (change.action === 'add') {
    const secondarySourceValues = await Promise.all(
      Object.values(secondarySources).map(source => source.get(change.id))
    )
    if (secondarySourceValues.some(values.isDefined)) {
      return { primarySource: [change] }
    }
    if (change.id.isTopLevel()) {
      return { commonSource: [change] }
    }
    // This is a new value / field / annotation addition. In this case, we will want to
    // add it to common *unless* the entire element is env specific
    const commonTopLevelElement = await commonSource.get(change.id.createTopLevelParentID().parent)
    return commonTopLevelElement ? { commonSource: [change] } : { primarySource: [change] }
  }
  return routeDefaultRemoveOrModify(change, primarySource, commonSource, secondarySources)
}

export const routeAlign = async (
  change: DetailedChange,
  primarySource: NaclFilesSource,
): Promise<RoutedChanges> => {
  // All add changes to the current active env specific folder
  if (change.action === 'add') {
    return { primarySource: [change] }
  }
  // We drop the common projection of the change
  const currentChanges = await projectChange(change, primarySource)
  return {
    primarySource: currentChanges,
    commonSource: [],
  }
}

export const routeDefault = async (
  change: DetailedChange,
  primarySource: NaclFilesSource,
  commonSource: NaclFilesSource,
  secondarySources: Record<string, NaclFilesSource>
): Promise<RoutedChanges> => {
  if (change.action === 'add') {
    const topLevelID = change.id.createTopLevelParentID().parent
    const commonTopLevelElement = await commonSource.get(topLevelID)
    const envTopLevelElements = await Promise.all(
      [primarySource, ...Object.values(secondarySources)].map(src => src.get(topLevelID))
    )
    const hasCommonTopLevel = commonTopLevelElement !== undefined
    const hasEnvSpecificDefinition = _.some(envTopLevelElements, srcElem => srcElem !== undefined)
    // If we only have 1 env we will add the element to common UNLESS its parent already
    // has a part defined in the env
    if (_.isEmpty(secondarySources) && !hasEnvSpecificDefinition) {
      return { commonSource: [change] }
    }
    // If the element parent is completely defined in common we will add new nested
    // additions to common
    if (hasCommonTopLevel && !hasEnvSpecificDefinition) {
      return { commonSource: [change] }
    }
    return { primarySource: [change] }
  }
  return routeDefaultRemoveOrModify(change, primarySource, commonSource, secondarySources)
}

const overrideIdInSource = (
  id: ElemID,
  before: ChangeDataType,
  topLevelElement: ChangeDataType,
): DetailedChange[] => {
  if (id.isTopLevel()) {
    return detailedCompare(before, topLevelElement, true)
  }

  const afterValue = resolvePath(topLevelElement, id)
  const beforeValue = resolvePath(before, id)
  if (beforeValue === undefined) {
    // Nothing to override, just need to add the new value
    return [createAddChange(afterValue, id)]
  }
  // The value exists in the target - override only the relevant part
  return detailedCompare(
    wrapNestedValues([{ id, value: beforeValue }], before) as ChangeDataType,
    wrapNestedValues([{ id, value: afterValue }], topLevelElement) as ChangeDataType,
    true,
  )
}

const addToSource = async ({
  ids,
  originSource,
  targetSource,
  overrideTargetElements = false,
  valuesOverrides = {},
}: {
  ids: ElemID[]
  originSource: NaclFilesSource
  targetSource: NaclFilesSource
  overrideTargetElements?: boolean
  valuesOverrides?: Record<string, Value>
}): Promise<DetailedChange[]> => {
  const idsByParent = _.groupBy(ids, id => id.createTopLevelParentID().parent.getFullName())
  const fullChanges = await awu(Object.values(idsByParent)).flatMap(async gids => {
    const topLevelGid = gids[0].createTopLevelParentID().parent
    const topLevelElement = valuesOverrides[topLevelGid.getFullName()]
      ?? await originSource.get(topLevelGid)
    const before = await targetSource.get(topLevelElement.elemID)
    if (before === undefined) {
      // If there is no top level element to merge into, we best let the nacl file source
      // handle the nested changes
      return awu(gids).map(async id => createAddChange(
        valuesOverrides[id.getFullName()] ?? resolvePath(topLevelElement, id),
        id
      ))
    }
    if (topLevelElement === undefined) {
      throw new Error(`ElemID ${gids[0].getFullName()} does not exist in origin`)
    }
    const topLevelIds = gids.filter(id => id.isTopLevel())
    const wrappedElement = !_.isEmpty(topLevelIds)
      ? topLevelElement
      : wrapNestedValues(
        gids.map(id => ({
          id,
          value: valuesOverrides[id.getFullName()] ?? resolvePath(topLevelElement, id),
        })),
        topLevelElement
      )
    if (before === undefined) {
      return [createAddChange(wrappedElement, topLevelElement.elemID)]
    }
    if (overrideTargetElements) {
      // we want to override, not merge - so we need to wrap each gid individually
      return gids.flatMap(id => overrideIdInSource(
        id,
        before as ChangeDataType,
        topLevelElement as ChangeDataType,
      ))
    }

    const mergeResult = await mergeElements(awu([
      before,
      wrappedElement,
    ]))
    if (!(await awu(mergeResult.errors.values()).flat().isEmpty())) {
      // If either the origin or the target source is the common folder, all elements should be
      // mergeable and we shouldn't see merge errors
      throw new Error(
        `Failed to add ${gids.map(id => id.getFullName())} - unmergable element fragments.`
      )
    }
    const after = await awu(mergeResult.merged.values()).peek() as ChangeDataType
    return detailedCompare(before, after, true)
  }).flatMap(change => separateChangeByFiles(
    change,
    change.action === 'remove' ? targetSource : originSource
  )).toArray()
  return fullChanges
}

const getChangePathHint = async (
  change: DetailedChange,
  commonSource: NaclFilesSource
): Promise<ReadonlyArray<string> | undefined> => {
  if (change.path) return change.path
  const refFilename = (await commonSource.getSourceRanges(change.id))
    .map(sourceRange => sourceRange.filename)[0]

  return refFilename
    ? toPathHint(refFilename)
    : undefined
}

export const routeIsolated = async (
  change: DetailedChange,
  primarySource: NaclFilesSource,
  commonSource: NaclFilesSource,
  secondarySources: Record<string, NaclFilesSource>
): Promise<RoutedChanges> => {
  // This is an add change, which means the element is not in common.
  // so we will add it to the current action environment.
  const pathHint = await getChangePathHint(change, commonSource)

  if (change.action === 'add') {
    return { primarySource: [change] }
  }
  // In remove and modify changes, we need to remove the current value from
  // common, add it to the inactive envs, and apply the actual change to the
  // active env.
  // If the element is not in common, then we can apply the change to
  // the primary source
  const currentCommonElement = await commonSource.get(change.id)
  if (currentCommonElement === undefined) {
    return { primarySource: [change] }
  }

  const commonChangeProjection = projectElementOrValueToEnv(
    getChangeElement(change),
    currentCommonElement,
  )
  // Add the changed part of common to the target source
  const addCommonProjectionToCurrentChanges = change.action === 'modify'
    ? await addToSource({
      ids: [change.id],
      originSource: commonSource,
      targetSource: primarySource,
      valuesOverrides: {
        [change.id.getFullName()]: commonChangeProjection,
      },
    }) : []
  // Add the old value of common to the inactive sources
  const secondaryChanges = await promises.object.mapValuesAsync(
    secondarySources,
    targetSource => addToSource({ ids: [change.id], originSource: commonSource, targetSource })
  )
  const currentEnvChanges = await projectChange(change, primarySource)
  return {
    // No need to apply addToSource to primary env changes since it was handled by the original plan
    primarySource: [...currentEnvChanges, ...addCommonProjectionToCurrentChanges],
    commonSource: [createRemoveChange(currentCommonElement, change.id, pathHint)],
    secondarySources: secondaryChanges,
  }
}

const partitionMergeableChanges = async (
  changes: DetailedChange[],
  commonSource: NaclFilesSource
): Promise<[DetailedChange[], DetailedChange[]]> => (
  promises.array.partition(
    changes,
    async change => {
      const { mergeableID } = getMergeableParentID(change.id)
      return !_.isEqual(change.id, mergeableID)
        && !_.isUndefined(await commonSource.get(mergeableID))
    }
  )
)

const toMergeableChanges = async (
  changes: DetailedChange[],
  primarySource: NaclFilesSource,
  commonSource: NaclFilesSource,
): Promise<DetailedChange[]> => {
  // First we create mergeable changes!
  // We need to modify a change iff:
  // 1) It has a common projection
  // 2) It is inside an array
  const [nonMergeableChanges, mergeableChanges] = await partitionMergeableChanges(
    changes,
    commonSource
  )
  return [
    ...mergeableChanges,
    ...await awu(Object.values(_.groupBy(
      nonMergeableChanges,
      c => getMergeableParentID(c.id).mergeableID.getFullName()
    )))
      .map(c => createMergeableChange(c, primarySource, commonSource))
      .toArray(),
  ]
}

export const routeChanges = async (
  rawChanges: DetailedChange[],
  primarySource: NaclFilesSource,
  commonSource: NaclFilesSource,
  secondarySources: Record<string, NaclFilesSource>,
  mode?: RoutingMode
): Promise<RoutedChanges> => {
  const changes = mode === 'isolated'
    ? await toMergeableChanges(rawChanges, primarySource, commonSource)
    : rawChanges

  const routedChanges = await awu(changes).map(c => {
    switch (mode) {
      case 'isolated': return routeIsolated(c, primarySource, commonSource, secondarySources)
      case 'align': return routeAlign(c, primarySource)
      case 'override': return routeOverride(c, primarySource, commonSource, secondarySources)
      default: return routeDefault(c, primarySource, commonSource, secondarySources)
    }
  }).toArray()

  const secondaryEnvsChanges = _.mergeWith(
    {},
    ...routedChanges.map(r => r.secondarySources || {}),
    (objValue: DetailedChange[], srcValue: DetailedChange[]) => (
      objValue ? [...objValue, ...srcValue] : srcValue
    )
  ) as Record<string, DetailedChange[]>
  return {
    primarySource: await createUpdateChanges(
      _.flatten(routedChanges.map(r => r.primarySource || [])),
      commonSource,
      primarySource
    ),
    commonSource: await createUpdateChanges(
      _.flatten(routedChanges.map(r => r.commonSource || [])),
      commonSource,
      commonSource
    ),
    secondarySources: await promises.object.mapValuesAsync(
      secondaryEnvsChanges,
      (srcChanges, srcName) => createUpdateChanges(
        srcChanges,
        commonSource,
        secondarySources[srcName]
      )
    ),
  }
}

const removeFromSource = async (
  ids: ElemID[],
  targetSource: NaclFilesSource
): Promise<DetailedChange[]> => {
  const groupedByTopLevel = _.groupBy(ids, id => id.createTopLevelParentID().parent.getFullName())
  return awu(Object.entries(groupedByTopLevel))
    .flatMap(async ([key, groupedIds]) => {
      const targetTopElement = await targetSource.get(ElemID.fromFullName(key))
      if (targetTopElement === undefined) {
        return []
      }
      return groupedIds.map(id => createRemoveChange(resolvePath(targetTopElement, id), id))
    }).flat().toArray()
}

export const routePromote = async (
  ids: ElemID[],
  primarySource: NaclFilesSource,
  commonSource: NaclFilesSource,
  secondarySources: Record<string, NaclFilesSource>,
): Promise<RoutedChanges> => ({
  primarySource: await removeFromSource(ids, primarySource),
  commonSource: await addToSource({ ids, originSource: primarySource, targetSource: commonSource }),
  secondarySources: await promises.object.mapValuesAsync(
    secondarySources,
    (source: NaclFilesSource) => removeFromSource(ids, source)
  ),
})

export const routeDemote = async (
  ids: ElemID[],
  primarySource: NaclFilesSource,
  commonSource: NaclFilesSource,
  secondarySources: Record<string, NaclFilesSource>,
): Promise<RoutedChanges> => ({
  primarySource: await addToSource({
    ids,
    originSource: commonSource,
    targetSource: primarySource,
  }),
  commonSource: await removeFromSource(ids, commonSource),
  secondarySources: await promises.object.mapValuesAsync(
    secondarySources,
    (source: NaclFilesSource) => addToSource({
      ids,
      originSource: commonSource,
      targetSource: source,
    })
  ),
})

export const routeCopyTo = async (
  ids: ElemID[],
  primarySource: NaclFilesSource,
  targetSources: Record<string, NaclFilesSource>,
): Promise<RoutedChanges> => ({
  primarySource: [],
  commonSource: [],
  secondarySources: await promises.object.mapValuesAsync(
    targetSources,
    (source: NaclFilesSource) => addToSource({
      ids,
      originSource: primarySource,
      targetSource: source,
      overrideTargetElements: true,
    })
  ),
})<|MERGE_RESOLUTION|>--- conflicted
+++ resolved
@@ -90,23 +90,6 @@
   source: NaclFilesSource
 ): Promise<DetailedChange[]> => {
   const isEmptyChangeElm = isEmptyChangeElement(getChangeElement(change))
-<<<<<<< HEAD
-  return (await Promise.all(
-    (await source.getSourceRanges(change.id))
-      .map(range => range.filename)
-      .map(async filename => {
-        const fileElements = await (await source.getParsedNaclFile(filename))?.elements() ?? []
-        const filteredChange = await applyFunctionToChangeData(
-          change,
-          changeData => filterByFile(change.id, changeData, fileElements),
-        )
-        if (!isEmptyChangeElm && isEmptyChangeElement(getChangeElement(filteredChange))) {
-          return undefined
-        }
-        return { ...filteredChange, path: toPathHint(filename) }
-      })
-  )).filter(values.isDefined)
-=======
   return (await awu(await source.getElementNaclFiles(change.id))
     .map(async filename => {
       const fileElements = await (await source.getParsedNaclFile(filename))?.elements() ?? []
@@ -119,7 +102,6 @@
       }
       return { ...filteredChange, path: toPathHint(filename) }
     }).toArray()).filter(values.isDefined)
->>>>>>> 285e447b
 }
 
 const createUpdateChanges = async (
