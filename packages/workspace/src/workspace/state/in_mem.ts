/*
*                      Copyright 2021 Salto Labs Ltd.
*
* Licensed under the Apache License, Version 2.0 (the "License");
* you may not use this file except in compliance with
* the License.  You may obtain a copy of the License at
*
*     http://www.apache.org/licenses/LICENSE-2.0
*
* Unless required by applicable law or agreed to in writing, software
* distributed under the License is distributed on an "AS IS" BASIS,
* WITHOUT WARRANTIES OR CONDITIONS OF ANY KIND, either express or implied.
* See the License for the specific language governing permissions and
* limitations under the License.
*/
import { Element, ElemID } from '@salto-io/adapter-api'
import { safeJsonStringify } from '@salto-io/adapter-utils'
import { collections, hash } from '@salto-io/lowerdash'
import { updatePathIndex, overridePathIndex, PathIndex } from '../path_index'
import { State, StateData } from './state'

const { awu } = collections.asynciterable
const { toMD5 } = hash

type InMemoryState = State & {
  setVersion(version: string): Promise<void>
}

export const buildInMemState = (loadData: () => Promise<StateData>): InMemoryState => {
  let innerStateData: Promise<StateData>
  const stateData = async (): Promise<StateData> => {
    if (innerStateData === undefined) {
      innerStateData = loadData()
    }
    return innerStateData
  }
  return {
    getAll: async (): Promise<AsyncIterable<Element>> => (await stateData()).elements.getAll(),
    list: async (): Promise<AsyncIterable<ElemID>> => (await stateData()).elements.list(),
    get: async (id: ElemID): Promise<Element | undefined> => (await stateData()).elements.get(id),
    has: async (id: ElemID): Promise<boolean> => (await stateData()).elements.has(id),
    delete: async (id: ElemID): Promise<void> => (await stateData()).elements.delete(id),
    set: async (element: Element): Promise<void> => (await stateData()).elements.set(element),
    remove: async (id: ElemID): Promise<void> => (await stateData()).elements.delete(id),
    isEmpty: async (): Promise<boolean> => (await stateData()).elements.isEmpty(),
    override: async (elements: AsyncIterable<Element>, services?: string[]): Promise<void> => {
      const data = await stateData()
      const newServices = services ?? await awu(data.servicesUpdateDate.keys()).toArray()
      await data.elements.overide(elements)
      await data.servicesUpdateDate.setAll(
        awu(newServices.map(s => ({ key: s, value: new Date(Date.now()) })))
      )
    },
    getServicesUpdateDates: async (): Promise<Record<string, Date>> => {
      const stateDataVal = await awu((await stateData()).servicesUpdateDate.entries()).toArray()
      return Object.fromEntries(stateDataVal.map(e => [e.key, e.value]))
    },
    existingServices: async (): Promise<string[]> =>
      awu((await stateData()).servicesUpdateDate.keys()).toArray(),
    overridePathIndex: async (unmergedElements: Element[]): Promise<void> => {
      const currentStateData = await stateData()
      await overridePathIndex(currentStateData.pathIndex, unmergedElements)
    },
    updatePathIndex: async (
      unmergedElements: Element[],
      servicesNotToChange: string[]
    ): Promise<void> => {
      const currentStateData = await stateData()
      await updatePathIndex(
        currentStateData.pathIndex, unmergedElements, servicesNotToChange
      )
    },
    getPathIndex: async (): Promise<PathIndex> =>
      (await stateData()).pathIndex,
    clear: async () => {
      const currentStateData = await stateData()
      await currentStateData.elements.clear()
      await currentStateData.pathIndex.clear()
      await currentStateData.servicesUpdateDate.clear()
      await currentStateData.saltoMetadata.clear()
    },
    flush: async () => {
      const currentStateData = await stateData()
      await currentStateData.elements.flush()
      await currentStateData.pathIndex.flush()
      await currentStateData.servicesUpdateDate.flush()
      await currentStateData.saltoMetadata.flush()
    },
    rename: () => Promise.resolve(),
    getHash: async () => (await (await stateData()).saltoMetadata.get('hash'))
      || toMD5(safeJsonStringify([])),
    setHash: async (newHash: string) => (await stateData()).saltoMetadata.set('hash', newHash),
    getStateSaltoVersion: async () => (await stateData()).saltoMetadata.get('version'),
<<<<<<< HEAD
=======
    setVersion: async (version: string) => (await stateData()).saltoMetadata.set('version', version),
>>>>>>> 285e447b
  }
}<|MERGE_RESOLUTION|>--- conflicted
+++ resolved
@@ -91,9 +91,6 @@
       || toMD5(safeJsonStringify([])),
     setHash: async (newHash: string) => (await stateData()).saltoMetadata.set('hash', newHash),
     getStateSaltoVersion: async () => (await stateData()).saltoMetadata.get('version'),
-<<<<<<< HEAD
-=======
     setVersion: async (version: string) => (await stateData()).saltoMetadata.set('version', version),
->>>>>>> 285e447b
   }
 }