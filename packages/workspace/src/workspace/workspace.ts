/*
*                      Copyright 2021 Salto Labs Ltd.
*
* Licensed under the Apache License, Version 2.0 (the "License");
* you may not use this file except in compliance with
* the License.  You may obtain a copy of the License at
*
*     http://www.apache.org/licenses/LICENSE-2.0
*
* Unless required by applicable law or agreed to in writing, software
* distributed under the License is distributed on an "AS IS" BASIS,
* WITHOUT WARRANTIES OR CONDITIONS OF ANY KIND, either express or implied.
* See the License for the specific language governing permissions and
* limitations under the License.
*/
import _ from 'lodash'
import path from 'path'
import { Element, SaltoError, SaltoElementError, ElemID, InstanceElement, DetailedChange, Change,
  Value, toChange, isRemovalChange, getChangeElement, isAdditionChange, isObjectType, ObjectType,
  isModificationChange, isObjectTypeChange, ReadOnlyElementsSource, isAdditionOrModificationChange } from '@salto-io/adapter-api'
import { logger } from '@salto-io/logging'
import { applyDetailedChanges, safeJsonStringify } from '@salto-io/adapter-utils'
import { collections, promises, values } from '@salto-io/lowerdash'
import { ValidationError, validateElements } from '../validator'
import { SourceRange, ParseError, SourceMap } from '../parser'
import { ConfigSource } from './config_source'
import { State } from './state'
<<<<<<< HEAD
import { NaclFilesSource, NaclFile, RoutingMode } from './nacl_files/nacl_files_source'
import { ParsedNaclFile } from './nacl_files/parsed_nacl_file'
import { multiEnvSource, getSourceNameForFilename, MultiEnvSource } from './nacl_files/multi_env/multi_env_source'
=======
import { multiEnvSource, getSourceNameForFilename, MultiEnvSource } from './nacl_files/multi_env/multi_env_source'
import { NaclFilesSource, NaclFile, RoutingMode } from './nacl_files/nacl_files_source'
import { ParsedNaclFile } from './nacl_files/parsed_nacl_file'
>>>>>>> 285e447b
import { ElementSelector } from './element_selector'
import { Errors, ServiceDuplicationError, EnvDuplicationError, UnknownEnvError, DeleteCurrentEnvError } from './errors'
import { EnvConfig } from './config/workspace_config_types'
import { handleHiddenChanges, getElementHiddenParts, isHidden } from './hidden_values'
import { WorkspaceConfigSource } from './workspace_config_source'
import { MergeError, mergeElements } from '../merger'
import { RemoteElementSource, ElementsSource, mapReadOnlyElementsSource } from './elements_source'
import { buildNewMergedElementsAndErrors, getAfterElements } from './nacl_files/elements_cache'
import { RemoteMap, RemoteMapCreator } from './remote_map'
import { serialize, deserializeMergeErrors, deserializeSingleElement, deserializeValidationErrors } from '../serializer/elements'

const log = logger(module)

const { makeArray } = collections.array
const { awu } = collections.asynciterable

export const ADAPTERS_CONFIGS_PATH = 'adapters'
export const COMMON_ENV_PREFIX = ''
const DEFAULT_STALE_STATE_THRESHOLD_MINUTES = 60 * 24 * 7 // 7 days

export type WorkspaceError<T extends SaltoError> = Readonly<T & {
  sourceFragments: SourceFragment[]
}>

export type SourceFragment = {
  sourceRange: SourceRange
  fragment: string
  subRange?: SourceRange
}

type RecencyStatus = 'Old' | 'Nonexistent' | 'Valid'
export type StateRecency = {
  serviceName: string
  status: RecencyStatus
  date: Date | undefined
}

export type WorkspaceComponents = {
  nacl: boolean
  state: boolean
  cache: boolean
  staticResources: boolean
  credentials: boolean
  serviceConfig: boolean
}

export type Workspace = {
  uid: string
  name: string

  elements: (includeHidden?: boolean, env?: string) => Promise<ElementsSource>
  state: (envName?: string) => State
  envs: () => ReadonlyArray<string>
  currentEnv: () => string
  services: () => string[]
  servicesCredentials: (names?: ReadonlyArray<string>) =>
    Promise<Readonly<Record<string, InstanceElement>>>
  serviceConfig: (name: string, defaultValue?: InstanceElement) =>
    Promise<InstanceElement | undefined>

  isEmpty(naclFilesOnly?: boolean): Promise<boolean>
  hasElementsInServices(serviceNames: string[]): Promise<boolean>
  hasElementsInEnv(envName: string): Promise<boolean>
  envOfFile(filename: string): string
  getSourceFragment(sourceRange: SourceRange): Promise<SourceFragment>
  hasErrors(): Promise<boolean>
  errors(): Promise<Readonly<Errors>>
  transformToWorkspaceError<T extends SaltoElementError>(saltoElemErr: T):
    Promise<Readonly<WorkspaceError<T>>>
  transformError: (error: SaltoError) => Promise<WorkspaceError<SaltoError>>
  updateNaclFiles: (changes: DetailedChange[], mode?: RoutingMode) => Promise<void>
  listNaclFiles: () => Promise<string[]>
  getTotalSize: () => Promise<number>
  getNaclFile: (filename: string) => Promise<NaclFile | undefined>
  setNaclFiles: (naclFiles: NaclFile[], validate?: boolean) => Promise<Change[]>
  removeNaclFiles: (names: string[], validate?: boolean) => Promise<Change[]>
  getSourceMap: (filename: string) => Promise<SourceMap>
  getSourceRanges: (elemID: ElemID) => Promise<SourceRange[]>
  getElementReferencedFiles: (id: ElemID) => Promise<string[]>
  getElementNaclFiles: (id: ElemID) => Promise<string[]>
  getElementIdsBySelectors: (selectors: ElementSelector[],
    commonOnly?: boolean) => Promise<AsyncIterable<ElemID>>
  getParsedNaclFile: (filename: string) => Promise<ParsedNaclFile | undefined>
  flush: () => Promise<void>
  clone: () => Promise<Workspace>
  clear: (args: Omit<WorkspaceComponents, 'serviceConfig'>) => Promise<void>

  addService: (service: string) => Promise<void>
  addEnvironment: (env: string) => Promise<void>
  deleteEnvironment: (env: string) => Promise<void>
  renameEnvironment: (envName: string, newEnvName: string, newSourceName? : string) => Promise<void>
  setCurrentEnv: (env: string, persist?: boolean) => Promise<void>
  updateServiceCredentials: (service: string, creds: Readonly<InstanceElement>) => Promise<void>
  updateServiceConfig: (service: string, newConfig: Readonly<InstanceElement>) => Promise<void>

  getStateRecency(services: string): Promise<StateRecency>
  promote(ids: ElemID[]): Promise<void>
  demote(ids: ElemID[]): Promise<void>
  demoteAll(): Promise<void>
  copyTo(ids: ElemID[], targetEnvs?: string[]): Promise<void>
  getValue(id: ElemID): Promise<Value | undefined>
  getSearchableNames(): Promise<string[]>
}

// common source has no state
export type EnvironmentSource = { naclFiles: NaclFilesSource; state?: State }
export type EnvironmentsSources = {
  commonSourceName: string
  sources: Record<string, EnvironmentSource>
}

type WorkspaceState = {
  merged: ElementsSource
  errors: RemoteMap<MergeError[]>
  searchableNamesIndex: RemoteMap<boolean>
  validationErrors: RemoteMap<ValidationError[]>
}

export const loadWorkspace = async (
  config: WorkspaceConfigSource,
  credentials: ConfigSource,
<<<<<<< HEAD
  elementsSources: EnvironmentsSources,
=======
  enviormentsSources: EnvironmentsSources,
>>>>>>> 285e447b
  remoteMapCreator: RemoteMapCreator,
  ignoreFileChanges = false,
): Promise<Workspace> => {
  const workspaceConfig = await config.getWorkspaceConfig()
  log.debug('Loading workspace with id: %s', workspaceConfig.uid)

  if (_.isEmpty(workspaceConfig.envs)) {
    throw new Error('Workspace with no environments is illegal')
  }
  const envs = (): ReadonlyArray<string> => workspaceConfig.envs.map(e => e.name)
  const currentEnv = (): string => workspaceConfig.currentEnv ?? workspaceConfig.envs[0].name
  const getRemoteMapNamespace = (
    namespace: string, env?: string
  ): string => `workspace-${env || currentEnv()}-${namespace}`
  const currentEnvConf = (): EnvConfig =>
    makeArray(workspaceConfig.envs).find(e => e.name === currentEnv()) as EnvConfig
  const currentEnvsConf = (): EnvConfig[] =>
    workspaceConfig.envs
  const services = (): string[] => makeArray(currentEnvConf().services)
  const state = (envName?: string): State => (
<<<<<<< HEAD
    elementsSources.sources[envName ?? currentEnv()].state as State
  )
  let naclFilesSource = multiEnvSource(_.mapValues(elementsSources.sources, e => e.naclFiles),
    currentEnv(), elementsSources.commonSourceName, remoteMapCreator)
=======
    enviormentsSources.sources[envName ?? currentEnv()].state as State
  )
  let naclFilesSource = multiEnvSource(_.mapValues(enviormentsSources.sources, e => e.naclFiles),
    currentEnv(), enviormentsSources.commonSourceName, remoteMapCreator)
>>>>>>> 285e447b
  let workspaceState: Promise<WorkspaceState> | undefined

  const buildWorkspaceState = async ({
    workspaceChanges = [],
    env,
    stateOnlyChanges = [],
    validate = true,
  }: {
    workspaceChanges?: Change<Element>[]
    env?: string
    stateOnlyChanges?: Change<Element>[]
    validate?: boolean
  }): Promise<WorkspaceState> => {
    const actualEnv = env ?? currentEnv()
    const stateToBuild = workspaceState !== undefined && actualEnv === currentEnv()
      ? await workspaceState : {
        merged: new RemoteElementSource(
          await remoteMapCreator<Element>({
            namespace: getRemoteMapNamespace('merged', actualEnv),
            serialize: element => serialize([element]),
            // TODO: we might need to pass static file reviver to the deserialization func
            deserialize: deserializeSingleElement,
          })
        ),
        errors: await remoteMapCreator<MergeError[]>({
          namespace: getRemoteMapNamespace('errors', actualEnv),
          serialize: mergeErrors => serialize(mergeErrors),
          deserialize: async data => deserializeMergeErrors(data),
        }),
        searchableNamesIndex: await remoteMapCreator<boolean>({
          namespace: getRemoteMapNamespace('searchableNamesIndex', actualEnv),
          serialize: b => safeJsonStringify(b),
          deserialize: async data => JSON.parse(data),
        }),
        validationErrors: await remoteMapCreator<ValidationError[]>({
          namespace: getRemoteMapNamespace('validationErrors', actualEnv),
          serialize: validationErrors => serialize(validationErrors),
          deserialize: async data => deserializeValidationErrors(data),
        }),
      }

    const getElementsDependents = async (
      elemIDs: ElemID[],
      addedIDs: Set<string>
    ): Promise<ElemID[]> => {
      elemIDs.forEach(id => addedIDs.add(id.getFullName()))
      const filesWithDependencies = _.uniq(
        await awu(elemIDs)
          .flatMap(id => naclFilesSource.getElementReferencedFiles(id))
          .toArray()
      )

      const dependentsIDs = _.uniqBy(
        await awu(filesWithDependencies)
          .map(filename => naclFilesSource.getParsedNaclFile(filename))
          .flatMap(async naclFile => ((await naclFile?.elements()) ?? []).map(elem => elem.elemID))
          .filter(id => !addedIDs.has(id.getFullName()))
          .toArray(),
        id => id.getFullName()
      )


      return _.isEmpty(dependentsIDs)
        ? dependentsIDs
        : dependentsIDs.concat(await getElementsDependents(dependentsIDs, addedIDs))
    }

    const validateElementsAndDependents = async (
      elements: ReadonlyArray<Element>,
      elementSource: ReadOnlyElementsSource,
      relevantElementIDs: ElemID[],
    ): Promise<{
      errors: ValidationError[]
      validatedElementsIDs: ElemID[]
    }> => {
      const dependentsID = await getElementsDependents(relevantElementIDs, new Set())
      const dependents = await awu(dependentsID)
        .map(id => elementSource.get(id))
        .filter(values.isDefined)
        .toArray()
      const elementsToValidate = [...elements, ...dependents]
      return {
        errors: await validateElements(elementsToValidate, elementSource),
        validatedElementsIDs: elementsToValidate.map(elem => elem.elemID),
      }
    }

    // When we load the workspace with a clean cache from existings nacls, we need
    // to add hidden elements from the state since they will not be a part of the nacl
    // changes. In any other load - the state changes will be reflected by the workspace
    // / hiden changes.
    const completeStateOnlyChanges = async (
      partialStateChanges: Change<Element>[]
    ): Promise<Change<Element>[]> => {
      // We identify a first nacl load when the state is empty, and all of the changes
      // are visible (which indicates a nacl load and not a first 'fetch' in which the
      // hidden changes won't be empty)
      const isFirstInitFromNacls = await awu(await stateToBuild.merged.getAll()).isEmpty()
        && _.isEmpty(partialStateChanges)

      const initHiddenElementsChanges = isFirstInitFromNacls
        ? await awu(await state().getAll()).filter(element => isHidden(element, state()))
          .map(elem => toChange({ after: elem })).toArray()
        : []

      const stateRemovedElementChanges = workspaceChanges
        .filter(change => isRemovalChange(change) && getChangeElement(change).elemID.isTopLevel())

      return partialStateChanges
        .concat(initHiddenElementsChanges)
        .concat(stateRemovedElementChanges)
    }

    const getFieldsElemIDsFullName = (objectType: ObjectType): string[] =>
      Object.values(objectType.fields).map(field => field.elemID.getFullName())

    const updateSearchableNamesIndex = async (
      changes: Change[]
    ): Promise<void> => {
      const getRelevantNamesFromChange = (change: Change): string[] => {
        const element = getChangeElement(change)
        const fieldsNames = isObjectType(element)
          ? getFieldsElemIDsFullName(element)
          : []
        return [element.elemID.getFullName(), ...fieldsNames]
      }
      const [additions, removals] = _.partition(changes.flatMap(change => {
        if (isModificationChange(change)) {
          if (isObjectTypeChange(change)) {
            const beforeFields = Object.values(change.data.before.fields)
            const afterFields = Object.values(change.data.after.fields)
            const additionFields = afterFields
              .filter(field => !beforeFields.find(f => f.elemID.isEqual(field.elemID)))
            const removalFields = beforeFields
              .filter(field => !afterFields.find(f => f.elemID.isEqual(field.elemID)))
            return [
              ...additionFields.map(f => toChange({ after: f })),
              ...removalFields.map(f => toChange({ before: f })),
            ]
          }
        }
        return change
      }).filter(change => !isModificationChange(change)),
      isAdditionChange)
      const additionsNames = additions.flatMap(getRelevantNamesFromChange)
      await stateToBuild.searchableNamesIndex
        .setAll(additionsNames.map(name => ({ key: name, value: true })))
      const removalNames = removals.flatMap(getRelevantNamesFromChange)
      await stateToBuild.searchableNamesIndex
        .deleteAll(removalNames)
    }

    const mergeData = await getAfterElements({
      src1Changes: workspaceChanges,
      src1: await naclFilesSource.getElementsSource(),
      src2Changes: await completeStateOnlyChanges(stateOnlyChanges),
      src2: mapReadOnlyElementsSource(
        state(),
        async element => getElementHiddenParts(
          element,
          state(),
          await stateToBuild.merged.get(element.elemID)
        )
      ),
    })

    const changes = await buildNewMergedElementsAndErrors({
      currentElements: stateToBuild.merged,
      currentErrors: stateToBuild.errors,
      mergeFunc: elements => mergeElements(elements),
      ...mergeData,
    })
    await updateSearchableNamesIndex(changes)
    const changedElements = changes
      .filter(isAdditionOrModificationChange)
      .map(getChangeElement)

    const changeIDs = changes.map(getChangeElement).map(elem => elem.elemID)
    if (validate) {
      const {
        errors: validationErrors,
        validatedElementsIDs,
      } = await validateElementsAndDependents(
        changedElements,
        stateToBuild.merged,
        changeIDs,
      )
      const validationErrorsById = await awu(validationErrors)
        .groupBy(err => err.elemID.createTopLevelParentID().parent.getFullName())

      const errorsToUpdate = Object.entries(validationErrorsById)
        .map(([elemID, errors]) => ({ key: elemID, value: errors }))

      const elementsWithNoErrors = validatedElementsIDs
        .map(id => id.getFullName())
        .filter(fullname => _.isEmpty(validationErrorsById[fullname]))

      await stateToBuild.validationErrors.setAll(errorsToUpdate)
      await stateToBuild.validationErrors.deleteAll(elementsWithNoErrors)
    }
    return stateToBuild
  }


  const getWorkspaceState = async (): Promise<WorkspaceState> => {
    if (_.isUndefined(workspaceState)) {
      const workspaceChanges = await naclFilesSource.load({ ignoreFileChanges })
      workspaceState = buildWorkspaceState({ workspaceChanges })
    }
    return workspaceState
  }

  const getLoadedNaclFilesSource = async (): Promise<MultiEnvSource> => {
    // We load the nacl file source, and make sure the state of the WS is also
    // updated. (Without this - the load changes will be lost)
    await getWorkspaceState()
    return naclFilesSource
  }

  const elements = async (env?: string): Promise<WorkspaceState> => {
    if (env && env !== currentEnv()) {
      const changes = await naclFilesSource.load({ env })
      return buildWorkspaceState({ env, workspaceChanges: changes })
    }
    return getWorkspaceState()
  }

  const getStateOnlyChanges = async (
    hiddenChanges: DetailedChange[],
  ): Promise<Change[]> => {
    const changesByID = _.groupBy(
      hiddenChanges,
      change => change.id.createTopLevelParentID().parent.getFullName()
    )

    return awu(Object.values(changesByID)).flatMap(async changes => {
      const refID = changes[0].id
      if (refID.isTopLevel()) {
        return changes as Change[]
      }
      const before = await state().get(refID.createTopLevelParentID().parent)
      const clonedBefore = before.clone()
      applyDetailedChanges(clonedBefore, changes)
      const after = await getElementHiddenParts(
        clonedBefore,
        state(),
        before
      )
      return after !== undefined ? [toChange({ before, after })] : []
    }).toArray()
  }

  const updateNaclFiles = async (
    changes: DetailedChange[],
    mode?: RoutingMode,
    validate = true
  ): Promise<void> => {
    const { visible: visibleChanges, hidden: hiddenChanges } = await handleHiddenChanges(
      changes,
      state(),
      (await getLoadedNaclFilesSource()).getAll,
    )
    const workspaceChanges = await (await getLoadedNaclFilesSource())
      .updateNaclFiles(visibleChanges, mode)
    const stateOnlyChanges = await getStateOnlyChanges(hiddenChanges)
    workspaceState = buildWorkspaceState({ workspaceChanges, stateOnlyChanges, validate })
  }


  const setNaclFiles = async (naclFiles: NaclFile[], validate = true): Promise<Change[]> => {
    const elementChanges = await (await getLoadedNaclFilesSource()).setNaclFiles(...naclFiles)
    workspaceState = buildWorkspaceState({ workspaceChanges: elementChanges, validate })
    return elementChanges
  }

  const removeNaclFiles = async (names: string[], validate = true): Promise<Change[]> => {
    const elementChanges = await (await getLoadedNaclFilesSource()).removeNaclFiles(...names)
    workspaceState = buildWorkspaceState({ workspaceChanges: elementChanges, validate })
    return elementChanges
  }

  const getSourceFragment = async (
    sourceRange: SourceRange, subRange?: SourceRange): Promise<SourceFragment> => {
    const naclFile = await (await getLoadedNaclFilesSource()).getNaclFile(sourceRange.filename)
    log.debug(`error context: start=${sourceRange.start.byte}, end=${sourceRange.end.byte}`)
    const fragment = naclFile
      ? naclFile.buffer.substring(sourceRange.start.byte, sourceRange.end.byte)
      : ''
    if (!naclFile) {
      log.warn('failed to resolve source fragment for %o', sourceRange)
    }
    return {
      sourceRange,
      fragment,
      subRange,
    }
  }
  const transformParseError = async (error: ParseError): Promise<WorkspaceError<SaltoError>> => ({
    ...error,
    sourceFragments: [await getSourceFragment(error.context, error.subject)],
  })
  const transformToWorkspaceError = async <T extends SaltoElementError>(saltoElemErr: T):
    Promise<Readonly<WorkspaceError<T>>> => {
    const sourceRanges = await (await getLoadedNaclFilesSource())
      .getSourceRanges(saltoElemErr.elemID)
    const sourceFragments = await awu(sourceRanges)
      .map(range => getSourceFragment(range))
      .toArray()

    return {
      ...saltoElemErr,
      message: saltoElemErr.message,
      sourceFragments,
    }
  }
  const transformError = async (error: SaltoError): Promise<WorkspaceError<SaltoError>> => {
    const isParseError = (err: SaltoError): err is ParseError =>
      _.has(err, 'subject')
    const isElementError = (err: SaltoError): err is SaltoElementError =>
      _.get(err, 'elemID') instanceof ElemID
    if (isParseError(error)) {
      return transformParseError(error)
    }
    if (isElementError(error)) {
      return transformToWorkspaceError(error)
    }
    return { ...error, sourceFragments: [] }
  }

  const errors = async (): Promise<Errors> => {
    const currentState = await getWorkspaceState()
    const errorsFromSource = await (await getLoadedNaclFilesSource()).getErrors()
    const validationErrors = await awu(currentState.validationErrors.values()).flat().toArray()
    _(validationErrors)
      .groupBy(error => error.constructor.name)
      .entries()
      .forEach(([errorType, errorsGroup]) => {
        log.error(`Invalid elements, error type: ${errorType}, element IDs: ${errorsGroup.map(e => e.elemID.getFullName()).join(', ')}`)
      })

    return new Errors({
      ...errorsFromSource,
      merge: [
        ...errorsFromSource.merge,
        ...(await awu(currentState.errors.values()).flat().toArray()),
      ],
      validation: validationErrors,
    })
  }

  const pickServices = (names?: ReadonlyArray<string>): ReadonlyArray<string> =>
    (_.isUndefined(names) ? services() : services().filter(s => names.includes(s)))
  const credsPath = (service: string): string => path.join(currentEnv(), service)
  return {
    uid: workspaceConfig.uid,
    name: workspaceConfig.name,
    elements: async (includeHidden = true, env) => {
      if (includeHidden) {
        return (await elements(env)).merged
      }
      return ((await getLoadedNaclFilesSource())).getElementsSource(env)
    },
    state,
    envs,
    currentEnv,
    services,
    errors,
    hasErrors: async () => (await errors()).hasErrors(),
    servicesCredentials: async (names?: ReadonlyArray<string>) => _.fromPairs(await Promise.all(
      pickServices(names).map(async service => [service, await credentials.get(credsPath(service))])
    )),
    serviceConfig: (name, defaultValue) => config.getAdapter(name, defaultValue),
    isEmpty: async (naclFilesOnly = false): Promise<boolean> => {
      const isNaclFilesSourceEmpty = !naclFilesSource
        || await (await getLoadedNaclFilesSource()).isEmpty()
      return isNaclFilesSourceEmpty && (naclFilesOnly || state().isEmpty())
    },
    hasElementsInServices: async (serviceNames: string[]): Promise<boolean> => (
      await (awu(await (await getLoadedNaclFilesSource()).list()).find(
        elemId => serviceNames.includes(elemId.adapter)
      )) !== undefined
    ),
    hasElementsInEnv: async envName => {
      const envSource = enviormentsSources.sources[envName]
      if (envSource === undefined) {
        return false
      }
      return !(await envSource.naclFiles.isEmpty())
    },
    envOfFile: filename => getSourceNameForFilename(
      filename, envs() as string[], enviormentsSources.commonSourceName
    ),
    // Returning the functions from the nacl file source directly (eg: promote: src.promote)
    // may seem better, but the setCurrentEnv method replaced the naclFileSource.
    // Passing direct pointer for these functions would have resulted in pointers to a nullified
    // source so we need to wrap all of the function calls to make sure we are forwarding the method
    // invocations to the proper source.
    setNaclFiles,
    updateNaclFiles,
    removeNaclFiles,
    getSourceMap: async (filename: string) => (
      (await getLoadedNaclFilesSource()).getSourceMap(filename)
    ),
    getSourceRanges: async (elemID: ElemID) => (
      (await getLoadedNaclFilesSource()).getSourceRanges(elemID)
    ),
    listNaclFiles: async () => (
      (await getLoadedNaclFilesSource()).listNaclFiles()
    ),
    getElementIdsBySelectors: async (selectors: ElementSelector[],
      commonOnly = false) => (
      (await getLoadedNaclFilesSource()).getElementIdsBySelectors(selectors, commonOnly)
    ),
    getElementReferencedFiles: async id => (
      (await getLoadedNaclFilesSource()).getElementReferencedFiles(id)
    ),
    getElementNaclFiles: async id => (
      (await getLoadedNaclFilesSource()).getElementNaclFiles(id)
    ),
    getTotalSize: async () => (
      (await getLoadedNaclFilesSource()).getTotalSize()
    ),
    getNaclFile: async (filename: string) => (
      (await getLoadedNaclFilesSource()).getNaclFile(filename)
    ),
    getParsedNaclFile: async (filename: string) => (
      (await getLoadedNaclFilesSource()).getParsedNaclFile(filename)
    ),
    promote: async (ids: ElemID[]) => (
      (await getLoadedNaclFilesSource()).promote(ids)
    ),
    demote: async (ids: ElemID[]) => (await getLoadedNaclFilesSource()).demote(ids),
    demoteAll: async () => (await getLoadedNaclFilesSource()).demoteAll(),
    copyTo: async (ids: ElemID[],
      targetEnvs: string[]) => (await getLoadedNaclFilesSource()).copyTo(ids, targetEnvs),
    transformToWorkspaceError,
    transformError,
    getSourceFragment,
    flush: async (): Promise<void> => {
      const currentWSState = await getWorkspaceState()
      await state().flush()
      await (await getLoadedNaclFilesSource()).flush()
      await currentWSState.merged.flush()
      await currentWSState.errors.flush()
      await currentWSState.searchableNamesIndex.flush()
<<<<<<< HEAD
=======
      await currentWSState.validationErrors.flush()
>>>>>>> 285e447b
    },
    clone: (): Promise<Workspace> => {
      const sources = _.mapValues(enviormentsSources.sources, source =>
        ({ naclFiles: source.naclFiles.clone(), state: source.state }))
<<<<<<< HEAD
      const envSources = { commonSourceName: elementsSources.commonSourceName, sources }
=======
      const envSources = { commonSourceName: enviormentsSources.commonSourceName, sources }
>>>>>>> 285e447b
      return loadWorkspace(config, credentials, envSources, remoteMapCreator)
    },
    clear: async (args: Omit<WorkspaceComponents, 'serviceConfig'>) => {
      if (args.cache || args.nacl || args.staticResources) {
        if (args.staticResources && !(args.state && args.cache && args.nacl)) {
          throw new Error('Cannot clear static resources without clearing the state, cache and nacls')
        }
<<<<<<< HEAD
=======
        const currentWSState = await getWorkspaceState()
        await currentWSState.merged.clear()
        await currentWSState.errors.clear()
        await currentWSState.searchableNamesIndex.clear()
        await currentWSState.validationErrors.clear()
>>>>>>> 285e447b
        await (await getLoadedNaclFilesSource()).clear(args)
      }
      if (args.state) {
        await promises.array.series(envs().map(e => (() => state(e).clear())))
      }
      if (args.credentials) {
        await promises.array.series(envs().map(e => (() => credentials.delete(e))))
      }
      workspaceState = buildWorkspaceState({})
    },
    addService: async (service: string): Promise<void> => {
      const currentServices = services() || []
      if (currentServices.includes(service)) {
        throw new ServiceDuplicationError(service)
      }
      currentEnvConf().services = [...currentServices, service]
      await config.setWorkspaceConfig(workspaceConfig)
    },
    updateServiceCredentials:
      async (service: string, servicesCredentials: Readonly<InstanceElement>): Promise<void> =>
        credentials.set(credsPath(service), servicesCredentials),
    updateServiceConfig:
      async (service: string, newConfig: Readonly<InstanceElement>): Promise<void> => {
        await config.setAdapter(service, newConfig)
      },
    addEnvironment: async (env: string): Promise<void> => {
      if (workspaceConfig.envs.map(e => e.name).includes(env)) {
        throw new EnvDuplicationError(env)
      }
      // Need to make sure everything is loaded before we add the new env.
      await getWorkspaceState()
      workspaceConfig.envs = [...workspaceConfig.envs, { name: env }]
      await config.setWorkspaceConfig(workspaceConfig)
    },
    deleteEnvironment: async (env: string): Promise<void> => {
      if (!(workspaceConfig.envs.map(e => e.name).includes(env))) {
        throw new UnknownEnvError(env)
      }
      if (env === currentEnv()) {
        throw new DeleteCurrentEnvError(env)
      }
      workspaceConfig.envs = workspaceConfig.envs.filter(e => e.name !== env)
      await config.setWorkspaceConfig(workspaceConfig)

      // We assume here that all the credentials files sit under the credentials' env directory
      await credentials.delete(env)

<<<<<<< HEAD
      const environmentSource = elementsSources.sources[env]
=======
      const environmentSource = enviormentsSources.sources[env]
>>>>>>> 285e447b
      // ensure that the env is loaded
      await environmentSource.naclFiles.load({})
      if (environmentSource) {
        await environmentSource.naclFiles.clear()
        await environmentSource.state?.clear()
      }
<<<<<<< HEAD
      delete elementsSources.sources[env]
      naclFilesSource = multiEnvSource(
        _.mapValues(elementsSources.sources, e => e.naclFiles),
        currentEnv(),
        elementsSources.commonSourceName,
=======
      delete enviormentsSources.sources[env]
      naclFilesSource = multiEnvSource(
        _.mapValues(enviormentsSources.sources, e => e.naclFiles),
        currentEnv(),
        enviormentsSources.commonSourceName,
>>>>>>> 285e447b
        remoteMapCreator,
      )
    },
    renameEnvironment: async (envName: string, newEnvName: string, newEnvNaclPath? : string) => {
      const envConfig = envs().find(e => e === envName)
      if (_.isUndefined(envConfig)) {
        throw new UnknownEnvError(envName)
      }

      if (!_.isUndefined(envs().find(e => e === newEnvName))) {
        throw new EnvDuplicationError(newEnvName)
      }

      currentEnvsConf()
        .filter(e => e.name === envName)
        .forEach(e => {
          e.name = newEnvName
        })
      if (envName === workspaceConfig.currentEnv) {
        workspaceConfig.currentEnv = newEnvName
      }
      await config.setWorkspaceConfig(workspaceConfig)
      await credentials.rename(envName, newEnvName)
      const environmentSource = enviormentsSources.sources[envName]
      if (environmentSource) {
        await environmentSource.naclFiles.rename(newEnvNaclPath || newEnvName)
        await environmentSource.state?.rename(newEnvName)
      }
<<<<<<< HEAD
      elementsSources.sources[newEnvName] = environmentSource
      delete elementsSources.sources[envName]
      naclFilesSource = multiEnvSource(
        _.mapValues(elementsSources.sources, e => e.naclFiles),
        currentEnv(),
        elementsSources.commonSourceName,
=======
      enviormentsSources.sources[newEnvName] = environmentSource
      delete enviormentsSources.sources[envName]
      naclFilesSource = multiEnvSource(
        _.mapValues(enviormentsSources.sources, e => e.naclFiles),
        currentEnv(),
        enviormentsSources.commonSourceName,
>>>>>>> 285e447b
        remoteMapCreator,
      )
    },
    setCurrentEnv: async (env: string, persist = true): Promise<void> => {
      if (!envs().includes(env)) {
        throw new UnknownEnvError(env)
      }
      workspaceConfig.currentEnv = env
      if (persist) {
        await config.setWorkspaceConfig(workspaceConfig)
      }
      naclFilesSource = multiEnvSource(
<<<<<<< HEAD
        _.mapValues(elementsSources.sources, e => e.naclFiles),
        currentEnv(),
        elementsSources.commonSourceName,
=======
        _.mapValues(enviormentsSources.sources, e => e.naclFiles),
        currentEnv(),
        enviormentsSources.commonSourceName,
>>>>>>> 285e447b
        remoteMapCreator,
      )
      workspaceState = undefined
    },

    getStateRecency: async (serviceName: string): Promise<StateRecency> => {
      const staleStateThresholdMs = (workspaceConfig.staleStateThresholdMinutes
        || DEFAULT_STALE_STATE_THRESHOLD_MINUTES) * 60 * 1000
      const date = (await state().getServicesUpdateDates())[serviceName]
      const status = (() => {
        if (date === undefined) {
          return 'Nonexistent'
        }
        if (Date.now() - date.getTime() >= staleStateThresholdMs) {
          return 'Old'
        }
        return 'Valid'
      })()
      return { serviceName, status, date }
    },
    getValue: async (id: ElemID, env?: string): Promise<Value | undefined> => (
      (await elements(env)).merged.get(id)
    ),
    getSearchableNames: async (): Promise<string[]> => {
      // We update the WS state before to ensure the load changes will not be lost
      await getWorkspaceState()
      return (
        awu((await workspaceState)?.searchableNamesIndex?.keys() ?? []).toArray()
      )
    },
  }
}

export const initWorkspace = async (
  name: string,
  uid: string,
  defaultEnvName: string,
  config: WorkspaceConfigSource,
  credentials: ConfigSource,
  envs: EnvironmentsSources,
  remoteMapCreator: RemoteMapCreator,
): Promise<Workspace> => {
  log.debug('Initializing workspace with id: %s', uid)
  await config.setWorkspaceConfig({
    uid,
    name,
    envs: [{ name: defaultEnvName }],
    currentEnv: defaultEnvName,
  })
  return loadWorkspace(config, credentials, envs, remoteMapCreator)
}<|MERGE_RESOLUTION|>--- conflicted
+++ resolved
@@ -25,15 +25,9 @@
 import { SourceRange, ParseError, SourceMap } from '../parser'
 import { ConfigSource } from './config_source'
 import { State } from './state'
-<<<<<<< HEAD
-import { NaclFilesSource, NaclFile, RoutingMode } from './nacl_files/nacl_files_source'
-import { ParsedNaclFile } from './nacl_files/parsed_nacl_file'
-import { multiEnvSource, getSourceNameForFilename, MultiEnvSource } from './nacl_files/multi_env/multi_env_source'
-=======
 import { multiEnvSource, getSourceNameForFilename, MultiEnvSource } from './nacl_files/multi_env/multi_env_source'
 import { NaclFilesSource, NaclFile, RoutingMode } from './nacl_files/nacl_files_source'
 import { ParsedNaclFile } from './nacl_files/parsed_nacl_file'
->>>>>>> 285e447b
 import { ElementSelector } from './element_selector'
 import { Errors, ServiceDuplicationError, EnvDuplicationError, UnknownEnvError, DeleteCurrentEnvError } from './errors'
 import { EnvConfig } from './config/workspace_config_types'
@@ -155,11 +149,7 @@
 export const loadWorkspace = async (
   config: WorkspaceConfigSource,
   credentials: ConfigSource,
-<<<<<<< HEAD
-  elementsSources: EnvironmentsSources,
-=======
   enviormentsSources: EnvironmentsSources,
->>>>>>> 285e447b
   remoteMapCreator: RemoteMapCreator,
   ignoreFileChanges = false,
 ): Promise<Workspace> => {
@@ -180,17 +170,10 @@
     workspaceConfig.envs
   const services = (): string[] => makeArray(currentEnvConf().services)
   const state = (envName?: string): State => (
-<<<<<<< HEAD
-    elementsSources.sources[envName ?? currentEnv()].state as State
-  )
-  let naclFilesSource = multiEnvSource(_.mapValues(elementsSources.sources, e => e.naclFiles),
-    currentEnv(), elementsSources.commonSourceName, remoteMapCreator)
-=======
     enviormentsSources.sources[envName ?? currentEnv()].state as State
   )
   let naclFilesSource = multiEnvSource(_.mapValues(enviormentsSources.sources, e => e.naclFiles),
     currentEnv(), enviormentsSources.commonSourceName, remoteMapCreator)
->>>>>>> 285e447b
   let workspaceState: Promise<WorkspaceState> | undefined
 
   const buildWorkspaceState = async ({
@@ -636,19 +619,12 @@
       await currentWSState.merged.flush()
       await currentWSState.errors.flush()
       await currentWSState.searchableNamesIndex.flush()
-<<<<<<< HEAD
-=======
       await currentWSState.validationErrors.flush()
->>>>>>> 285e447b
     },
     clone: (): Promise<Workspace> => {
       const sources = _.mapValues(enviormentsSources.sources, source =>
         ({ naclFiles: source.naclFiles.clone(), state: source.state }))
-<<<<<<< HEAD
-      const envSources = { commonSourceName: elementsSources.commonSourceName, sources }
-=======
       const envSources = { commonSourceName: enviormentsSources.commonSourceName, sources }
->>>>>>> 285e447b
       return loadWorkspace(config, credentials, envSources, remoteMapCreator)
     },
     clear: async (args: Omit<WorkspaceComponents, 'serviceConfig'>) => {
@@ -656,14 +632,11 @@
         if (args.staticResources && !(args.state && args.cache && args.nacl)) {
           throw new Error('Cannot clear static resources without clearing the state, cache and nacls')
         }
-<<<<<<< HEAD
-=======
         const currentWSState = await getWorkspaceState()
         await currentWSState.merged.clear()
         await currentWSState.errors.clear()
         await currentWSState.searchableNamesIndex.clear()
         await currentWSState.validationErrors.clear()
->>>>>>> 285e447b
         await (await getLoadedNaclFilesSource()).clear(args)
       }
       if (args.state) {
@@ -711,30 +684,18 @@
       // We assume here that all the credentials files sit under the credentials' env directory
       await credentials.delete(env)
 
-<<<<<<< HEAD
-      const environmentSource = elementsSources.sources[env]
-=======
       const environmentSource = enviormentsSources.sources[env]
->>>>>>> 285e447b
       // ensure that the env is loaded
       await environmentSource.naclFiles.load({})
       if (environmentSource) {
         await environmentSource.naclFiles.clear()
         await environmentSource.state?.clear()
       }
-<<<<<<< HEAD
-      delete elementsSources.sources[env]
-      naclFilesSource = multiEnvSource(
-        _.mapValues(elementsSources.sources, e => e.naclFiles),
-        currentEnv(),
-        elementsSources.commonSourceName,
-=======
       delete enviormentsSources.sources[env]
       naclFilesSource = multiEnvSource(
         _.mapValues(enviormentsSources.sources, e => e.naclFiles),
         currentEnv(),
         enviormentsSources.commonSourceName,
->>>>>>> 285e447b
         remoteMapCreator,
       )
     },
@@ -763,21 +724,12 @@
         await environmentSource.naclFiles.rename(newEnvNaclPath || newEnvName)
         await environmentSource.state?.rename(newEnvName)
       }
-<<<<<<< HEAD
-      elementsSources.sources[newEnvName] = environmentSource
-      delete elementsSources.sources[envName]
-      naclFilesSource = multiEnvSource(
-        _.mapValues(elementsSources.sources, e => e.naclFiles),
-        currentEnv(),
-        elementsSources.commonSourceName,
-=======
       enviormentsSources.sources[newEnvName] = environmentSource
       delete enviormentsSources.sources[envName]
       naclFilesSource = multiEnvSource(
         _.mapValues(enviormentsSources.sources, e => e.naclFiles),
         currentEnv(),
         enviormentsSources.commonSourceName,
->>>>>>> 285e447b
         remoteMapCreator,
       )
     },
@@ -790,15 +742,9 @@
         await config.setWorkspaceConfig(workspaceConfig)
       }
       naclFilesSource = multiEnvSource(
-<<<<<<< HEAD
-        _.mapValues(elementsSources.sources, e => e.naclFiles),
-        currentEnv(),
-        elementsSources.commonSourceName,
-=======
         _.mapValues(enviormentsSources.sources, e => e.naclFiles),
         currentEnv(),
         enviormentsSources.commonSourceName,
->>>>>>> 285e447b
         remoteMapCreator,
       )
       workspaceState = undefined
