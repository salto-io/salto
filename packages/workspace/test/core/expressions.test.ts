/*
*                      Copyright 2023 Salto Labs Ltd.
*
* Licensed under the Apache License, Version 2.0 (the "License");
* you may not use this file except in compliance with
* the License.  You may obtain a copy of the License at
*
*     http://www.apache.org/licenses/LICENSE-2.0
*
* Unless required by applicable law or agreed to in writing, software
* distributed under the License is distributed on an "AS IS" BASIS,
* WITHOUT WARRANTIES OR CONDITIONS OF ANY KIND, either express or implied.
* See the License for the specific language governing permissions and
* limitations under the License.
*/
import _ from 'lodash'
import { ElemID, ObjectType, BuiltinTypes, InstanceElement, Element, ReferenceExpression, VariableExpression, TemplateExpression, ListType, Variable, isVariableExpression, isReferenceExpression, StaticFile, PrimitiveType, PrimitiveTypes, TypeReference, MapType, Field, PlaceholderObjectType, UnresolvedReference } from '@salto-io/adapter-api'
import { collections } from '@salto-io/lowerdash'
import { TestFuncImpl, getFieldsAndAnnoTypes } from '../utils'
import { resolve, CircularReference } from '../../src/expressions'
import { createInMemoryElementSource } from '../../src/workspace/elements_source'

const { awu } = collections.asynciterable

describe('Test Salto Expressions', () => {
  const refTo = ({ elemID }: { elemID: ElemID }, ...path: string[]): ReferenceExpression => (
    new ReferenceExpression(path.length === 0 ? elemID : elemID.createNestedID(...path))
  )

  describe('Reference Expression', () => {
    const baseElemID = new ElemID('salto', 'base')
    const varElemID = new ElemID(ElemID.VARIABLES_NAMESPACE, 'varName')
    const falsyVarElemID = new ElemID(ElemID.VARIABLES_NAMESPACE, 'falsyVarName')
    const variable = new Variable(varElemID, 7)
    const falsyVariable = new Variable(falsyVarElemID, false)
    const varRefElemID = new ElemID(ElemID.VARIABLES_NAMESPACE, 'varRefName')
    const objElemID = new ElemID('salto', 'obj')
    const objType = new ObjectType({
      elemID: objElemID,
      fields: {
        value: {
          refType: BuiltinTypes.STRING,
        },
      },
    })
    const listString = new ListType(BuiltinTypes.STRING)
    const base = new ObjectType({
      elemID: baseElemID,
      fields: {
        simple: {
          refType: BuiltinTypes.STRING,
          annotations: { anno: 'field_anno' },
        },
        obj: {
          refType: objType,
        },
        arr: {
          refType: listString,
        },
      },
      annotations: {
        anno: 'base_anno',
      },
    })

    const baseInst = new InstanceElement('inst', base, {
      simple: 'simple',
      obj: { value: 'nested' },
      arr: ['A', 'B'],
    })

    const varRef = new Variable(varRefElemID,
      new ReferenceExpression(baseInst.elemID.createNestedID('simple')))

    const simpleRefType = new ObjectType({
      elemID: new ElemID('salto', 'simple_ref_type'),
    })
    const noRefInst = new InstanceElement('noref', simpleRefType, {
      test: `${baseInst.elemID.getFullName()}.simple`,
    })

    const simpleRefInst = new InstanceElement('simpleref', simpleRefType, {
      test: refTo(baseInst, 'simple'),
    })

    const varRefInst = new InstanceElement('varref', simpleRefType, {
      test: new VariableExpression(varElemID),
    })

    const falsyVarRefInst = new InstanceElement('falsyvarref', simpleRefType, {
      test: new VariableExpression(falsyVarElemID),
    })

    const nestedRefInst = new InstanceElement('nesetedref', simpleRefType, {
      test: refTo(baseInst, 'obj', 'value'),
    })

    const arrayRefInst = new InstanceElement('arrayref', simpleRefType, {
      test0: refTo(baseInst, 'arr', '0'),
      test1: refTo(baseInst, 'arr', '1'),
    })

    const annoRefInst = new InstanceElement('annoref', simpleRefType, {
      test: refTo(base, 'attr', 'anno'),
    })

    const fieldAnnoRefInst = new InstanceElement('fieldref', simpleRefType, {
      test: refTo(base, 'field', 'simple', 'anno'),
    })

    const chainedRefInst = new InstanceElement('chainedref', simpleRefType, {
      test: refTo(simpleRefInst, 'test'),
    })

    const noPathInst = new InstanceElement('nopath', simpleRefType, {
      test: refTo(baseInst),
    })

    const objectRefID = new ElemID('salto', 'objref')
    const objectRef = new ObjectType({
      elemID: objectRefID,
      fields: {
        ref: {
          refType: BuiltinTypes.STRING,
          annotations: { anno: refTo(base, 'attr', 'anno') },
        },
      },
      annotations: {
        anno: refTo(base, 'attr', 'anno'),
      },
    })

    const instanceWithFunctions = new InstanceElement('withfunctions', base, {
      simple: new TestFuncImpl('simple', ['aaa']),
      several: new TestFuncImpl('several', [false, 123]),
      list: new TestFuncImpl('list', [['aaa', true, 123]]),
      mixed: new TestFuncImpl('mixed', ['aaa', [1, 2, 'aa']]),
      file: new StaticFile({ filepath: 'some/path.ext', hash: 'hash' }),
    })

    const elements = [
      base,
      variable,
      falsyVariable,
      baseInst,
      noRefInst,
      simpleRefInst,
      varRefInst,
      falsyVarRefInst,
      varRef,
      nestedRefInst,
      arrayRefInst,
      annoRefInst,
      fieldAnnoRefInst,
      chainedRefInst,
      noPathInst,
      objectRef,
      instanceWithFunctions,
      objType,
      listString,
      simpleRefType,
    ]

    const origElements = elements.map(elem => elem.clone())

    let resolved: Element[]

    const findResolved = <T extends Element>(
      target: Element): T => resolved.filter(
        e => _.isEqual(e.elemID, target.elemID)
      )[0] as T

    describe('when shouldResolveReferences is false', () => {
      beforeEach(async () => {
        resolved = await awu(
          await resolve(
            elements,
            createInMemoryElementSource(elements),
            { shouldResolveReferences: false },
          )
        ).toArray()
      })
      it('should not resolve references', () => {
        const element = findResolved<InstanceElement>(simpleRefInst)
<<<<<<< HEAD
        expect(isReferenceExpression(element.value.test)).toEqual(true)
=======
        const ref = element.value.test as ReferenceExpression
        expect(isReferenceExpression(ref)).toEqual(true)
        expect(ref.value).toBeUndefined()
>>>>>>> 8533ff71
      })
    })

    describe('when shouldResolveReferences is true', () => {
      beforeEach(async () => {
        resolved = await awu(
          await resolve(elements, createInMemoryElementSource(elements))
        ).toArray()
      })

      it('should not modify the origin value', () => {
        expect(origElements).toEqual(elements)
      })

      it('should not modify simple values', () => {
        const element = findResolved<InstanceElement>(noRefInst)
        expect(element.value.test).toEqual(`${baseInst.elemID.getFullName()}.simple`)
      })

      it('should resolve simple variable references', () => {
        const element = findResolved<InstanceElement>(simpleRefInst)
        expect(isVariableExpression(element.value.test)).toBe(false)
        expect(element.value.test.value).toEqual('simple')
      })

      it('should resolve variable references', () => {
        const element = findResolved<InstanceElement>(varRefInst)
        expect(isVariableExpression(element.value.test)).toBe(true)
        expect(element.value.test.value).toEqual(7)
      })

      it('should resolve a falsy variable references', () => {
        const element = findResolved<InstanceElement>(falsyVarRefInst)
        expect(isVariableExpression(element.value.test)).toBe(true)
        expect(element.value.test.value).toEqual(false)
      })

      it('should resolve a variable value which is a reference', () => {
        const element = findResolved<Variable>(varRef)
        expect(isReferenceExpression(element.value)).toBe(true)
        expect(element.value.value).toEqual('simple')
      })

      describe('functions', () => {
        let element: InstanceElement
        beforeAll(() => {
          element = findResolved<InstanceElement>(instanceWithFunctions)
        })
        it('should resolve simple params', () => {
          expect(element.value).toHaveProperty('simple')
          expect(element.value.simple.funcName).toEqual('simple')
          expect(element.value.simple.parameters).toEqual(['aaa'])
        })
        it('should resolve several params', () => {
          expect(element.value).toHaveProperty('several')
          expect(element.value.several.funcName).toEqual('several')
          expect(element.value.several.parameters).toEqual([false, 123])
        })
        it('should resolve list params', () => {
          expect(element.value).toHaveProperty('list')
          expect(element.value.list.funcName).toEqual('list')
          expect(element.value.list.parameters).toEqual([['aaa', true, 123]])
        })
        it('should resolve mixed params', () => {
          expect(element.value).toHaveProperty('mixed')
          expect(element.value.mixed.funcName).toEqual('mixed')
          expect(element.value.mixed.parameters).toEqual(['aaa', [1, 2, 'aa']])
        })
      })

      it('should not mutate parameters to resolve function', () => {
        expect(simpleRefInst.value.test).toBeInstanceOf(ReferenceExpression)
        expect(simpleRefInst.value.test.resValue).toBeUndefined()
      })

      it('should resolve nested references', () => {
        const element = findResolved<InstanceElement>(nestedRefInst)
        expect(element.value.test.value).toEqual('nested')
      })

      it('should resolve array references', () => {
        const element = findResolved<InstanceElement>(arrayRefInst)
        expect(element.value.test0.value).toEqual('A')
        expect(element.value.test1.value).toEqual('B')
      })

      it('should resolve annotations references', () => {
        const element = findResolved<InstanceElement>(annoRefInst)
        expect(element.value.test.value).toEqual('base_anno')
      })

      it('should resolve field annotation values references', () => {
        const element = findResolved<InstanceElement>(fieldAnnoRefInst)
        expect(element.value.test.value).toEqual('field_anno')
      })

      it('should resolve references with no path', () => {
        const element = findResolved<InstanceElement>(noPathInst)
        expect(element.value.test.value).toEqual(baseInst)
      })

      it('should resolve chained references', () => {
        const element = findResolved<InstanceElement>(chainedRefInst)
        expect(element.value.test.value).toEqual('simple')
      })

      it('should detect reference cycles', async () => {
        const firstRef = new InstanceElement('first', simpleRefType, {})
        const secondRef = new InstanceElement('second', simpleRefType, {})
        firstRef.value.test = refTo(secondRef, 'test')
        secondRef.value.test = refTo(firstRef, 'test')
        const chained = [firstRef, secondRef]
        const inst = (await awu(await resolve(chained, createInMemoryElementSource([
          ...chained,
          simpleRefType,
          ...await getFieldsAndAnnoTypes(simpleRefType),
        ]))).toArray())[0] as InstanceElement
        expect(inst.value.test.value).toBeInstanceOf(CircularReference)
      })

      it('should fail on unresolvable', async () => {
        const firstRef = new InstanceElement('first', simpleRefType, {})
        const secondRef = new InstanceElement('second', simpleRefType, {
          test: refTo(firstRef, 'test'),
        })
        const bad = [firstRef, secondRef]
        const res = (await awu(await resolve(bad, createInMemoryElementSource([
          ...bad,
          simpleRefType,
          ...await getFieldsAndAnnoTypes(simpleRefType),
        ]))).toArray())[1] as InstanceElement
        expect(res.value.test.value).toBeInstanceOf(UnresolvedReference)
      })

      it('should fail on unresolvable roots', async () => {
        const target = new ElemID('noop', 'test')
        const firstRef = new InstanceElement(
          'first',
          simpleRefType,
          { test: new ReferenceExpression(target) },
        )
        const bad = [firstRef]
        const res = (await awu(await resolve(bad, createInMemoryElementSource([
          firstRef,
          simpleRefType,
          ...await getFieldsAndAnnoTypes(simpleRefType),
        ]))).toArray())[0] as InstanceElement
        expect(res.value.test.value).toBeInstanceOf(UnresolvedReference)
        expect(res.value.test.value.target).toEqual(target)
      })

      it('should use additional context', async () => {
        const context = new InstanceElement('second', simpleRefType, {})
        const firstRef = new InstanceElement(
          'first',
          simpleRefType,
          { test: refTo(context) },
        )
        const bad = [firstRef]
        const res = (await awu(await resolve(bad, createInMemoryElementSource([
          firstRef,
          simpleRefType,
          ...await getFieldsAndAnnoTypes(simpleRefType),
          context,
        ]))).toArray())[0] as InstanceElement
        const noContextRes = (await awu(await resolve(bad, createInMemoryElementSource([
          firstRef,
          simpleRefType,
          ...await getFieldsAndAnnoTypes(simpleRefType),
        ]))).toArray())[0] as InstanceElement
        expect(noContextRes.value.test.value).toBeInstanceOf(UnresolvedReference)
        expect(res.value.test.value).toBeInstanceOf(InstanceElement)
        expect(res.value.test.value).toEqual(context)
      })

      it('should not resolve additional context', async () => {
        const inst = new InstanceElement('second', simpleRefType, {})
        const context = new Variable(
          new ElemID(ElemID.VARIABLES_NAMESPACE, 'name'),
          refTo(inst),
        )
        const refInst = new InstanceElement(
          'first',
          simpleRefType,
          { test: new VariableExpression(context.elemID) },
        )
        const contextElements = [context, inst]
        const res = (await awu(await resolve([refInst], createInMemoryElementSource([
          refInst,
          simpleRefType,
          ...await getFieldsAndAnnoTypes(simpleRefType),
          ...contextElements,
        ]))).toArray())
        expect(res).toHaveLength(1)
        expect((res[0] as InstanceElement).value.test.value).toEqual(inst)
        // Should not resolve the input
        expect(refInst.value.test.value).toBeUndefined()
        expect(context.value.value).toBeUndefined()
      })

      it('should use elements over additional context', async () => {
        const context = new Variable(new ElemID(ElemID.VARIABLES_NAMESPACE, 'name'), 'a')
        const inputElem = new Variable(new ElemID(ElemID.VARIABLES_NAMESPACE, 'name'), 'b')
        const refInst = new InstanceElement(
          'first',
          simpleRefType,
          { test: new VariableExpression(context.elemID) },
        )
        const elementsToResolve = [refInst, inputElem]
        const res = (await awu(await resolve([refInst, inputElem], createInMemoryElementSource([
          ...elementsToResolve,
          simpleRefType,
          ...await getFieldsAndAnnoTypes(simpleRefType),
          context,
        ]))).toArray())
        expect((res[0] as InstanceElement).value.test.value).toEqual('b')
      })

      it('should not create copies of types', async () => {
        const primType = new PrimitiveType(
          { elemID: new ElemID('test', 'prim'), primitive: PrimitiveTypes.NUMBER }
        )
        const newObjType = new ObjectType({
          elemID: new ElemID('test', 'obj'),
          fields: { f: { refType: primType } },
          annotationRefsOrTypes: { a: primType },
        })
        const inst = new InstanceElement('test', newObjType, { f: 1 })
        const elems = [inst, newObjType, primType]
        const all = (await awu(await resolve(
          elems,
          createInMemoryElementSource(
            [
              ...elems,
              ...await getFieldsAndAnnoTypes(newObjType),
            ]
          )
        )).toArray()) as [InstanceElement, ObjectType, PrimitiveType]
        const [resInst, resObj, resPrim] = all
        expect(resObj.fields.f.refType.type).toBe(resPrim)
        expect(resObj.annotationRefTypes.a.type).toBe(resPrim)
        expect(resInst.refType.type).toBe(resObj)
      })

      it('should resolve the top level element in a reference', async () => {
        const refTargetInstObj = new ObjectType({
          elemID: ElemID.fromFullName('salto.testObj'),
        })
        // We need to object types here since if we were to use the same type, it would have been
        // resolved when `instanceToResolve` would have been resolved.
        const instanceToResolveObj = new ObjectType({
          elemID: ElemID.fromFullName('salto.testObj2'),
        })
        const refTargetInst = new InstanceElement('rrr', new TypeReference(refTargetInstObj.elemID), {
          test: 'okok',
        })
        const instanceToResolve = new InstanceElement('rrr', new TypeReference(instanceToResolveObj.elemID), {
          test: refTo(refTargetInst, 'test'),
        })
        const elems = [instanceToResolve]
        const resovledElems = (await awu(await resolve(
          elems,
          createInMemoryElementSource(
            [
              refTargetInstObj, instanceToResolveObj, refTargetInst, instanceToResolve,
            ]
          ),
        )).toArray()) as [InstanceElement]
        const resolvedRef = resovledElems[0].value.test as ReferenceExpression
        const resolvedValue = resolvedRef.topLevelParent as InstanceElement
        const resolvedValueType = await resolvedValue.getType() as ObjectType
        expect(resolvedValueType).toEqual(refTargetInstObj)
      })

      it('should resolve instance with references to itself', async () => {
        const type = new ObjectType({ elemID: new ElemID('adapter', 'type') })
        const instance = new InstanceElement(
          'instance',
          type,
          {
            a: {
              ref: new ReferenceExpression(new ElemID('adapter', 'type', 'instance', 'instance', 'b')),
            },
            b: {
              ref: new ReferenceExpression(new ElemID('adapter', 'type', 'instance', 'instance', 'c')),
            },
            c: 2,
          },
        )
        const [resolvedInstance] = await resolve([instance], createInMemoryElementSource([
          instance,
          type,
          ...await getFieldsAndAnnoTypes(type),
        ])) as [InstanceElement]
        expect(resolvedInstance.value.b.ref.value).toBe(2)
        expect(resolvedInstance.value.a.ref.value.ref.value).toBe(2)
      })
    })
  })

  describe('with field input', () => {
    let objectType: ObjectType
    let fieldType: ObjectType
    let referencedType: ObjectType
    let resolvedField: Field
    beforeEach(async () => {
      fieldType = new ObjectType({ elemID: new ElemID('salto', 'field') })
      referencedType = new ObjectType({
        elemID: new ElemID('salto', 'referenced'),
        annotations: { value: 'value' },
      })
      objectType = new ObjectType({
        elemID: new ElemID('salto', 'obj'),
        fields: {
          field: {
            refType: fieldType,
            annotations: { ref: refTo(referencedType, 'attr', 'value') },
          },
        },
        annotations: {
          ref: refTo(referencedType),
        },
      })
      const fieldToResolve = objectType.fields.field
      const resolved = await resolve(
        [fieldToResolve],
        createInMemoryElementSource(
          [fieldType, referencedType, objectType]
        )
      )
      expect(resolved).toHaveLength(1)
      expect(resolved[0]).toBeInstanceOf(Field)
      resolvedField = resolved[0] as Field
    })
    it('should resolve field type', () => {
      // We can compare to the unresolved field type because there is nothing to resolve in it
      expect(resolvedField.refType.type).toEqual(fieldType)
    })
    it('should resolve references in the field', () => {
      expect(resolvedField.annotations.ref.value).toEqual(referencedType.annotations.value)
    })
    it('should resolve the fields parent', () => {
      expect(resolvedField.parent.annotations.ref).toBeInstanceOf(ReferenceExpression)
      expect(resolvedField.parent.annotations.ref.value).toEqual(referencedType)
    })
  })

  describe('with field and type input', () => {
    let objectType: ObjectType
    let fieldType: ObjectType
    let referencedType: ObjectType
    let resolvedField: Field
    let resolvedType: ObjectType
    beforeEach(async () => {
      fieldType = new ObjectType({ elemID: new ElemID('salto', 'field') })
      referencedType = new ObjectType({
        elemID: new ElemID('salto', 'referenced'),
        annotations: { value: 'value' },
      })
      objectType = new ObjectType({
        elemID: new ElemID('salto', 'obj'),
        fields: {
          field: {
            refType: fieldType,
            annotations: { ref: refTo(referencedType, 'attr', 'value') },
          },
        },
        annotations: {
          ref: refTo(referencedType),
        },
      })
      const fieldToResolve = objectType.fields.field
      const resolved = await resolve(
        [objectType, fieldToResolve],
        createInMemoryElementSource(
          [fieldType, referencedType, objectType]
        )
      )
      expect(resolved).toHaveLength(2)
      expect(resolved[0]).toBeInstanceOf(ObjectType)
      expect(resolved[1]).toBeInstanceOf(Field)
      resolvedType = resolved[0] as ObjectType
      resolvedField = resolved[1] as Field
    })
    it('should resolve field type', () => {
      // We can compare to the unresolved field type because there is nothing to resolve in it
      expect(resolvedField.refType.type).toEqual(fieldType)
    })
    it('should resolve references in the field', () => {
      expect(resolvedField.annotations.ref.value).toEqual(referencedType.annotations.value)
    })
    it('should resolve the fields parent', () => {
      expect(resolvedField.parent.annotations.ref).toBeInstanceOf(ReferenceExpression)
      expect(resolvedField.parent.annotations.ref.value).toEqual(referencedType)
    })
    it('resolve field parent should be the resolved type', () => {
      expect(resolvedField.parent).toBe(resolvedType)
    })
  })

  describe('Template Expression', () => {
    it('Should evaluate a template with reference', async () => {
      const refType = new ObjectType({
        elemID: new ElemID('salto', 'simple'),
      })
      const firstRef = new InstanceElement(
        'first',
        refType,
        { from: 'Milano', to: 'Minsk' }
      )
      const secondRef = new InstanceElement(
        'second',
        refType,
        {
          into: new TemplateExpression({
            parts: [
              'Well, you made a long journey from ',
              refTo(firstRef, 'from'),
              ' to ',
              refTo(firstRef, 'to'),
              ', Rochelle Rochelle',
            ],
          }),
        }
      )
      const elements = [firstRef, secondRef]
      const resolvedElements = await resolve(
        elements,
        createInMemoryElementSource([
          firstRef,
          secondRef,
          refType,
          ...await getFieldsAndAnnoTypes(refType),
        ]),
      )
      const element = resolvedElements[1] as InstanceElement
      expect(element.value.into.value).toEqual(
        'Well, you made a long journey from Milano to Minsk, Rochelle Rochelle'
      )
    })
    it('should detect circular reference in template expressions', async () => {
      const refType = new ObjectType({
        elemID: new ElemID('salto', 'simple'),
      })
      const firstRef = new InstanceElement(
        'first',
        refType,
        { value: new ReferenceExpression(refType.elemID.createNestedID('instance', 'second', 'template')) }
      )
      const secondRef = new InstanceElement(
        'second',
        refType,
        {
          template: new TemplateExpression({
            parts: ['template value is: ', refTo(firstRef, 'value')],
          }),
        }
      )
      const origElements = [refType, firstRef, secondRef]
      const resolvedElements = await resolve(origElements, createInMemoryElementSource())
      expect(resolvedElements).toHaveLength(origElements.length)
      const [resFirst, resSecond] = resolvedElements.slice(1) as InstanceElement[]
      expect(resFirst.value.value.value).toBeInstanceOf(CircularReference)
      expect(resSecond.value.template.parts[1].value).toBeInstanceOf(CircularReference)
    })
  })

  describe('resolve types', () => {
    describe('with missing types', () => {
      let resolvedInstance: InstanceElement
      beforeEach(async () => {
        const missingType = new ObjectType({ elemID: new ElemID('salto', 'missing') })
        const instance = new InstanceElement('inst', missingType, {})
        const resolved = await resolve([instance], createInMemoryElementSource([]))
        expect(resolved[0]).toBeInstanceOf(InstanceElement)
        resolvedInstance = resolved[0] as InstanceElement
      })
      it('should detect missing type and put a placeholder type there', () => {
        expect(resolvedInstance.refType.type).toBeInstanceOf(PlaceholderObjectType)
      })
    })
    describe('with container types', () => {
      let innerObjType: ObjectType
      let outerObjType: ObjectType
      beforeEach(async () => {
        innerObjType = new ObjectType({ elemID: new ElemID('salto', 'inner') })
        outerObjType = new ObjectType({
          elemID: new ElemID('salto', 'outer'),
          fields: {
            listObj: { refType: new ListType(innerObjType) },
            mapObj: { refType: new MapType(innerObjType) },
            nestedContainers: { refType: new ListType(new MapType(new ListType(innerObjType))) },
          },
        })
      })
      it('should resolve field types to the same inner object type', async () => {
<<<<<<< HEAD
        resolved = await resolve(
          [outerObjType],
          createInMemoryElementSource([innerObjType]),
        ) as typeof resolved
        resolvedInnerType = (resolved[0].fields.listObj.refType.type as ListType)?.refInnerType.type
=======
        const resolved = await resolve(
          [outerObjType],
          createInMemoryElementSource([innerObjType]),
        ) as [ObjectType]
>>>>>>> 8533ff71
        expect(resolved[0].fields.listObj.refType.type).toBeInstanceOf(ListType)
        expect(resolved[0].fields.mapObj.refType.type).toBeInstanceOf(MapType)
        const listInner = (resolved[0].fields.listObj.refType.type as ListType).refInnerType.type
        const mapInner = (resolved[0].fields.mapObj.refType.type as MapType).refInnerType.type
        expect(listInner).toBe(mapInner)
      })
      it('should handle multi-level containers', async () => {
<<<<<<< HEAD
        resolved = await resolve(
          [outerObjType],
          createInMemoryElementSource([innerObjType]),
        ) as typeof resolved
        resolvedInnerType = (resolved[0].fields.listObj.refType.type as ListType)?.refInnerType.type
=======
        const resolved = await resolve(
          [outerObjType],
          createInMemoryElementSource([innerObjType]),
        ) as [ObjectType]
        const resolvedInnerType = (resolved[0].fields.listObj.refType.type as ListType)?.refInnerType.type
>>>>>>> 8533ff71
        const nestedFieldType = resolved[0].fields.nestedContainers.refType.type
        expect(nestedFieldType).toBeInstanceOf(ListType)
        const innerType = (nestedFieldType as ListType).refInnerType.type
        expect(innerType).toBeInstanceOf(MapType)
        const innerInnerType = (innerType as MapType).refInnerType.type
        expect(innerInnerType).toBeInstanceOf(ListType)
        const innerInnerInnerType = (innerInnerType as ListType).refInnerType.type
        expect(innerInnerInnerType).toBe(resolvedInnerType)
      })
    })
  })
})<|MERGE_RESOLUTION|>--- conflicted
+++ resolved
@@ -182,13 +182,9 @@
       })
       it('should not resolve references', () => {
         const element = findResolved<InstanceElement>(simpleRefInst)
-<<<<<<< HEAD
-        expect(isReferenceExpression(element.value.test)).toEqual(true)
-=======
         const ref = element.value.test as ReferenceExpression
         expect(isReferenceExpression(ref)).toEqual(true)
         expect(ref.value).toBeUndefined()
->>>>>>> 8533ff71
       })
     })
 
@@ -685,18 +681,10 @@
         })
       })
       it('should resolve field types to the same inner object type', async () => {
-<<<<<<< HEAD
-        resolved = await resolve(
-          [outerObjType],
-          createInMemoryElementSource([innerObjType]),
-        ) as typeof resolved
-        resolvedInnerType = (resolved[0].fields.listObj.refType.type as ListType)?.refInnerType.type
-=======
         const resolved = await resolve(
           [outerObjType],
           createInMemoryElementSource([innerObjType]),
         ) as [ObjectType]
->>>>>>> 8533ff71
         expect(resolved[0].fields.listObj.refType.type).toBeInstanceOf(ListType)
         expect(resolved[0].fields.mapObj.refType.type).toBeInstanceOf(MapType)
         const listInner = (resolved[0].fields.listObj.refType.type as ListType).refInnerType.type
@@ -704,19 +692,11 @@
         expect(listInner).toBe(mapInner)
       })
       it('should handle multi-level containers', async () => {
-<<<<<<< HEAD
-        resolved = await resolve(
-          [outerObjType],
-          createInMemoryElementSource([innerObjType]),
-        ) as typeof resolved
-        resolvedInnerType = (resolved[0].fields.listObj.refType.type as ListType)?.refInnerType.type
-=======
         const resolved = await resolve(
           [outerObjType],
           createInMemoryElementSource([innerObjType]),
         ) as [ObjectType]
         const resolvedInnerType = (resolved[0].fields.listObj.refType.type as ListType)?.refInnerType.type
->>>>>>> 8533ff71
         const nestedFieldType = resolved[0].fields.nestedContainers.refType.type
         expect(nestedFieldType).toBeInstanceOf(ListType)
         const innerType = (nestedFieldType as ListType).refInnerType.type
