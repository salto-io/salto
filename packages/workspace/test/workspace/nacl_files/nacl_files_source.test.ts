/*
*                      Copyright 2023 Salto Labs Ltd.
*
* Licensed under the Apache License, Version 2.0 (the "License");
* you may not use this file except in compliance with
* the License.  You may obtain a copy of the License at
*
*     http://www.apache.org/licenses/LICENSE-2.0
*
* Unless required by applicable law or agreed to in writing, software
* distributed under the License is distributed on an "AS IS" BASIS,
* WITHOUT WARRANTIES OR CONDITIONS OF ANY KIND, either express or implied.
* See the License for the specific language governing permissions and
* limitations under the License.
*/
import { Element, ElemID, ObjectType, DetailedChange, StaticFile, SaltoError, Value, BuiltinTypes, createRefToElmWithValue, InstanceElement } from '@salto-io/adapter-api'
import { collections } from '@salto-io/lowerdash'
import _ from 'lodash'
import { MockInterface, mockFunction } from '@salto-io/test-utils'
import { detailedCompare } from '@salto-io/adapter-utils'
import { DirectoryStore } from '../../../src/workspace/dir_store'

import { naclFilesSource, NaclFilesSource } from '../../../src/workspace/nacl_files'
import { StaticFilesSource, MissingStaticFile } from '../../../src/workspace/static_files'
import { ParsedNaclFileCache, createParseResultCache } from '../../../src/workspace/nacl_files/parsed_nacl_files_cache'

import { mockStaticFilesSource, persistentMockCreateRemoteMap } from '../../utils'
import * as parser from '../../../src/parser'
import { InMemoryRemoteMap, RemoteMapCreator, RemoteMap, CreateRemoteMapParams } from '../../../src/workspace/remote_map'
import { ParsedNaclFile } from '../../../src/workspace/nacl_files/parsed_nacl_file'
import * as naclFileSourceModule from '../../../src/workspace/nacl_files/nacl_files_source'
import { mockDirStore as createMockDirStore } from '../../common/nacl_file_store'
import { getDanglingStaticFiles } from '../../../src/workspace/nacl_files/nacl_files_source'

const { awu } = collections.asynciterable

const createChange = (): DetailedChange => {
  const newElemID = new ElemID('salesforce', 'new_elem')
  const newElem = new ObjectType({
    elemID: newElemID,
    path: ['test', 'new'],
    fields: {
      myField: {
        refType: createRefToElmWithValue(BuiltinTypes.STRING),
      },
    },
  })
  const change = {
    id: newElemID,
    action: 'add',
    data: { after: newElem },
    path: ['new', 'file'],
  } as DetailedChange
  return change
}

jest.mock('../../../src/workspace/nacl_files/nacl_file_update', () => ({
  ...jest.requireActual<{}>('../../../src/workspace/nacl_files/nacl_file_update'),
  getChangeLocations: (change: DetailedChange) => ({
    ...change,
    location: {
      filename: 'file',
      start: { line: 0, row: 0, byte: 0 },
      end: { line: 0, row: 0, byte: 0 },
    },
  }),
}))

jest.mock('../../../src/parser', () => {
  const actual = jest.requireActual('../../../src/parser')
  return {
    ...actual,
    parse: jest.fn().mockImplementation(actual.parse),
  }
})

const validateParsedNaclFile = async (
  parsed: ParsedNaclFile | undefined,
  filename: string,
  elements: Element[],
  errors: SaltoError[],
): Promise<void> => {
  expect(parsed).toBeDefined()
  if (parsed) {
    const parsedElements = await awu((await parsed.elements()) ?? []).toArray()
    expect(parsedElements).toEqual(elements)
    parsedElements.forEach(
      elem => expect(elem.path).toEqual(naclFileSourceModule.toPathHint(filename))
    )
    expect(await parsed.data.errors()).toEqual(errors)
    expect(parsed.filename).toEqual(filename)
  }
}

describe('Nacl Files Source', () => {
  let mockDirStore: MockInterface<DirectoryStore<string>>
  let mockCache: ParsedNaclFileCache
  let mockedStaticFilesSource: StaticFilesSource
  const mockParse = parser.parse as jest.Mock

  let createdMaps: Record<string, RemoteMap<Value>> = {}
  const mockRemoteMapCreator: RemoteMapCreator = async <T, K extends string = string>(
    { namespace }: CreateRemoteMapParams<T>
  ): Promise<RemoteMap<T, K>> => {
    if (createdMaps[namespace] === undefined) {
      const realMap = new InMemoryRemoteMap()
      const getImpl = async (key: string): Promise<Value> => (key.endsWith('hash') ? 'HASH' : realMap.get(key))
      createdMaps[namespace] = {
        delete: mockFunction<RemoteMap<Value>['delete']>(),
        get: mockFunction<RemoteMap<Value>['get']>().mockImplementation(getImpl),
        getMany: mockFunction<RemoteMap<Value>['getMany']>().mockImplementation(
          async keys => Promise.all(keys.map(getImpl))
        ),
        has: mockFunction<RemoteMap<Value>['has']>().mockImplementation(
          async key => key.endsWith('hash') || realMap.has(key)
        ),
        set: mockFunction<RemoteMap<Value>['set']>().mockImplementation(realMap.set.bind(realMap)),
        setAll: mockFunction<RemoteMap<Value>['setAll']>().mockImplementation(realMap.setAll.bind(realMap)),
        deleteAll: mockFunction<RemoteMap<Value>['deleteAll']>().mockImplementation(realMap.deleteAll.bind(realMap)),
        entries: mockFunction<RemoteMap<Value>['entries']>().mockImplementation(realMap.entries.bind(realMap)),
        keys: mockFunction<RemoteMap<Value>['keys']>().mockImplementation(realMap.keys.bind(realMap)),
        values: mockFunction<RemoteMap<Value>['values']>().mockImplementation(realMap.values.bind(realMap)),
        flush: mockFunction<RemoteMap<Value>['flush']>().mockImplementation(realMap.flush.bind(realMap)),
        revert: mockFunction<RemoteMap<Value>['revert']>().mockImplementation(realMap.revert.bind(realMap)),
        clear: mockFunction<RemoteMap<Value>['clear']>().mockImplementation(realMap.clear.bind(realMap)),
        close: mockFunction<RemoteMap<Value>['close']>().mockImplementation(realMap.close.bind(realMap)),
        isEmpty: mockFunction<RemoteMap<Value>['isEmpty']>().mockImplementation(realMap.isEmpty.bind(realMap)),
      }
    }
    return createdMaps[namespace] as RemoteMap<T, K>
  }

  beforeEach(async () => {
    createdMaps = {}
    mockDirStore = createMockDirStore([], true)
    mockedStaticFilesSource = mockStaticFilesSource()
    mockCache = createParseResultCache(
      'test',
      persistentMockCreateRemoteMap(),
      mockStaticFilesSource(),
      true
    )
  })

  describe('clear', () => {
    it('should delete everything by default', async () => {
      mockDirStore.clear = jest.fn().mockResolvedValue(Promise.resolve())
      mockCache.clear = jest.fn().mockResolvedValue(Promise.resolve())
      mockedStaticFilesSource.clear = jest.fn().mockResolvedValue(Promise.resolve())
      const naclSrc = await naclFilesSource(
        '',
        mockDirStore,
        mockedStaticFilesSource,
        mockRemoteMapCreator,
        true
      )
      await naclSrc.load({})
      await naclSrc.clear()
      expect(mockDirStore.clear as jest.Mock).toHaveBeenCalledTimes(1)
      Object.values(createdMaps).forEach(cache => expect(cache.clear).toHaveBeenCalledTimes(1))
      expect(mockedStaticFilesSource.clear).toHaveBeenCalledTimes(1)
    })

    it('should delete only specified parts', async () => {
      mockDirStore.clear = jest.fn().mockResolvedValue(Promise.resolve())
      mockCache.clear = jest.fn().mockResolvedValue(Promise.resolve())
      mockedStaticFilesSource.clear = jest.fn().mockResolvedValue(Promise.resolve())
      const naclSrc = await naclFilesSource(
        '',
        mockDirStore,
        mockedStaticFilesSource,
        mockRemoteMapCreator,
        true
      )
      await naclSrc.load({})
      await naclSrc.clear(
        { nacl: true, staticResources: false, cache: true }
      )
      expect(mockDirStore.clear as jest.Mock).toHaveBeenCalledTimes(1)
      Object.values(createdMaps).forEach(cache => expect(cache.clear).toHaveBeenCalledTimes(1))
      expect(mockedStaticFilesSource.clear).not.toHaveBeenCalled()
    })

    it('should throw if trying to clear static resources without nacls or cache', async () => {
      mockDirStore.clear = jest.fn().mockResolvedValue(Promise.resolve())
      mockCache.clear = jest.fn().mockResolvedValue(Promise.resolve())
      mockedStaticFilesSource.clear = jest.fn().mockResolvedValue(Promise.resolve())
      const naclSrc = await naclFilesSource(
        '',
        mockDirStore,
        mockedStaticFilesSource,
        mockRemoteMapCreator, true

      )
      await naclSrc.load({})
      await expect(naclSrc.clear(
        { nacl: false, staticResources: true, cache: true }
      )).rejects.toThrow('Cannot clear static resources without clearing the cache and nacls')
      expect(mockDirStore.clear as jest.Mock).not.toHaveBeenCalled()
      Object.values(createdMaps).forEach(cache => expect(cache.clear).not.toHaveBeenCalled())
      expect(mockedStaticFilesSource.clear).not.toHaveBeenCalled()
    })
  })

  describe('flush', () => {
    it('should flush everything by default', async () => {
      mockDirStore.flush = jest.fn().mockResolvedValue(Promise.resolve())
      mockCache.clear = jest.fn().mockResolvedValue(Promise.resolve())
      mockedStaticFilesSource.clear = jest.fn().mockResolvedValue(Promise.resolve())
      const naclSrc = await naclFilesSource(
        '',
        mockDirStore,
        mockedStaticFilesSource,
        mockRemoteMapCreator,
        true
      )
      await naclSrc.load({})
      await naclSrc.flush()
      expect(mockDirStore.flush as jest.Mock).toHaveBeenCalledTimes(1)
      Object.values(createdMaps).forEach(cache => expect(cache.flush).toHaveBeenCalledTimes(1))
      expect(mockedStaticFilesSource.flush).toHaveBeenCalledTimes(1)
    })
  })

  describe('isEmpty', () => {
    it('should use store\'s isEmpty', async () => {
      mockDirStore.isEmpty = jest.fn().mockResolvedValue(Promise.resolve())
      const naclSrc = await naclFilesSource(
        '',
        mockDirStore,
        mockedStaticFilesSource,
        () => Promise.resolve(new InMemoryRemoteMap()),
        true
      )
      await naclSrc.load({})
      await naclSrc.isEmpty()
      expect(mockDirStore.isEmpty as jest.Mock).toHaveBeenCalledTimes(1)
    })
  })

  describe('load', () => {
    it('should list files', async () => {
      mockDirStore.list = jest.fn().mockResolvedValue(Promise.resolve([]))
      await (await naclFilesSource(
        '',
        mockDirStore,
        mockedStaticFilesSource,
        () => Promise.resolve(new InMemoryRemoteMap()),
        true
      )).load({})
      expect(mockDirStore.list as jest.Mock).toHaveBeenCalled()
    })
    it('should not list files if ignoreFileChanges is set', async () => {
      mockDirStore.list = jest.fn().mockImplementation(async () => awu([]))
      await (await naclFilesSource(
        '',
        mockDirStore,
        mockedStaticFilesSource,
        () => Promise.resolve(new InMemoryRemoteMap()),
        true
      )).load({ ignoreFileChanges: true })
      expect(mockDirStore.list as jest.Mock).not.toHaveBeenCalled()
    })
    it('should not access rocks db when ignore file changes flag is set', async () => {
      mockDirStore.list = jest.fn().mockImplementation(async () => awu([]))
      const retrievedKeys: string[] = []
      await (await naclFilesSource(
        '',
        mockDirStore,
        mockedStaticFilesSource,
        <T, K extends string>() => {
          const origMap = new InMemoryRemoteMap<T, K>()
          const wrappedMap = {
            ...origMap,
            get: (key: K) => {
              retrievedKeys.push(key)
              return origMap.get(key)
            },
          } as unknown as RemoteMap<T, K>
          return Promise.resolve(wrappedMap)
        },
        true
      )).load({ ignoreFileChanges: true })
      expect(retrievedKeys).toEqual([])
    })
    describe('nacl source hash', () => {
      describe('when hash changes to be empty', () => {
        it('should remove the current hash from the metadata remote map', async () => {
          // note - the default implementation returns "hash" as the "previous" hash
          // using an empty dir store, so the update hash will be empty
          const naclSource = await naclFilesSource(
            '',
            mockDirStore,
            mockStaticFilesSource(),
            mockRemoteMapCreator,
            true,
          )
          const res = await naclSource.load({})
          expect(res.postChangeHash).toBeUndefined()
          const metadataMap = createdMaps['naclFileSource--metadata']
          expect(metadataMap.delete).toHaveBeenCalledWith(naclFileSourceModule.HASH_KEY)
        })
      })
      describe('when hash changes to non empty value', () => {
        it('should set the new value', async () => {
          const naclSource = await naclFilesSource(
            '',
            createMockDirStore(),
            mockStaticFilesSource(),
            mockRemoteMapCreator,
            true,
          )
          const res = await naclSource.load({})
          expect(res.postChangeHash).toBeDefined()
          const metadataMap = createdMaps['naclFileSource--metadata']
          expect(metadataMap.set).toHaveBeenCalledWith(
            naclFileSourceModule.HASH_KEY,
            res.postChangeHash,
          )
        })
      })
    })
  })

  describe('rename', () => {
    it('should rename everything', async () => {
      const newName = 'new'
      const oldName = 'old'
      mockDirStore.rename = jest.fn().mockResolvedValue(Promise.resolve())
      mockCache.rename = jest.fn().mockResolvedValue(Promise.resolve())
      mockedStaticFilesSource.rename = jest.fn().mockResolvedValue(Promise.resolve())
      const naclSrc = await naclFilesSource(
        oldName,
        mockDirStore,
        mockedStaticFilesSource,
        mockRemoteMapCreator,
        true
      )
      await naclSrc.load({})
      jest.clearAllMocks()
      await naclSrc.rename(newName)
      expect(mockDirStore.rename).toHaveBeenCalledTimes(1)
      expect(mockDirStore.rename).toHaveBeenCalledWith(newName)
      expect(mockedStaticFilesSource.rename).toHaveBeenCalledTimes(1)
      expect(mockedStaticFilesSource.rename).toHaveBeenCalledWith(newName)

      const cacheKeysToRename = [
        'elements_index',
        'referenced_index',
        'metadata',
        'searchableNamesIndex',
      ]
      cacheKeysToRename.forEach(key => {
        const mapNames = Object.keys(createdMaps)
          .filter(namespace => !namespace.includes('parsedResultCache'))
          .filter(namespaces => namespaces.includes(key))
        expect(mapNames).toHaveLength(2)
        const [[newMap], [oldMap]] = _.partition(mapNames, name => name.includes(newName))
        expect(createdMaps[newMap].setAll).toHaveBeenCalledTimes(1)
        expect(createdMaps[oldMap].entries).toHaveBeenCalledTimes(1)
      })

      // make sure all new maps are created with the proper names
      const oldNames = Object.keys(createdMaps).filter(namespaces => namespaces.includes(oldName))
      const newNames = new Set(Object.keys(createdMaps)
        .filter(namespaces => namespaces.includes(newName)))
      oldNames.forEach(namespace =>
        expect(newNames.has(namespace.replace(oldName, newName))).toBeTruthy())
    })
  })

  describe('getTotalSize', () => {
    it('should calc getTotalSize', async () => {
      mockDirStore.getTotalSize = jest.fn().mockResolvedValue(Promise.resolve(100))
      mockedStaticFilesSource.getTotalSize = jest.fn().mockResolvedValue(Promise.resolve(200))
      const totalSize = await (
        await naclFilesSource(
          '',
          mockDirStore,
          mockedStaticFilesSource,
          () => Promise.resolve(new InMemoryRemoteMap()),
          true
        )
      ).getTotalSize()
      expect(totalSize).toEqual(300)
      expect(mockDirStore.getTotalSize).toHaveBeenCalledTimes(1)
      expect(mockedStaticFilesSource.getTotalSize).toHaveBeenCalledTimes(1)
    })
  })

  describe('parse optimization', () => {
    const change = createChange()
    it('should not parse file when updating single add changes in a new file', async () => {
      const naclSrc = await naclFilesSource(
        '',
        mockDirStore,
        mockedStaticFilesSource,
        () => Promise.resolve(new InMemoryRemoteMap()),
        true
      )
      await naclSrc.load({})
      await naclSrc.updateNaclFiles([change])
      expect(mockParse).not.toHaveBeenCalled()
    })
  })

  describe('removing static files', () => {
    const elemID = new ElemID('salesforce', 'new_elem')
    const filepath = 'to/the/superbowl'
    const afterFilePath = 'to/the/superbowl2'
    const sfile = new StaticFile({ filepath, hash: 'XI' })
    let src: NaclFilesSource
    beforeEach(async () => {
      src = await naclFilesSource(
        '',
        mockDirStore,
        mockedStaticFilesSource,
        () => Promise.resolve(new InMemoryRemoteMap()),
        true
      )
      await src.load({})
    })
    it('should not parse file when updating single add changes in a new file', async () => {
      const change = {
        id: elemID,
        action: 'remove',
        data: { before: sfile },
        path: ['new', 'file'],
      } as DetailedChange
      await src.updateNaclFiles([change])
      expect(mockedStaticFilesSource.delete).toHaveBeenCalledWith(sfile)
    })
    it('should delete before file when path is changed', async () => {
      const change = {
        id: elemID,
        action: 'modify',
        data: { before: sfile, after: new StaticFile({ filepath: afterFilePath, hash: 'XI' }) },
        path: ['new', 'file'],
      } as DetailedChange
      await src.updateNaclFiles([change])
      expect(mockedStaticFilesSource.delete).toHaveBeenCalledWith(sfile)
    })
    it('should delete before file when it is no longer a static file', async () => {
      const change = {
        id: elemID,
        action: 'modify',
        data: { before: sfile, after: '' },
        path: ['new', 'file'],
      } as DetailedChange
      await src.updateNaclFiles([change])
      expect(mockedStaticFilesSource.delete).toHaveBeenCalledWith(sfile)
    })
    it('should not delete static file if the change is only in content and not in path', async () => {
      const change = {
        id: elemID,
        action: 'modify',
        data: { before: sfile, after: new StaticFile({ filepath, hash: 'XII' }) },
        path: ['new', 'file'],
      } as DetailedChange
      await src.updateNaclFiles([change])
      expect(mockedStaticFilesSource.delete).toHaveBeenCalledTimes(0)
    })
  })

  describe('init with parsed files', () => {
    it('should return elements from given parsed files', async () => {
      const filename = 'mytest.nacl'
      const elemID = new ElemID('dummy', 'elem')
      const elem = new ObjectType({ elemID, path: ['test', 'new'] })
      const elements = [elem]
      const parsedFiles: ParsedNaclFile[] = [
        {
          filename,
          elements: () => Promise.resolve(elements),
          buffer: '',
          data: {
            errors: () => Promise.resolve([]),
            referenced: () => Promise.resolve([]),
            staticFiles: () => Promise.resolve([]),
          },
        },
      ]
      const naclSource = naclFilesSource(
        '',
        mockDirStore,
        mockedStaticFilesSource,
        () => Promise.resolve(new InMemoryRemoteMap()),
        true,
        parsedFiles
      )
      const parsed = await (await naclSource).getParsedNaclFile(filename)
      expect(parsed).toBeDefined()
      expect(
        await (parsed as ParsedNaclFile).elements()
      ).toEqual([elem])
    })
  })

  describe('getParsedNaclFile', () => {
    let naclSource: NaclFilesSource
    const mockFileData = { buffer: 'someData {}', filename: 'somefile.nacl' }

    beforeEach(async () => {
      naclSource = await naclFilesSource(
        '',
        mockDirStore,
        mockedStaticFilesSource,
        () => Promise.resolve(new InMemoryRemoteMap()),
        true
      )
    })

    it('should return undefined if file doenst exist', async () => {
      await naclSource.load({})
      expect(await (await naclSource.getParsedNaclFile('nonExistentFile'))?.elements()).toBeUndefined()
    })
    it('should return parseResult when state is undefined', async () => {
      const elemID = new ElemID('dummy', 'elem')
      const elem = new ObjectType({ elemID, path: ['test', 'new'] })
      const elements = [elem];
      (mockDirStore.get as jest.Mock).mockResolvedValue(mockFileData)
      mockParse.mockResolvedValueOnce({ elements, errors: [], filename: mockFileData.filename })
      await validateParsedNaclFile(
        await naclSource.getParsedNaclFile(mockFileData.filename),
        mockFileData.filename,
        elements,
        [],
      )
    })
    it('should return undefined if state is undefined and file does not exist', async () => {
      (mockDirStore.get as jest.Mock).mockResolvedValue(undefined)
      expect(await naclSource.getParsedNaclFile(mockFileData.filename)).toEqual(undefined)
    })

    it('should cache referenced result on parsedNaclFile', async () => {
      (mockDirStore.get as jest.Mock).mockResolvedValue(mockFileData)
      const elements = [new ObjectType({ elemID: new ElemID('dummy', 'elem') })]
      mockParse.mockResolvedValueOnce({ elements, errors: [], filename: mockFileData.filename })
      const mockGetElementReferenced = jest.spyOn(naclFileSourceModule, 'getElementReferenced')
      const parsed = await naclSource.getParsedNaclFile(mockFileData.filename)
      expect(parsed).toBeDefined()
      await parsed?.data.referenced()
      expect(mockGetElementReferenced).toHaveBeenCalled()
      mockGetElementReferenced.mockClear()
      await parsed?.data.referenced()
      expect(mockGetElementReferenced).not.toHaveBeenCalled()
    })

    it('should return static file references', async () => {
      mockDirStore.get.mockResolvedValue(mockFileData)
      const elements = [
        new InstanceElement(
          'inst',
          new ObjectType({ elemID: new ElemID('dummy', 'type') }),
          {
            file: new StaticFile({ filepath: 'file', content: Buffer.from('asd') }),
            missing: new MissingStaticFile('miss'),
          }
        ),
      ]
      mockParse.mockResolvedValueOnce({ elements, errors: [], filename: mockFileData.filename })
      const parsed = await naclSource.getParsedNaclFile(mockFileData.filename)
      expect(parsed).toBeDefined()
      const staticFiles = await parsed?.data.staticFiles()
      expect(staticFiles).toBeDefined()
      expect(staticFiles).toHaveLength(2)
      expect(staticFiles?.sort()).toEqual(['file', 'miss'])
    })
  })

  describe('list', () => {
    let src: NaclFilesSource
    beforeEach(async () => {
      src = await naclFilesSource(
        '',
        mockDirStore,
        mockedStaticFilesSource,
        () => Promise.resolve(new InMemoryRemoteMap()),
        true
      )
      await src.load({})
      await src.updateNaclFiles([createChange()])
    })

    it('should list all elements', async () => {
      expect(await awu(await src.list()).toArray()).toHaveLength(1)
    })
  })

  describe('getSearchableNames', () => {
    let src: NaclFilesSource
    beforeEach(async () => {
      src = await naclFilesSource(
        '',
        mockDirStore,
        mockedStaticFilesSource,
        () => Promise.resolve(new InMemoryRemoteMap()),
        true
      )
      await src.load({})
      await src.updateNaclFiles([createChange()])
    })

    it('should list all searchable elements', async () => {
      expect(await src.getSearchableNames())
        .toEqual(['salesforce.new_elem', 'salesforce.new_elem.field.myField'])
    })
  })

  describe('non persistent naclFileSource', () => {
    it('should not allow flush when the ws is non-persistent', async () => {
      const nonPSrc = await naclFilesSource(
        '',
        mockDirStore,
        mockedStaticFilesSource,
        () => Promise.resolve(new InMemoryRemoteMap()),
        false
      )
      await expect(nonPSrc.flush()).rejects.toThrow()
    })
  })

  describe('getStaticFileByHash', () => {
    const staticFileSource = mockStaticFilesSource()
    const staticFile = new StaticFile({
      content: Buffer.from(''),
      filepath: 'aaa.txt',
      encoding: 'utf-8',
      hash: 'aaa',
    })
    it('should return the file it is present and the hashes match', async () => {
      staticFileSource.getStaticFile = jest.fn().mockResolvedValueOnce(staticFile)
      const src = await naclFilesSource(
        '',
        mockDirStore,
        staticFileSource,
        () => Promise.resolve(new InMemoryRemoteMap()),
        false
      )
      expect(await src.getStaticFile(
        staticFile.filepath, staticFile.encoding
      )).toEqual(staticFile)
    })
  })

  describe('isPathIncluded', () => {
    let src: NaclFilesSource
    const staticFileSource = mockStaticFilesSource([
      new StaticFile({
        content: Buffer.from('FFF'),
        filepath: 'static-files/fff.txt',
        hash: '###',
      }),
    ])
    beforeEach(async () => {
      src = await naclFilesSource(
        '',
        mockDirStore,
        staticFileSource,
        () => Promise.resolve(new InMemoryRemoteMap()),
        false
      )
    })
    it('should mark a path of a nacl file as included', () => {
      (mockDirStore.isPathIncluded as jest.Mock).mockReturnValue(true)
      expect(src.isPathIncluded('whateves.nacl')).toEqual({
        included: true,
        isNacl: true,
      })
    })

    it('should mark a static file as included', () => {
      (mockDirStore.isPathIncluded as jest.Mock).mockReturnValue(false)
      expect(src.isPathIncluded('static-files/fff.txt')).toEqual({
        included: true,
        isNacl: false,
      })
    })

    it('should mark a missing file as not included', () => {
      (mockDirStore.isPathIncluded as jest.Mock).mockReturnValue(false)
      expect(src.isPathIncluded('whateves.nacl')).toEqual({
        included: false,
      })
    })
  })
  describe('getElementFileNames', () => {
    it('should return correct result if there are files', async () => {
      const src1 = await naclFilesSource(
        '',
        mockDirStore,
        mockedStaticFilesSource,
        () => Promise.resolve(new InMemoryRemoteMap()),
        true
      )
      await src1.load({})
      await src1.updateNaclFiles([createChange()])
      const res = await src1.getElementFileNames()
      expect(Array.from(res.entries())).toEqual([
        ['salesforce.new_elem', ['file']],
      ])
    })
  })
  describe('getDanglingStaticFiles', () => {
    let beforeElem: InstanceElement
    let afterElem: InstanceElement
    let result: StaticFile[] = []
    const staticFile1 = new StaticFile({ filepath: 'path1', hash: 'hash1' })
    const staticFile2 = new StaticFile({ filepath: 'path2', hash: 'hash2' })
    const staticFile3 = new StaticFile({ filepath: 'path3', hash: 'hash3' })
    const staticFile4 = new StaticFile({ filepath: 'path4', hash: 'hash4' })
<<<<<<< HEAD
=======
    const staticFile5 = new StaticFile({ filepath: 'path5', hash: 'hash5' })
    const staticFile6 = new StaticFile({ filepath: 'path6', hash: 'hash6' })


>>>>>>> 741311b8
    beforeAll(() => {
      beforeElem = new InstanceElement(
        'elem',
        new ObjectType({ elemID: new ElemID('salesforce', 'type') }),
        {
          f1: staticFile1, // To modify
          f2: staticFile2, // To remove
<<<<<<< HEAD
=======
          f3: staticFile5, // To change location
>>>>>>> 741311b8
          a: { f3: staticFile3 }, // To modify
          b: { f4: staticFile4 }, // To remove
        }
      )
      afterElem = beforeElem.clone()

<<<<<<< HEAD
      afterElem.value.f1 = staticFile2
      delete afterElem.value.f2
=======
      afterElem.value.f1 = staticFile6
      afterElem.value.f5 = staticFile5
      delete afterElem.value.f2
      delete afterElem.value.f3
>>>>>>> 741311b8
      afterElem.value.a = 's'
      delete afterElem.value.b

      result = getDanglingStaticFiles(detailedCompare(beforeElem, afterElem))
      expect(result).toHaveLength(4)
    })
    it('should return static file that was modified', () => {
      expect(result).toContain(staticFile1)
    })
    it('should return static file that was removed', () => {
      expect(result).toContain(staticFile2)
    })
    it('should return static file nested inside modification of another field', () => {
      expect(result).toContain(staticFile3)
    })
    it('should return static file nested inside removal of another field', () => {
      expect(result).toContain(staticFile4)
    })
<<<<<<< HEAD
=======
    it('should not return static file if the path in element has changed', () => {
      expect(result).not.toContain(staticFile5)
    })
>>>>>>> 741311b8
  })
})<|MERGE_RESOLUTION|>--- conflicted
+++ resolved
@@ -709,13 +709,8 @@
     const staticFile2 = new StaticFile({ filepath: 'path2', hash: 'hash2' })
     const staticFile3 = new StaticFile({ filepath: 'path3', hash: 'hash3' })
     const staticFile4 = new StaticFile({ filepath: 'path4', hash: 'hash4' })
-<<<<<<< HEAD
-=======
     const staticFile5 = new StaticFile({ filepath: 'path5', hash: 'hash5' })
     const staticFile6 = new StaticFile({ filepath: 'path6', hash: 'hash6' })
-
-
->>>>>>> 741311b8
     beforeAll(() => {
       beforeElem = new InstanceElement(
         'elem',
@@ -723,25 +718,17 @@
         {
           f1: staticFile1, // To modify
           f2: staticFile2, // To remove
-<<<<<<< HEAD
-=======
           f3: staticFile5, // To change location
->>>>>>> 741311b8
           a: { f3: staticFile3 }, // To modify
           b: { f4: staticFile4 }, // To remove
         }
       )
       afterElem = beforeElem.clone()
 
-<<<<<<< HEAD
-      afterElem.value.f1 = staticFile2
-      delete afterElem.value.f2
-=======
       afterElem.value.f1 = staticFile6
       afterElem.value.f5 = staticFile5
       delete afterElem.value.f2
       delete afterElem.value.f3
->>>>>>> 741311b8
       afterElem.value.a = 's'
       delete afterElem.value.b
 
@@ -760,11 +747,8 @@
     it('should return static file nested inside removal of another field', () => {
       expect(result).toContain(staticFile4)
     })
-<<<<<<< HEAD
-=======
     it('should not return static file if the path in element has changed', () => {
       expect(result).not.toContain(staticFile5)
     })
->>>>>>> 741311b8
   })
 })