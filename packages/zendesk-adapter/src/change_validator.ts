/*
*                      Copyright 2022 Salto Labs Ltd.
*
* Licensed under the Apache License, Version 2.0 (the "License");
* you may not use this file except in compliance with
* the License.  You may obtain a copy of the License at
*
*     http://www.apache.org/licenses/LICENSE-2.0
*
* Unless required by applicable law or agreed to in writing, software
* distributed under the License is distributed on an "AS IS" BASIS,
* WITHOUT WARRANTIES OR CONDITIONS OF ANY KIND, either express or implied.
* See the License for the specific language governing permissions and
* limitations under the License.
*/
import { ChangeValidator } from '@salto-io/adapter-api'
import { config as configUtils, deployment } from '@salto-io/adapter-components'
import {
  accountSettingsValidator,
  emptyCustomFieldOptionsValidator,
  emptyVariantsValidator,
  duplicateCustomFieldOptionValuesValidator,
  noDuplicateLocaleIdInDynamicContentItemValidator,
  onlyOneTicketFormDefaultValidator,
  missingFromParentValidatorCreator,
  childMissingParentAnnotationValidatorCreator,
  removedFromParentValidatorCreator,
  parentAnnotationToHaveSingleValueValidatorCreator,
  customRoleNameValidator,
  invalidActionsValidator,
  orderInstanceContainsAllTheInstancesValidator,
  triggerOrderInstanceContainsAllTheInstancesValidator,
  brandCreationValidator,
  webhookAuthDataValidator,
  targetAuthDataValidator,
  phoneNumbersValidator,
  automationAllConditionsValidator,
  requiredAppOwnedParametersValidator,
  oneTranslationPerLocaleValidator,
  brandFieldForBrandBasedElementsValidator,
  translationForDefaultLocaleValidator,
  articleRemovalValidator,
  articleLabelNamesRemovalValidator,
  articleAttachmentSizeValidator,
  helpCenterActivationValidator,
  helpCenterCreationOrRemovalValidator,
  everyoneUserSegmentModificationValidator,
  categoryOrderValidator,
  sectionOrderValidator,
  articleOrderValidator,
<<<<<<< HEAD
  guideOrderDeletionValidator,
  defaultLanguageSettingsValidator,
=======
  guideOrderValidator,
>>>>>>> 54226ae7
} from './change_validators'
import ZendeskClient from './client/client'

const {
  deployTypesNotSupportedValidator,
  createCheckDeploymentBasedOnConfigValidator,
  createSkipParentsOfSkippedInstancesValidator,
} = deployment.changeValidators

export default ({
  client,
  apiConfig,
  typesDeployedViaParent,
  typesWithNoDeploy,
}: {
  client: ZendeskClient
  apiConfig: configUtils.AdapterDuckTypeApiConfig
  typesDeployedViaParent: string[]
  typesWithNoDeploy: string[]
}): ChangeValidator => {
  const validators: ChangeValidator[] = [
    deployTypesNotSupportedValidator,
    createCheckDeploymentBasedOnConfigValidator(
      { apiConfig, typesDeployedViaParent, typesWithNoDeploy }
    ),
    accountSettingsValidator,
    emptyCustomFieldOptionsValidator,
    emptyVariantsValidator,
    parentAnnotationToHaveSingleValueValidatorCreator(apiConfig),
    missingFromParentValidatorCreator(apiConfig),
    childMissingParentAnnotationValidatorCreator(apiConfig),
    removedFromParentValidatorCreator(apiConfig),
    duplicateCustomFieldOptionValuesValidator,
    noDuplicateLocaleIdInDynamicContentItemValidator,
    onlyOneTicketFormDefaultValidator,
    customRoleNameValidator,
    invalidActionsValidator,
    orderInstanceContainsAllTheInstancesValidator,
    triggerOrderInstanceContainsAllTheInstancesValidator,
    brandCreationValidator,
    webhookAuthDataValidator(client),
    targetAuthDataValidator(client, apiConfig),
    phoneNumbersValidator,
    automationAllConditionsValidator,
    requiredAppOwnedParametersValidator,
    oneTranslationPerLocaleValidator,
    articleRemovalValidator,
    articleLabelNamesRemovalValidator,
    articleAttachmentSizeValidator,
    everyoneUserSegmentModificationValidator,
    brandFieldForBrandBasedElementsValidator,
    translationForDefaultLocaleValidator,
    helpCenterActivationValidator,
    helpCenterCreationOrRemovalValidator(client, apiConfig),
    categoryOrderValidator,
    sectionOrderValidator,
    articleOrderValidator,
<<<<<<< HEAD
    guideOrderDeletionValidator,
    defaultLanguageSettingsValidator,
=======
    guideOrderValidator,
>>>>>>> 54226ae7
  ]
  return createSkipParentsOfSkippedInstancesValidator(validators)
}<|MERGE_RESOLUTION|>--- conflicted
+++ resolved
@@ -48,12 +48,8 @@
   categoryOrderValidator,
   sectionOrderValidator,
   articleOrderValidator,
-<<<<<<< HEAD
-  guideOrderDeletionValidator,
   defaultLanguageSettingsValidator,
-=======
   guideOrderValidator,
->>>>>>> 54226ae7
 } from './change_validators'
 import ZendeskClient from './client/client'
 
@@ -111,12 +107,8 @@
     categoryOrderValidator,
     sectionOrderValidator,
     articleOrderValidator,
-<<<<<<< HEAD
-    guideOrderDeletionValidator,
     defaultLanguageSettingsValidator,
-=======
     guideOrderValidator,
->>>>>>> 54226ae7
   ]
   return createSkipParentsOfSkippedInstancesValidator(validators)
 }