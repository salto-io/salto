--- conflicted
+++ resolved
@@ -148,17 +148,13 @@
     })
     return response
   } catch (err) {
-<<<<<<< HEAD
     // Retry requests that failed on Zendesk's side and are not related to our data
     if (RESPONSES_TO_RETRY.includes(err.response?.status) && retryNumber < MAX_RETRIES) {
       const timeToWait = getRetryDelayFromHeaders(err.response.headers)
       await sleep(timeToWait ?? DEPLOYMENT_BUFFER_TIME)
       return deployChange(change, client, apiDefinitions, fieldsToIgnore, retryNumber + 1)
     }
-    throw getZendeskError(getChangeData(change).elemID.getFullName(), err)
-=======
     throw getZendeskError(getChangeData(change).elemID, err)
->>>>>>> 7bc7f2c8
   }
 }
 
