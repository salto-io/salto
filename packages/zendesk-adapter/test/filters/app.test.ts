/*
*                      Copyright 2023 Salto Labs Ltd.
*
* Licensed under the Apache License, Version 2.0 (the "License");
* you may not use this file except in compliance with
* the License.  You may obtain a copy of the License at
*
*     http://www.apache.org/licenses/LICENSE-2.0
*
* Unless required by applicable law or agreed to in writing, software
* distributed under the License is distributed on an "AS IS" BASIS,
* WITHOUT WARRANTIES OR CONDITIONS OF ANY KIND, either express or implied.
* See the License for the specific language governing permissions and
* limitations under the License.
*/
import {
<<<<<<< HEAD
  ObjectType, ElemID, InstanceElement, ReferenceExpression,
=======
  ObjectType, ElemID, InstanceElement, createSaltoElementError,
>>>>>>> 239e17ae
} from '@salto-io/adapter-api'
import { filterUtils } from '@salto-io/adapter-components'
import ZendeskClient from '../../src/client/client'
import { APP_INSTALLATION_TYPE_NAME, APP_OWNED_TYPE_NAME, ZENDESK } from '../../src/constants'
import filterCreator from '../../src/filters/app_installations'
import { createFilterCreatorParams } from '../utils'

const mockDeployChange = jest.fn()
jest.mock('@salto-io/adapter-components', () => {
  const actual = jest.requireActual('@salto-io/adapter-components')
  return {
    ...actual,
    deployment: {
      ...actual.deployment,
      deployChange: jest.fn((...args) => mockDeployChange(...args)),
    },
  }
})

describe('app installation filter', () => {
  let client: ZendeskClient
  type FilterType = filterUtils.FilterWith<'deploy' | 'onFetch'>
  let filter: FilterType
  let mockGet: jest.SpyInstance
  const app = new InstanceElement(
    'Test',
    new ObjectType({ elemID: new ElemID(ZENDESK, APP_INSTALLATION_TYPE_NAME) }),
    {
      app_id: 1,
      settings: { name: 'My App', title: 'My App' },
      settings_objects: [{ name: 'name', value: 'My App' }, { name: 'title', value: 'My App' }],
    }
  )
  const appOwned = new InstanceElement(
    'appOwned',
    new ObjectType({ elemID: new ElemID(ZENDESK, APP_OWNED_TYPE_NAME) }),
    {
      id: 1,
    }
  )

  beforeEach(async () => {
    jest.clearAllMocks()
    client = new ZendeskClient({
      credentials: { username: 'a', password: 'b', subdomain: 'ignore' },
    })
    filter = filterCreator(createFilterCreatorParams({ client })) as FilterType
  })

  describe('onFetch', () => {
    it('should remove settings object on fetch', async () => {
      const appInstallation = app.clone()
      await filter.onFetch([appInstallation])
      const appCloneWithoutSettingsObject = app.clone()
      appCloneWithoutSettingsObject.value.settings_objects = undefined
      expect(appInstallation).toEqual(appCloneWithoutSettingsObject)
    })

    it('should replace app_id of app_installation with a ReferenceExpression to the corresponding app_owned', async () => {
      const appInstallation = app.clone()
      await filter.onFetch([appInstallation, appOwned])
      expect(appInstallation.value.app_id).toEqual(new ReferenceExpression(appOwned.elemID, appOwned))
    })

    it('should not modify app_id of app_installation if corresponding app_owned is not found', async () => {
      const appInstallation = app.clone()
      appInstallation.value.app_id = 2
      await filter.onFetch([appInstallation, appOwned])
      expect(appInstallation.value.app_id).toEqual(2)
    })
  })

  describe('deploy', () => {
    it('should pass the correct params to deployChange and client on create and wait until the job is done', async () => {
      const id = 2
      const clonedApp = app.clone()
      mockDeployChange.mockImplementation(async () => ({ id, pending_job_id: '123' }))
      mockGet = jest.spyOn(client, 'getSinglePage')
      mockGet.mockResolvedValue({ status: 200, data: { status: 'completed' } })
      const res = await filter.deploy([{ action: 'add', data: { after: clonedApp } }])
      expect(mockDeployChange).toHaveBeenCalledTimes(1)
      expect(mockDeployChange).toHaveBeenCalledWith({
        change: { action: 'add', data: { after: clonedApp } },
        client: expect.anything(),
        endpointDetails: expect.anything(),
        fieldsToIgnore: ['app', 'settings.title', 'settings_objects'],
      })
      expect(mockGet).toHaveBeenCalledTimes(1)
      expect(mockGet).toHaveBeenCalledWith({
        url: '/api/v2/apps/job_statuses/123',
      })
      expect(res.leftoverChanges).toHaveLength(0)
      expect(res.deployResult.errors).toHaveLength(0)
      expect(res.deployResult.appliedChanges).toHaveLength(1)
      expect(res.deployResult.appliedChanges)
        .toEqual([{ action: 'add', data: { after: clonedApp } }])
    })
<<<<<<< HEAD
    it('should pass the correct params to deployChange and client on modify', async () => {
      const id = 2
      const clonedBeforeApp = app.clone()
      const clonedAfterApp = app.clone()
      clonedAfterApp.value.settings = { name: 'My App - Updated', title: 'My App - Updated' }
      clonedBeforeApp.value.id = id
      clonedAfterApp.value.id = id
      mockDeployChange.mockImplementation(async () => ({ id }))
      const res = await filter.deploy(
        [{ action: 'modify', data: { before: clonedBeforeApp, after: clonedAfterApp } }]
      )
      expect(mockDeployChange).toHaveBeenCalledTimes(1)
      expect(mockDeployChange).toHaveBeenCalledWith({
        change: { action: 'modify', data: { before: clonedBeforeApp, after: clonedAfterApp } },
        client: expect.anything(),
        endpointDetails: expect.anything(),
        fieldsToIgnore: ['app', 'settings.title', 'settings_objects'],
      })
      expect(mockGet).toHaveBeenCalledTimes(0)
      expect(res.leftoverChanges).toHaveLength(0)
      expect(res.deployResult.errors).toHaveLength(0)
      expect(res.deployResult.appliedChanges).toHaveLength(1)
      expect(res.deployResult.appliedChanges)
        .toEqual([
          { action: 'modify', data: { before: clonedBeforeApp, after: clonedAfterApp } },
        ])
=======
    expect(mockGet).toHaveBeenCalledTimes(0)
    expect(res.leftoverChanges).toHaveLength(0)
    expect(res.deployResult.errors).toHaveLength(1)
    expect(res.deployResult.appliedChanges).toHaveLength(0)
  })
  it('should return error if client request failed', async () => {
    const id = 2
    const clonedApp = app.clone()
    mockDeployChange.mockImplementation(async () => ({ id, pending_job_id: '123' }))
    mockGet = jest.spyOn(client, 'getSinglePage')
    mockGet.mockImplementation(async () => {
      throw createSaltoElementError({
        message: 'err',
        severity: 'Error',
        elemID: clonedApp.elemID,
      })
    })
    const res = await filter.deploy([{ action: 'add', data: { after: clonedApp } }])
    expect(mockDeployChange).toHaveBeenCalledTimes(1)
    expect(mockDeployChange).toHaveBeenCalledWith({
      change: { action: 'add', data: { after: clonedApp } },
      client: expect.anything(),
      endpointDetails: expect.anything(),
      fieldsToIgnore: ['app', 'settings.title', 'settings_objects'],
>>>>>>> 239e17ae
    })
    it('should return error if deployChange failed', async () => {
      const clonedApp = app.clone()
      mockDeployChange.mockImplementation(async () => { throw new Error('err') })
      const res = await filter.deploy([{ action: 'add', data: { after: clonedApp } }])
      expect(mockDeployChange).toHaveBeenCalledTimes(1)
      expect(mockDeployChange).toHaveBeenCalledWith({
        change: { action: 'add', data: { after: clonedApp } },
        client: expect.anything(),
        endpointDetails: expect.anything(),
        fieldsToIgnore: ['app', 'settings.title', 'settings_objects'],
      })
      expect(mockGet).toHaveBeenCalledTimes(0)
      expect(res.leftoverChanges).toHaveLength(0)
      expect(res.deployResult.errors).toHaveLength(1)
      expect(res.deployResult.appliedChanges).toHaveLength(0)
    })
    it('should return error if client request failed', async () => {
      const id = 2
      const clonedApp = app.clone()
      mockDeployChange.mockImplementation(async () => ({ id, pending_job_id: '123' }))
      mockGet = jest.spyOn(client, 'getSinglePage')
      mockGet.mockImplementation(async () => { throw new Error('err') })
      const res = await filter.deploy([{ action: 'add', data: { after: clonedApp } }])
      expect(mockDeployChange).toHaveBeenCalledTimes(1)
      expect(mockDeployChange).toHaveBeenCalledWith({
        change: { action: 'add', data: { after: clonedApp } },
        client: expect.anything(),
        endpointDetails: expect.anything(),
        fieldsToIgnore: ['app', 'settings.title', 'settings_objects'],
      })
      expect(mockGet).toHaveBeenCalledTimes(1)
      expect(mockGet).toHaveBeenCalledWith({
        url: '/api/v2/apps/job_statuses/123',
      })
      expect(res.leftoverChanges).toHaveLength(0)
      expect(res.deployResult.errors).toHaveLength(1)
      expect(res.deployResult.appliedChanges).toHaveLength(0)
    })
    it('should return error if job status is failed', async () => {
      const id = 2
      const clonedApp = app.clone()
      mockDeployChange.mockImplementation(async () => ({ id, pending_job_id: '123' }))
      mockGet = jest.spyOn(client, 'getSinglePage')
      mockGet.mockResolvedValue({ status: 200, data: { status: 'failed' } })
      const res = await filter.deploy([{ action: 'add', data: { after: clonedApp } }])
      expect(mockDeployChange).toHaveBeenCalledTimes(1)
      expect(mockDeployChange).toHaveBeenCalledWith({
        change: { action: 'add', data: { after: clonedApp } },
        client: expect.anything(),
        endpointDetails: expect.anything(),
        fieldsToIgnore: ['app', 'settings.title', 'settings_objects'],
      })
      expect(mockGet).toHaveBeenCalledTimes(1)
      expect(mockGet).toHaveBeenCalledWith({
        url: '/api/v2/apps/job_statuses/123',
      })
      expect(res.leftoverChanges).toHaveLength(0)
      expect(res.deployResult.errors).toHaveLength(1)
      expect(res.deployResult.appliedChanges).toHaveLength(0)
    })
    it('should return error if create did not return job id', async () => {
      const id = 2
      const clonedApp = app.clone()
      mockDeployChange.mockImplementation(async () => ({ id }))
      mockGet = jest.spyOn(client, 'getSinglePage')
      mockGet.mockResolvedValue({ status: 200, data: { status: 'failed' } })
      const res = await filter.deploy([{ action: 'add', data: { after: clonedApp } }])
      expect(mockDeployChange).toHaveBeenCalledTimes(1)
      expect(mockDeployChange).toHaveBeenCalledWith({
        change: { action: 'add', data: { after: clonedApp } },
        client: expect.anything(),
        endpointDetails: expect.anything(),
        fieldsToIgnore: ['app', 'settings.title', 'settings_objects'],
      })
      expect(mockGet).toHaveBeenCalledTimes(0)
      expect(res.leftoverChanges).toHaveLength(0)
      expect(res.deployResult.errors).toHaveLength(1)
      expect(res.deployResult.appliedChanges).toHaveLength(0)
    })
  })
})<|MERGE_RESOLUTION|>--- conflicted
+++ resolved
@@ -14,16 +14,12 @@
 * limitations under the License.
 */
 import {
-<<<<<<< HEAD
-  ObjectType, ElemID, InstanceElement, ReferenceExpression,
-=======
   ObjectType, ElemID, InstanceElement, createSaltoElementError,
->>>>>>> 239e17ae
 } from '@salto-io/adapter-api'
 import { filterUtils } from '@salto-io/adapter-components'
 import ZendeskClient from '../../src/client/client'
-import { APP_INSTALLATION_TYPE_NAME, APP_OWNED_TYPE_NAME, ZENDESK } from '../../src/constants'
-import filterCreator from '../../src/filters/app_installations'
+import { ZENDESK } from '../../src/constants'
+import filterCreator, { APP_INSTALLATION_TYPE_NAME } from '../../src/filters/app'
 import { createFilterCreatorParams } from '../utils'
 
 const mockDeployChange = jest.fn()
@@ -52,13 +48,6 @@
       settings_objects: [{ name: 'name', value: 'My App' }, { name: 'title', value: 'My App' }],
     }
   )
-  const appOwned = new InstanceElement(
-    'appOwned',
-    new ObjectType({ elemID: new ElemID(ZENDESK, APP_OWNED_TYPE_NAME) }),
-    {
-      id: 1,
-    }
-  )
 
   beforeEach(async () => {
     jest.clearAllMocks()
@@ -68,82 +57,76 @@
     filter = filterCreator(createFilterCreatorParams({ client })) as FilterType
   })
 
-  describe('onFetch', () => {
-    it('should remove settings object on fetch', async () => {
-      const appInstallation = app.clone()
-      await filter.onFetch([appInstallation])
-      const appCloneWithoutSettingsObject = app.clone()
-      appCloneWithoutSettingsObject.value.settings_objects = undefined
-      expect(appInstallation).toEqual(appCloneWithoutSettingsObject)
-    })
-
-    it('should replace app_id of app_installation with a ReferenceExpression to the corresponding app_owned', async () => {
-      const appInstallation = app.clone()
-      await filter.onFetch([appInstallation, appOwned])
-      expect(appInstallation.value.app_id).toEqual(new ReferenceExpression(appOwned.elemID, appOwned))
-    })
-
-    it('should not modify app_id of app_installation if corresponding app_owned is not found', async () => {
-      const appInstallation = app.clone()
-      appInstallation.value.app_id = 2
-      await filter.onFetch([appInstallation, appOwned])
-      expect(appInstallation.value.app_id).toEqual(2)
-    })
-  })
-
-  describe('deploy', () => {
-    it('should pass the correct params to deployChange and client on create and wait until the job is done', async () => {
-      const id = 2
-      const clonedApp = app.clone()
-      mockDeployChange.mockImplementation(async () => ({ id, pending_job_id: '123' }))
-      mockGet = jest.spyOn(client, 'getSinglePage')
-      mockGet.mockResolvedValue({ status: 200, data: { status: 'completed' } })
-      const res = await filter.deploy([{ action: 'add', data: { after: clonedApp } }])
-      expect(mockDeployChange).toHaveBeenCalledTimes(1)
-      expect(mockDeployChange).toHaveBeenCalledWith({
-        change: { action: 'add', data: { after: clonedApp } },
-        client: expect.anything(),
-        endpointDetails: expect.anything(),
-        fieldsToIgnore: ['app', 'settings.title', 'settings_objects'],
-      })
-      expect(mockGet).toHaveBeenCalledTimes(1)
-      expect(mockGet).toHaveBeenCalledWith({
-        url: '/api/v2/apps/job_statuses/123',
-      })
-      expect(res.leftoverChanges).toHaveLength(0)
-      expect(res.deployResult.errors).toHaveLength(0)
-      expect(res.deployResult.appliedChanges).toHaveLength(1)
-      expect(res.deployResult.appliedChanges)
-        .toEqual([{ action: 'add', data: { after: clonedApp } }])
-    })
-<<<<<<< HEAD
-    it('should pass the correct params to deployChange and client on modify', async () => {
-      const id = 2
-      const clonedBeforeApp = app.clone()
-      const clonedAfterApp = app.clone()
-      clonedAfterApp.value.settings = { name: 'My App - Updated', title: 'My App - Updated' }
-      clonedBeforeApp.value.id = id
-      clonedAfterApp.value.id = id
-      mockDeployChange.mockImplementation(async () => ({ id }))
-      const res = await filter.deploy(
-        [{ action: 'modify', data: { before: clonedBeforeApp, after: clonedAfterApp } }]
-      )
-      expect(mockDeployChange).toHaveBeenCalledTimes(1)
-      expect(mockDeployChange).toHaveBeenCalledWith({
-        change: { action: 'modify', data: { before: clonedBeforeApp, after: clonedAfterApp } },
-        client: expect.anything(),
-        endpointDetails: expect.anything(),
-        fieldsToIgnore: ['app', 'settings.title', 'settings_objects'],
-      })
-      expect(mockGet).toHaveBeenCalledTimes(0)
-      expect(res.leftoverChanges).toHaveLength(0)
-      expect(res.deployResult.errors).toHaveLength(0)
-      expect(res.deployResult.appliedChanges).toHaveLength(1)
-      expect(res.deployResult.appliedChanges)
-        .toEqual([
-          { action: 'modify', data: { before: clonedBeforeApp, after: clonedAfterApp } },
-        ])
-=======
+  it('should remove settings object on fetch', async () => {
+    const appClone = app.clone()
+    await filter.onFetch([appClone])
+    const appCloneWithoutSettingsObject = app.clone()
+    appCloneWithoutSettingsObject.value.settings_objects = undefined
+    expect(appClone).toEqual(appCloneWithoutSettingsObject)
+  })
+
+  it('should pass the correct params to deployChange and client on create and wait until the job is done', async () => {
+    const id = 2
+    const clonedApp = app.clone()
+    mockDeployChange.mockImplementation(async () => ({ id, pending_job_id: '123' }))
+    mockGet = jest.spyOn(client, 'getSinglePage')
+    mockGet.mockResolvedValue({ status: 200, data: { status: 'completed' } })
+    const res = await filter.deploy([{ action: 'add', data: { after: clonedApp } }])
+    expect(mockDeployChange).toHaveBeenCalledTimes(1)
+    expect(mockDeployChange).toHaveBeenCalledWith({
+      change: { action: 'add', data: { after: clonedApp } },
+      client: expect.anything(),
+      endpointDetails: expect.anything(),
+      fieldsToIgnore: ['app', 'settings.title', 'settings_objects'],
+    })
+    expect(mockGet).toHaveBeenCalledTimes(1)
+    expect(mockGet).toHaveBeenCalledWith({
+      url: '/api/v2/apps/job_statuses/123',
+    })
+    expect(res.leftoverChanges).toHaveLength(0)
+    expect(res.deployResult.errors).toHaveLength(0)
+    expect(res.deployResult.appliedChanges).toHaveLength(1)
+    expect(res.deployResult.appliedChanges)
+      .toEqual([{ action: 'add', data: { after: clonedApp } }])
+  })
+  it('should pass the correct params to deployChange and client on modify', async () => {
+    const id = 2
+    const clonedBeforeApp = app.clone()
+    const clonedAfterApp = app.clone()
+    clonedAfterApp.value.settings = { name: 'My App - Updated', title: 'My App - Updated' }
+    clonedBeforeApp.value.id = id
+    clonedAfterApp.value.id = id
+    mockDeployChange.mockImplementation(async () => ({ id }))
+    const res = await filter.deploy(
+      [{ action: 'modify', data: { before: clonedBeforeApp, after: clonedAfterApp } }]
+    )
+    expect(mockDeployChange).toHaveBeenCalledTimes(1)
+    expect(mockDeployChange).toHaveBeenCalledWith({
+      change: { action: 'modify', data: { before: clonedBeforeApp, after: clonedAfterApp } },
+      client: expect.anything(),
+      endpointDetails: expect.anything(),
+      fieldsToIgnore: ['app', 'settings.title', 'settings_objects'],
+    })
+    expect(mockGet).toHaveBeenCalledTimes(0)
+    expect(res.leftoverChanges).toHaveLength(0)
+    expect(res.deployResult.errors).toHaveLength(0)
+    expect(res.deployResult.appliedChanges).toHaveLength(1)
+    expect(res.deployResult.appliedChanges)
+      .toEqual([
+        { action: 'modify', data: { before: clonedBeforeApp, after: clonedAfterApp } },
+      ])
+  })
+  it('should return error if deployChange failed', async () => {
+    const clonedApp = app.clone()
+    mockDeployChange.mockImplementation(async () => { throw new Error('err') })
+    const res = await filter.deploy([{ action: 'add', data: { after: clonedApp } }])
+    expect(mockDeployChange).toHaveBeenCalledTimes(1)
+    expect(mockDeployChange).toHaveBeenCalledWith({
+      change: { action: 'add', data: { after: clonedApp } },
+      client: expect.anything(),
+      endpointDetails: expect.anything(),
+      fieldsToIgnore: ['app', 'settings.title', 'settings_objects'],
+    })
     expect(mockGet).toHaveBeenCalledTimes(0)
     expect(res.leftoverChanges).toHaveLength(0)
     expect(res.deployResult.errors).toHaveLength(1)
@@ -168,86 +151,54 @@
       client: expect.anything(),
       endpointDetails: expect.anything(),
       fieldsToIgnore: ['app', 'settings.title', 'settings_objects'],
->>>>>>> 239e17ae
-    })
-    it('should return error if deployChange failed', async () => {
-      const clonedApp = app.clone()
-      mockDeployChange.mockImplementation(async () => { throw new Error('err') })
-      const res = await filter.deploy([{ action: 'add', data: { after: clonedApp } }])
-      expect(mockDeployChange).toHaveBeenCalledTimes(1)
-      expect(mockDeployChange).toHaveBeenCalledWith({
-        change: { action: 'add', data: { after: clonedApp } },
-        client: expect.anything(),
-        endpointDetails: expect.anything(),
-        fieldsToIgnore: ['app', 'settings.title', 'settings_objects'],
-      })
-      expect(mockGet).toHaveBeenCalledTimes(0)
-      expect(res.leftoverChanges).toHaveLength(0)
-      expect(res.deployResult.errors).toHaveLength(1)
-      expect(res.deployResult.appliedChanges).toHaveLength(0)
-    })
-    it('should return error if client request failed', async () => {
-      const id = 2
-      const clonedApp = app.clone()
-      mockDeployChange.mockImplementation(async () => ({ id, pending_job_id: '123' }))
-      mockGet = jest.spyOn(client, 'getSinglePage')
-      mockGet.mockImplementation(async () => { throw new Error('err') })
-      const res = await filter.deploy([{ action: 'add', data: { after: clonedApp } }])
-      expect(mockDeployChange).toHaveBeenCalledTimes(1)
-      expect(mockDeployChange).toHaveBeenCalledWith({
-        change: { action: 'add', data: { after: clonedApp } },
-        client: expect.anything(),
-        endpointDetails: expect.anything(),
-        fieldsToIgnore: ['app', 'settings.title', 'settings_objects'],
-      })
-      expect(mockGet).toHaveBeenCalledTimes(1)
-      expect(mockGet).toHaveBeenCalledWith({
-        url: '/api/v2/apps/job_statuses/123',
-      })
-      expect(res.leftoverChanges).toHaveLength(0)
-      expect(res.deployResult.errors).toHaveLength(1)
-      expect(res.deployResult.appliedChanges).toHaveLength(0)
-    })
-    it('should return error if job status is failed', async () => {
-      const id = 2
-      const clonedApp = app.clone()
-      mockDeployChange.mockImplementation(async () => ({ id, pending_job_id: '123' }))
-      mockGet = jest.spyOn(client, 'getSinglePage')
-      mockGet.mockResolvedValue({ status: 200, data: { status: 'failed' } })
-      const res = await filter.deploy([{ action: 'add', data: { after: clonedApp } }])
-      expect(mockDeployChange).toHaveBeenCalledTimes(1)
-      expect(mockDeployChange).toHaveBeenCalledWith({
-        change: { action: 'add', data: { after: clonedApp } },
-        client: expect.anything(),
-        endpointDetails: expect.anything(),
-        fieldsToIgnore: ['app', 'settings.title', 'settings_objects'],
-      })
-      expect(mockGet).toHaveBeenCalledTimes(1)
-      expect(mockGet).toHaveBeenCalledWith({
-        url: '/api/v2/apps/job_statuses/123',
-      })
-      expect(res.leftoverChanges).toHaveLength(0)
-      expect(res.deployResult.errors).toHaveLength(1)
-      expect(res.deployResult.appliedChanges).toHaveLength(0)
-    })
-    it('should return error if create did not return job id', async () => {
-      const id = 2
-      const clonedApp = app.clone()
-      mockDeployChange.mockImplementation(async () => ({ id }))
-      mockGet = jest.spyOn(client, 'getSinglePage')
-      mockGet.mockResolvedValue({ status: 200, data: { status: 'failed' } })
-      const res = await filter.deploy([{ action: 'add', data: { after: clonedApp } }])
-      expect(mockDeployChange).toHaveBeenCalledTimes(1)
-      expect(mockDeployChange).toHaveBeenCalledWith({
-        change: { action: 'add', data: { after: clonedApp } },
-        client: expect.anything(),
-        endpointDetails: expect.anything(),
-        fieldsToIgnore: ['app', 'settings.title', 'settings_objects'],
-      })
-      expect(mockGet).toHaveBeenCalledTimes(0)
-      expect(res.leftoverChanges).toHaveLength(0)
-      expect(res.deployResult.errors).toHaveLength(1)
-      expect(res.deployResult.appliedChanges).toHaveLength(0)
-    })
+    })
+    expect(mockGet).toHaveBeenCalledTimes(1)
+    expect(mockGet).toHaveBeenCalledWith({
+      url: '/api/v2/apps/job_statuses/123',
+    })
+    expect(res.leftoverChanges).toHaveLength(0)
+    expect(res.deployResult.errors).toHaveLength(1)
+    expect(res.deployResult.appliedChanges).toHaveLength(0)
+  })
+  it('should return error if job status is failed', async () => {
+    const id = 2
+    const clonedApp = app.clone()
+    mockDeployChange.mockImplementation(async () => ({ id, pending_job_id: '123' }))
+    mockGet = jest.spyOn(client, 'getSinglePage')
+    mockGet.mockResolvedValue({ status: 200, data: { status: 'failed' } })
+    const res = await filter.deploy([{ action: 'add', data: { after: clonedApp } }])
+    expect(mockDeployChange).toHaveBeenCalledTimes(1)
+    expect(mockDeployChange).toHaveBeenCalledWith({
+      change: { action: 'add', data: { after: clonedApp } },
+      client: expect.anything(),
+      endpointDetails: expect.anything(),
+      fieldsToIgnore: ['app', 'settings.title', 'settings_objects'],
+    })
+    expect(mockGet).toHaveBeenCalledTimes(1)
+    expect(mockGet).toHaveBeenCalledWith({
+      url: '/api/v2/apps/job_statuses/123',
+    })
+    expect(res.leftoverChanges).toHaveLength(0)
+    expect(res.deployResult.errors).toHaveLength(1)
+    expect(res.deployResult.appliedChanges).toHaveLength(0)
+  })
+  it('should return error if create did not return job id', async () => {
+    const id = 2
+    const clonedApp = app.clone()
+    mockDeployChange.mockImplementation(async () => ({ id }))
+    mockGet = jest.spyOn(client, 'getSinglePage')
+    mockGet.mockResolvedValue({ status: 200, data: { status: 'failed' } })
+    const res = await filter.deploy([{ action: 'add', data: { after: clonedApp } }])
+    expect(mockDeployChange).toHaveBeenCalledTimes(1)
+    expect(mockDeployChange).toHaveBeenCalledWith({
+      change: { action: 'add', data: { after: clonedApp } },
+      client: expect.anything(),
+      endpointDetails: expect.anything(),
+      fieldsToIgnore: ['app', 'settings.title', 'settings_objects'],
+    })
+    expect(mockGet).toHaveBeenCalledTimes(0)
+    expect(res.leftoverChanges).toHaveLength(0)
+    expect(res.deployResult.errors).toHaveLength(1)
+    expect(res.deployResult.appliedChanges).toHaveLength(0)
   })
 })