/*
*                      Copyright 2022 Salto Labs Ltd.
*
* Licensed under the Apache License, Version 2.0 (the "License");
* you may not use this file except in compliance with
* the License.  You may obtain a copy of the License at
*
*     http://www.apache.org/licenses/LICENSE-2.0
*
* Unless required by applicable law or agreed to in writing, software
* distributed under the License is distributed on an "AS IS" BASIS,
* WITHOUT WARRANTIES OR CONDITIONS OF ANY KIND, either express or implied.
* See the License for the specific language governing permissions and
* limitations under the License.
*/
import {
  ObjectType, ElemID, InstanceElement,
} from '@salto-io/adapter-api'
import { filterUtils } from '@salto-io/adapter-components'
import { createFilterCreatorParams } from '../utils'
import ZendeskClient from '../../src/client/client'
import { ARTICLE_TYPE_NAME, ZENDESK } from '../../src/constants'
import filterCreator from '../../src/filters/article'

const mockDeployChange = jest.fn()
jest.mock('@salto-io/adapter-components', () => {
  const actual = jest.requireActual('@salto-io/adapter-components')
  return {
    ...actual,
    deployment: {
      ...actual.deployment,
      deployChange: jest.fn((...args) => mockDeployChange(...args)),
    },
  }
})

describe('article filter', () => {
  let client: ZendeskClient
  type FilterType = filterUtils.FilterWith<'deploy'>
  let filter: FilterType
  const articleInstance = new InstanceElement(
    'testArticle',
    new ObjectType({ elemID: new ElemID(ZENDESK, ARTICLE_TYPE_NAME) }),
    {
      author_id: 'author@salto.io',
      comments_disabled: false,
      draft: false,
      promoted: false,
      position: 0,
      section_id: '12345',
      name: 'The name of the article',
      title: 'The title of the article',
      source_locale: 'en-us',
      locale: 'en-us',
      outdated: false,
      permission_group_id: '666',
      body: '<p>ppppp</p>',
      translations: [
        '9999999',
      ],
      brand: '1',
    }
  )

  beforeEach(async () => {
    jest.clearAllMocks()
    client = new ZendeskClient({
      credentials: { username: 'a', password: 'b', subdomain: 'brandWithHC' },
    })
    filter = filterCreator(createFilterCreatorParams({ client })) as FilterType
<<<<<<< HEAD
=======
  })


  describe('preDeploy', () => {
    it('should pass the correct params to deployChange on create', async () => {
      const id = 2
      mockDeployChange.mockImplementation(async () => ({ workspace: { id } }))
      const res = await filter.deploy([{ action: 'add', data: { after: articleInstance } }])
      expect(mockDeployChange).toHaveBeenCalledTimes(1)
      expect(mockDeployChange).toHaveBeenCalledWith({
        change: { action: 'add', data: { after: articleInstance } },
        client: expect.anything(),
        endpointDetails: expect.anything(),
        fieldsToIgnore: ['translations'],
      })
      expect(res.leftoverChanges).toHaveLength(0)
      expect(res.deployResult.errors).toHaveLength(0)
      expect(res.deployResult.appliedChanges).toHaveLength(1)
      expect(res.deployResult.appliedChanges)
        .toEqual([{ action: 'add', data: { after: articleInstance } }])
    })

    it('should pass the correct params to deployChange on update', async () => {
      const id = 2
      const clonedArticleBefore = articleInstance.clone()
      const clonedArticleAfter = articleInstance.clone()
      clonedArticleBefore.value.id = id
      clonedArticleAfter.value.id = id
      clonedArticleAfter.value.title = 'newTitle!'
      mockDeployChange.mockImplementation(async () => ({}))
      const res = await filter
        .deploy([{ action: 'modify', data: { before: clonedArticleBefore, after: clonedArticleAfter } }])
      expect(mockDeployChange).toHaveBeenCalledTimes(1)
      expect(mockDeployChange).toHaveBeenCalledWith({
        change: { action: 'modify', data: { before: clonedArticleBefore, after: clonedArticleAfter } },
        client: expect.anything(),
        endpointDetails: expect.anything(),
        fieldsToIgnore: ['translations'],
      })
      expect(res.leftoverChanges).toHaveLength(0)
      expect(res.deployResult.errors).toHaveLength(0)
      expect(res.deployResult.appliedChanges).toHaveLength(1)
      expect(res.deployResult.appliedChanges)
        .toEqual([
          {
            action: 'modify',
            data: { before: clonedArticleBefore, after: clonedArticleAfter },
          },
        ])
    })

    it('should pass the correct params to deployChange on remove', async () => {
      const id = 2
      const clonedArticle = articleInstance.clone()
      clonedArticle.value.id = id
      mockDeployChange.mockImplementation(async () => ({}))
      const res = await filter.deploy([{ action: 'remove', data: { before: clonedArticle } }])
      expect(mockDeployChange).toHaveBeenCalledTimes(0)
      expect(res.leftoverChanges).toHaveLength(1)
      expect(res.deployResult.errors).toHaveLength(0)
      expect(res.deployResult.appliedChanges).toHaveLength(0)
    })

    it('should return error if deployChange failed', async () => {
      mockDeployChange.mockImplementation(async () => {
        throw new Error('err')
      })
      const res = await filter.deploy([{ action: 'add', data: { after: articleInstance } }])
      expect(mockDeployChange).toHaveBeenCalledTimes(1)
      expect(mockDeployChange).toHaveBeenCalledWith({
        change: { action: 'add', data: { after: articleInstance } },
        client: expect.anything(),
        endpointDetails: expect.anything(),
        fieldsToIgnore: ['translations'],
      })
      expect(res.leftoverChanges).toHaveLength(0)
      expect(res.deployResult.errors).toHaveLength(1)
      expect(res.deployResult.appliedChanges).toHaveLength(0)
    })
>>>>>>> fcaebc55
  })

  describe('deploy', () => {
    it('should pass the correct params to deployChange on create', async () => {
      const id = 2
      mockDeployChange.mockImplementation(async () => ({ workspace: { id } }))
      const res = await filter.deploy([{ action: 'add', data: { after: articleInstance } }])
      expect(mockDeployChange).toHaveBeenCalledTimes(1)
      expect(mockDeployChange).toHaveBeenCalledWith({
        change: { action: 'add', data: { after: articleInstance } },
        client: expect.anything(),
        endpointDetails: expect.anything(),
        fieldsToIgnore: ['translations'],
      })
      expect(res.leftoverChanges).toHaveLength(0)
      expect(res.deployResult.errors).toHaveLength(0)
      expect(res.deployResult.appliedChanges).toHaveLength(1)
      expect(res.deployResult.appliedChanges)
        .toEqual([{ action: 'add', data: { after: articleInstance } }])
    })

    it('should pass the correct params to deployChange on update', async () => {
      const id = 2
      const clonedArticleBefore = articleInstance.clone()
      const clonedArticleAfter = articleInstance.clone()
      clonedArticleBefore.value.id = id
      clonedArticleAfter.value.id = id
      clonedArticleAfter.value.title = 'newTitle!'
      mockDeployChange.mockImplementation(async () => ({}))
      const res = await filter
        .deploy([{ action: 'modify', data: { before: clonedArticleBefore, after: clonedArticleAfter } }])
      expect(mockDeployChange).toHaveBeenCalledTimes(1)
      expect(mockDeployChange).toHaveBeenCalledWith({
        change: { action: 'modify', data: { before: clonedArticleBefore, after: clonedArticleAfter } },
        client: expect.anything(),
        endpointDetails: expect.anything(),
        fieldsToIgnore: ['translations'],
      })
      expect(res.leftoverChanges).toHaveLength(0)
      expect(res.deployResult.errors).toHaveLength(0)
      expect(res.deployResult.appliedChanges).toHaveLength(1)
      expect(res.deployResult.appliedChanges)
        .toEqual([
          {
            action: 'modify',
            data: { before: clonedArticleBefore, after: clonedArticleAfter },
          },
        ])
    })

    it('should pass the correct params to deployChange on remove', async () => {
      const id = 2
      const clonedArticle = articleInstance.clone()
      clonedArticle.value.id = id
      mockDeployChange.mockImplementation(async () => ({}))
      const res = await filter.deploy([{ action: 'remove', data: { before: clonedArticle } }])
      expect(mockDeployChange).toHaveBeenCalledTimes(0)
      expect(res.leftoverChanges).toHaveLength(1)
      expect(res.deployResult.errors).toHaveLength(0)
      expect(res.deployResult.appliedChanges).toHaveLength(0)
    })

    it('should return error if deployChange failed', async () => {
      mockDeployChange.mockImplementation(async () => {
        throw new Error('err')
      })
      const res = await filter.deploy([{ action: 'add', data: { after: articleInstance } }])
      expect(mockDeployChange).toHaveBeenCalledTimes(1)
      expect(mockDeployChange).toHaveBeenCalledWith({
        change: { action: 'add', data: { after: articleInstance } },
        client: expect.anything(),
        endpointDetails: expect.anything(),
        fieldsToIgnore: ['translations'],
      })
      expect(res.leftoverChanges).toHaveLength(0)
      expect(res.deployResult.errors).toHaveLength(1)
      expect(res.deployResult.appliedChanges).toHaveLength(0)
    })
  })
})<|MERGE_RESOLUTION|>--- conflicted
+++ resolved
@@ -68,8 +68,6 @@
       credentials: { username: 'a', password: 'b', subdomain: 'brandWithHC' },
     })
     filter = filterCreator(createFilterCreatorParams({ client })) as FilterType
-<<<<<<< HEAD
-=======
   })
 
 
@@ -149,7 +147,6 @@
       expect(res.deployResult.errors).toHaveLength(1)
       expect(res.deployResult.appliedChanges).toHaveLength(0)
     })
->>>>>>> fcaebc55
   })
 
   describe('deploy', () => {
